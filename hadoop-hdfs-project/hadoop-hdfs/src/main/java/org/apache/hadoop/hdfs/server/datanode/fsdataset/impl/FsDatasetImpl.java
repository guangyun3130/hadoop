/**
 * Licensed to the Apache Software Foundation (ASF) under one
 * or more contributor license agreements.  See the NOTICE file
 * distributed with this work for additional information
 * regarding copyright ownership.  The ASF licenses this file
 * to you under the Apache License, Version 2.0 (the
 * "License"); you may not use this file except in compliance
 * with the License.  You may obtain a copy of the License at
 *
 *     http://www.apache.org/licenses/LICENSE-2.0
 *
 * Unless required by applicable law or agreed to in writing, software
 * distributed under the License is distributed on an "AS IS" BASIS,
 * WITHOUT WARRANTIES OR CONDITIONS OF ANY KIND, either express or implied.
 * See the License for the specific language governing permissions and
 * limitations under the License.
 */
package org.apache.hadoop.hdfs.server.datanode.fsdataset.impl;

import java.io.BufferedOutputStream;
import java.io.DataOutputStream;
import java.io.EOFException;
import java.io.File;
import java.io.FileInputStream;
import java.io.FileNotFoundException;
import java.io.FileOutputStream;
import java.io.IOException;
import java.io.InputStream;
import java.net.URI;
import java.nio.channels.ClosedChannelException;
import java.nio.channels.FileChannel;
import java.nio.file.Files;
import java.util.ArrayList;
import java.util.Collection;
import java.util.HashMap;
import java.util.HashSet;
import java.util.Iterator;
import java.util.List;
import java.util.Map;
import java.util.Set;
import java.util.concurrent.ConcurrentHashMap;
import java.util.concurrent.Executor;

import javax.management.NotCompliantMBeanException;
import javax.management.ObjectName;
import javax.management.StandardMBean;

import org.apache.hadoop.fs.FileUtil;
import org.apache.hadoop.fs.HardLink;
import org.apache.hadoop.classification.VisibleForTesting;

import org.apache.hadoop.HadoopIllegalArgumentException;
import org.apache.hadoop.classification.InterfaceAudience;
import org.apache.hadoop.conf.Configuration;
import org.apache.hadoop.fs.CommonConfigurationKeys;
import org.apache.hadoop.fs.FileSystem;
import org.apache.hadoop.fs.LocalFileSystem;
import org.apache.hadoop.fs.Path;
import org.apache.hadoop.fs.StorageType;
import org.apache.hadoop.hdfs.DFSConfigKeys;
import org.apache.hadoop.hdfs.DFSUtilClient;
import org.apache.hadoop.hdfs.ExtendedBlockId;
import org.apache.hadoop.hdfs.server.common.AutoCloseDataSetLock;
import org.apache.hadoop.hdfs.server.common.DataNodeLockManager;
import org.apache.hadoop.hdfs.server.common.DataNodeLockManager.LockLevel;
import org.apache.hadoop.hdfs.server.datanode.DataNodeFaultInjector;
import org.apache.hadoop.hdfs.server.datanode.DataSetLockManager;
import org.apache.hadoop.hdfs.server.datanode.FileIoProvider;
import org.apache.hadoop.hdfs.server.datanode.FinalizedReplica;
import org.apache.hadoop.hdfs.server.datanode.LocalReplica;
import org.apache.hadoop.hdfs.server.datanode.metrics.DataNodeMetrics;
import org.apache.hadoop.util.AutoCloseableLock;
import org.apache.hadoop.hdfs.protocol.Block;
import org.apache.hadoop.hdfs.protocol.BlockListAsLongs;
import org.apache.hadoop.hdfs.protocol.BlockLocalPathInfo;
import org.apache.hadoop.hdfs.protocol.ExtendedBlock;
import org.apache.hadoop.hdfs.protocol.HdfsConstants;
import org.apache.hadoop.hdfs.protocol.RecoveryInProgressException;
import org.apache.hadoop.hdfs.server.common.HdfsServerConstants.ReplicaState;
import org.apache.hadoop.hdfs.server.common.Storage;
import org.apache.hadoop.hdfs.server.datanode.BlockMetadataHeader;
import org.apache.hadoop.hdfs.server.datanode.DataNode;
import org.apache.hadoop.hdfs.server.datanode.metrics.DataNodeMetricHelper;
import org.apache.hadoop.hdfs.server.datanode.DataStorage;
import org.apache.hadoop.hdfs.server.datanode.DatanodeUtil;
import org.apache.hadoop.hdfs.server.datanode.Replica;
import org.apache.hadoop.hdfs.server.datanode.ReplicaAlreadyExistsException;
import org.apache.hadoop.hdfs.server.datanode.ReplicaBuilder;
import org.apache.hadoop.hdfs.server.datanode.ReplicaHandler;
import org.apache.hadoop.hdfs.server.datanode.ReplicaInPipeline;
import org.apache.hadoop.hdfs.server.datanode.ReplicaInfo;
import org.apache.hadoop.hdfs.server.datanode.ReplicaNotFoundException;
import org.apache.hadoop.hdfs.server.datanode.StorageLocation;
import org.apache.hadoop.hdfs.server.datanode.UnexpectedReplicaStateException;
import org.apache.hadoop.hdfs.server.datanode.fsdataset.FsDatasetSpi;
import org.apache.hadoop.hdfs.server.datanode.fsdataset.FsVolumeReference;
import org.apache.hadoop.hdfs.server.datanode.fsdataset.FsVolumeSpi;
import org.apache.hadoop.hdfs.server.datanode.fsdataset.FsVolumeSpi.ScanInfo;
import org.apache.hadoop.hdfs.server.datanode.fsdataset.LengthInputStream;
import org.apache.hadoop.hdfs.server.datanode.fsdataset.ReplicaInputStreams;
import org.apache.hadoop.hdfs.server.datanode.fsdataset.ReplicaOutputStreams;
import org.apache.hadoop.hdfs.server.datanode.fsdataset.RoundRobinVolumeChoosingPolicy;
import org.apache.hadoop.hdfs.server.datanode.fsdataset.VolumeChoosingPolicy;
import org.apache.hadoop.hdfs.server.datanode.fsdataset.impl.RamDiskReplicaTracker.RamDiskReplica;
import org.apache.hadoop.hdfs.server.datanode.metrics.FSDatasetMBean;
import org.apache.hadoop.hdfs.server.protocol.BlockRecoveryCommand.RecoveringBlock;
import org.apache.hadoop.hdfs.server.protocol.DatanodeStorage;
import org.apache.hadoop.hdfs.server.protocol.NamespaceInfo;
import org.apache.hadoop.hdfs.server.protocol.ReplicaRecoveryInfo;
import org.apache.hadoop.hdfs.server.protocol.StorageReport;
import org.apache.hadoop.hdfs.server.protocol.VolumeFailureSummary;
import org.apache.hadoop.io.IOUtils;
import org.apache.hadoop.io.MultipleIOException;
import org.apache.hadoop.io.nativeio.NativeIO;
import org.apache.hadoop.metrics2.MetricsCollector;
import org.apache.hadoop.metrics2.MetricsSystem;
import org.apache.hadoop.metrics2.lib.DefaultMetricsSystem;
import org.apache.hadoop.metrics2.util.MBeans;
import org.apache.hadoop.util.Daemon;
import org.apache.hadoop.util.DataChecksum;
import org.apache.hadoop.util.DiskChecker.DiskErrorException;
import org.apache.hadoop.util.DiskChecker.DiskOutOfSpaceException;
import org.apache.hadoop.util.Lists;
import org.apache.hadoop.util.ReflectionUtils;
import org.apache.hadoop.util.Time;
import org.apache.hadoop.util.Timer;

import org.apache.hadoop.util.Preconditions;
import org.slf4j.Logger;
import org.slf4j.LoggerFactory;

/**************************************************
 * FSDataset manages a set of data blocks.  Each block
 * has a unique name and an extent on disk.
 *
 ***************************************************/
@InterfaceAudience.Private
class FsDatasetImpl implements FsDatasetSpi<FsVolumeImpl> {
  static final Logger LOG = LoggerFactory.getLogger(FsDatasetImpl.class);
  private final static boolean isNativeIOAvailable;
  private Timer timer;
  static {
    isNativeIOAvailable = NativeIO.isAvailable();
    if (Path.WINDOWS && !isNativeIOAvailable) {
      LOG.warn("Data node cannot fully support concurrent reading"
          + " and writing without native code extensions on Windows.");
    }
  }

  @Override // FsDatasetSpi
  public FsVolumeReferences getFsVolumeReferences() {
    return new FsVolumeReferences(volumes.getVolumes());
  }

  @Override
  public DatanodeStorage getStorage(final String storageUuid) {
    return storageMap.get(storageUuid);
  }

  @Override // FsDatasetSpi
  public StorageReport[] getStorageReports(String bpid)
      throws IOException {
    List<StorageReport> reports;
    // Volumes are the references from a copy-on-write snapshot, so the
    // access on the volume metrics doesn't require an additional lock.
    List<FsVolumeImpl> curVolumes = volumes.getVolumes();
    reports = new ArrayList<>(curVolumes.size());
    for (FsVolumeImpl volume : curVolumes) {
      try (FsVolumeReference ref = volume.obtainReference()) {
        StorageReport sr = new StorageReport(volume.toDatanodeStorage(),
            false,
            volume.getCapacity(),
            volume.getDfsUsed(),
            volume.getAvailable(),
            volume.getBlockPoolUsed(bpid),
            volume.getNonDfsUsed(),
            volume.getMount()
        );
        reports.add(sr);
      } catch (ClosedChannelException e) {
        continue;
      }
    }

    return reports.toArray(new StorageReport[reports.size()]);
  }

  @Override
  public FsVolumeImpl getVolume(final ExtendedBlock b) {
    try (AutoCloseableLock lock = lockManager.readLock("getVolume", LockLevel.BLOCK_POOl,
        b.getBlockPoolId())) {
      final ReplicaInfo r =
          volumeMap.get(b.getBlockPoolId(), b.getLocalBlock());
      return r != null ? (FsVolumeImpl) r.getVolume() : null;
    }
  }

  @Override // FsDatasetSpi
  public Block getStoredBlock(String bpid, long blkid)
      throws IOException {
    try (AutoCloseableLock lock = lockManager.readLock("getStoredBlock", LockLevel.BLOCK_POOl,
        bpid)) {
      ReplicaInfo r = volumeMap.get(bpid, blkid);
      if (r == null) {
        return null;
      }
      return new Block(blkid, r.getBytesOnDisk(), r.getGenerationStamp());
    }
  }

  @Override
  public Set<? extends Replica> deepCopyReplica(String bpid)
      throws IOException {
    Set<ReplicaInfo> replicas = new HashSet<>();
    volumeMap.replicas(bpid, (iterator) -> {
      while (iterator.hasNext()) {
        ReplicaInfo b = iterator.next();
        replicas.add(b);
      }
    });
    return replicas;
  }

  /**
   * This should be primarily used for testing.
   * @return clone of replica store in datanode memory
   */
  ReplicaInfo fetchReplicaInfo(String bpid, long blockId) {
    ReplicaInfo r = volumeMap.get(bpid, blockId);
    if (r == null) {
      return null;
    }
    switch(r.getState()) {
    case FINALIZED:
    case RBW:
    case RWR:
    case RUR:
    case TEMPORARY:
      return new ReplicaBuilder(r.getState()).from(r).build();
    }
    return null;
  }
  
  @Override // FsDatasetSpi
  public LengthInputStream getMetaDataInputStream(ExtendedBlock b)
      throws IOException {
    ReplicaInfo info = getBlockReplica(b);
    if (info == null || !info.metadataExists()) {
      return null;
    }
    DataNodeFaultInjector.get().delayGetMetaDataInputStream();
    return info.getMetadataInputStream(0);
  }

  final DataNode datanode;
  private final DataNodeMetrics dataNodeMetrics;
  final DataStorage dataStorage;
  private final FsVolumeList volumes;
  final Map<String, DatanodeStorage> storageMap;
  final FsDatasetAsyncDiskService asyncDiskService;
  final Daemon lazyWriter;
  final FsDatasetCache cacheManager;
  private final Configuration conf;
  private final int volFailuresTolerated;
  private final int volsConfigured;
  private volatile boolean fsRunning;

  final ReplicaMap volumeMap;
  final Map<String, Set<Long>> deletingBlock;
  final RamDiskReplicaTracker ramDiskReplicaTracker;
  final RamDiskAsyncLazyPersistService asyncLazyPersistService;

  private static final int MAX_BLOCK_EVICTIONS_PER_ITERATION = 3;

  private final int smallBufferSize;

  final LocalFileSystem localFS;

  private boolean blockPinningEnabled;
  private final int maxDataLength;

  private final DataSetLockManager lockManager;
  private static String blockPoolId = "";

  // Make limited notify times from DirectoryScanner to NameNode.
  private long maxDirScannerNotifyCount;
  private long curDirScannerNotifyCount;
  private long lastDirScannerNotifyTime;
  private volatile long lastDirScannerFinishTime;

  /**
   * An FSDataset has a directory where it loads its data files.
   */
  FsDatasetImpl(DataNode datanode, DataStorage storage, Configuration conf
      ) throws IOException {
    this.fsRunning = true;
    this.datanode = datanode;
    this.dataNodeMetrics = datanode.getMetrics();
    this.dataStorage = storage;
    this.conf = conf;
    this.smallBufferSize = DFSUtilClient.getSmallBufferSize(conf);
    this.lockManager = datanode.getDataSetLockManager();

    // The number of volumes required for operation is the total number
    // of volumes minus the number of failed volumes we can tolerate.
    volFailuresTolerated = datanode.getDnConf().getVolFailuresTolerated();

    Collection<StorageLocation> dataLocations = DataNode.getStorageLocations(conf);
    List<VolumeFailureInfo> volumeFailureInfos = getInitialVolumeFailureInfos(
        dataLocations, storage);

    volsConfigured = datanode.getDnConf().getVolsConfigured();
    int volsFailed = volumeFailureInfos.size();

    if (volFailuresTolerated < DataNode.MAX_VOLUME_FAILURE_TOLERATED_LIMIT
        || volFailuresTolerated >= volsConfigured) {
      throw new HadoopIllegalArgumentException("Invalid value configured for "
          + "dfs.datanode.failed.volumes.tolerated - " + volFailuresTolerated
          + ". Value configured is either less than maxVolumeFailureLimit or greater than "
          + "to the number of configured volumes (" + volsConfigured + ").");
    }
    if (volFailuresTolerated == DataNode.MAX_VOLUME_FAILURE_TOLERATED_LIMIT) {
      if (volsConfigured == volsFailed) {
        throw new DiskErrorException(
            "Too many failed volumes - " + "current valid volumes: "
                + storage.getNumStorageDirs() + ", volumes configured: "
                + volsConfigured + ", volumes failed: " + volsFailed
                + ", volume failures tolerated: " + volFailuresTolerated);
      }
    } else {
      if (volsFailed > volFailuresTolerated) {
        throw new DiskErrorException(
            "Too many failed volumes - " + "current valid volumes: "
                + storage.getNumStorageDirs() + ", volumes configured: "
                + volsConfigured + ", volumes failed: " + volsFailed
                + ", volume failures tolerated: " + volFailuresTolerated);
      }
    }

    storageMap = new ConcurrentHashMap<String, DatanodeStorage>();
    volumeMap = new ReplicaMap(lockManager);
    ramDiskReplicaTracker = RamDiskReplicaTracker.getInstance(conf, this);

    @SuppressWarnings("unchecked")
    final VolumeChoosingPolicy<FsVolumeImpl> blockChooserImpl =
        ReflectionUtils.newInstance(conf.getClass(
            DFSConfigKeys.DFS_DATANODE_FSDATASET_VOLUME_CHOOSING_POLICY_KEY,
            RoundRobinVolumeChoosingPolicy.class,
            VolumeChoosingPolicy.class), conf);
    volumes = new FsVolumeList(volumeFailureInfos, datanode.getBlockScanner(),
        blockChooserImpl, conf, datanode.getDiskMetrics());
    asyncDiskService = new FsDatasetAsyncDiskService(datanode, this);
    asyncLazyPersistService = new RamDiskAsyncLazyPersistService(datanode, conf);
    deletingBlock = new HashMap<String, Set<Long>>();

    for (int idx = 0; idx < storage.getNumStorageDirs(); idx++) {
      addVolume(storage.getStorageDir(idx));
    }
    setupAsyncLazyPersistThreads();

    cacheManager = new FsDatasetCache(this);

    // Start the lazy writer once we have built the replica maps.
    // We need to start the lazy writer even if MaxLockedMemory is set to
    // zero because we may have un-persisted replicas in memory from before
    // the process restart. To minimize the chances of data loss we'll
    // ensure they get written to disk now.
    if (ramDiskReplicaTracker.numReplicasNotPersisted() > 0 ||
        datanode.getDnConf().getMaxLockedMemory() > 0) {
      lazyWriter = new Daemon(new LazyWriter(conf));
      lazyWriter.start();
    } else {
      lazyWriter = null;
    }

    registerMBean(datanode.getDatanodeUuid());

    // Add a Metrics2 Source Interface. This is same
    // data as MXBean. We can remove the registerMbean call
    // in a release where we can break backward compatibility
    MetricsSystem ms = DefaultMetricsSystem.instance();
    ms.register("FSDatasetState", "FSDatasetState", this);

    localFS = FileSystem.getLocal(conf);
    blockPinningEnabled = conf.getBoolean(
      DFSConfigKeys.DFS_DATANODE_BLOCK_PINNING_ENABLED,
      DFSConfigKeys.DFS_DATANODE_BLOCK_PINNING_ENABLED_DEFAULT);
    maxDataLength = conf.getInt(
        CommonConfigurationKeys.IPC_MAXIMUM_DATA_LENGTH,
        CommonConfigurationKeys.IPC_MAXIMUM_DATA_LENGTH_DEFAULT);
    maxDirScannerNotifyCount = conf.getLong(
        DFSConfigKeys.DFS_DATANODE_DIRECTORYSCAN_MAX_NOTIFY_COUNT_KEY,
        DFSConfigKeys.DFS_DATANODE_DIRECTORYSCAN_MAX_NOTIFY_COUNT_DEFAULT);
    lastDirScannerNotifyTime = System.currentTimeMillis();
  }

  /**
   * Gets initial volume failure information for all volumes that failed
   * immediately at startup.  The method works by determining the set difference
   * between all configured storage locations and the actual storage locations in
   * use after attempting to put all of them into service.
   *
   * @return each storage location that has failed
   */
  private static List<VolumeFailureInfo> getInitialVolumeFailureInfos(
      Collection<StorageLocation> dataLocations, DataStorage storage) {
    Set<StorageLocation> failedLocationSet = new HashSet<>(dataLocations);
    for (Iterator<Storage.StorageDirectory> it = storage.dirIterator();
         it.hasNext(); ) {
      Storage.StorageDirectory sd = it.next();
      failedLocationSet.remove(sd.getStorageLocation());
    }
    List<VolumeFailureInfo> volumeFailureInfos = Lists.newArrayListWithCapacity(
        failedLocationSet.size());
    long failureDate = Time.now();
    for (StorageLocation failedStorageLocation: failedLocationSet) {
      volumeFailureInfos.add(new VolumeFailureInfo(failedStorageLocation,
          failureDate));
    }
    return volumeFailureInfos;
  }

  /**
   * Activate a volume to serve requests.
   * @throws IOException if the storage UUID already exists.
   */
  private synchronized void activateVolume(
      ReplicaMap replicaMap,
      Storage.StorageDirectory sd, StorageType storageType,
      FsVolumeReference ref) throws IOException {
    for (String bp : volumeMap.getBlockPoolList()) {
      lockManager.addLock(LockLevel.VOLUME, bp, ref.getVolume().getStorageID());
    }
    DatanodeStorage dnStorage = storageMap.get(sd.getStorageUuid());
    if (dnStorage != null) {
      final String errorMsg = String.format(
          "Found duplicated storage UUID: %s in %s.",
          sd.getStorageUuid(), sd.getVersionFile());
      LOG.error(errorMsg);
      throw new IOException(errorMsg);
    }
    // Check if there is same storage type on the mount.
    // Only useful when same disk tiering is turned on.
    FsVolumeImpl volumeImpl = (FsVolumeImpl) ref.getVolume();
    FsVolumeReference checkRef = volumes
        .getMountVolumeMap()
        .getVolumeRefByMountAndStorageType(
            volumeImpl.getMount(), volumeImpl.getStorageType());
    if (checkRef != null) {
      final String errorMsg = String.format(
          "Storage type %s already exists on same mount: %s.",
          volumeImpl.getStorageType(), volumeImpl.getMount());
      checkRef.close();
      LOG.error(errorMsg);
      throw new IOException(errorMsg);
    }
    volumeMap.mergeAll(replicaMap);
    storageMap.put(sd.getStorageUuid(),
        new DatanodeStorage(sd.getStorageUuid(),
            DatanodeStorage.State.NORMAL,
            storageType));
    asyncDiskService.addVolume(volumeImpl);
    volumes.addVolume(ref);
  }

  private void addVolume(Storage.StorageDirectory sd) throws IOException {
    final StorageLocation storageLocation = sd.getStorageLocation();

    // If IOException raises from FsVolumeImpl() or getVolumeMap(), there is
    // nothing needed to be rolled back to make various data structures, e.g.,
    // storageMap and asyncDiskService, consistent.
    FsVolumeImpl fsVolume = new FsVolumeImplBuilder()
                              .setDataset(this)
                              .setStorageID(sd.getStorageUuid())
                              .setStorageDirectory(sd)
                              .setFileIoProvider(datanode.getFileIoProvider())
                              .setConf(this.conf)
                              .build();
    FsVolumeReference ref = fsVolume.obtainReference();
    // no need to acquire lock.
    ReplicaMap tempVolumeMap = new ReplicaMap();
    fsVolume.getVolumeMap(tempVolumeMap, ramDiskReplicaTracker);

    activateVolume(tempVolumeMap, sd, storageLocation.getStorageType(), ref);
    LOG.info("Added volume - " + storageLocation + ", StorageType: " +
        storageLocation.getStorageType());
  }

  @VisibleForTesting
  public FsVolumeImpl createFsVolume(String storageUuid,
      Storage.StorageDirectory sd,
      final StorageLocation location) throws IOException {
    return new FsVolumeImplBuilder()
        .setDataset(this)
        .setStorageID(storageUuid)
        .setStorageDirectory(sd)
        .setFileIoProvider(datanode.getFileIoProvider())
        .setConf(conf)
        .build();
  }

  @Override
  public void addVolume(final StorageLocation location,
      final List<NamespaceInfo> nsInfos)
      throws IOException {
    // Prepare volume in DataStorage
    final DataStorage.VolumeBuilder builder;
    try {
      builder = dataStorage.prepareVolume(datanode, location, nsInfos);
    } catch (IOException e) {
      volumes.addVolumeFailureInfo(new VolumeFailureInfo(location, Time.now()));
      throw e;
    }

    final Storage.StorageDirectory sd = builder.getStorageDirectory();

    StorageType storageType = location.getStorageType();
    final FsVolumeImpl fsVolume =
        createFsVolume(sd.getStorageUuid(), sd, location);
    // no need to add lock
    final ReplicaMap tempVolumeMap = new ReplicaMap();
    ArrayList<IOException> exceptions = Lists.newArrayList();

    for (final NamespaceInfo nsInfo : nsInfos) {
      String bpid = nsInfo.getBlockPoolID();
      try {
        fsVolume.addBlockPool(bpid, this.conf, this.timer);
        fsVolume.getVolumeMap(bpid, tempVolumeMap, ramDiskReplicaTracker);
      } catch (IOException e) {
        LOG.warn("Caught exception when adding " + fsVolume +
            ". Will throw later.", e);
        exceptions.add(e);
      }
    }
    if (!exceptions.isEmpty()) {
      try {
        sd.unlock();
      } catch (IOException e) {
        exceptions.add(e);
      }
      throw MultipleIOException.createIOException(exceptions);
    }

    final FsVolumeReference ref = fsVolume.obtainReference();
    setupAsyncLazyPersistThread(fsVolume);

    builder.build();
    activateVolume(tempVolumeMap, sd, storageType, ref);
    LOG.info("Added volume - " + location + ", StorageType: " + storageType);
  }

  /**
   * Removes a set of volumes from FsDataset.
   * @param storageLocsToRemove a set of
   * {@link StorageLocation}s for each volume.
   * @param clearFailure set true to clear failure information.
   */
  @Override
  public void removeVolumes(
      final Collection<StorageLocation> storageLocsToRemove,
      boolean clearFailure) {
    Collection<StorageLocation> storageLocationsToRemove =
        new ArrayList<>(storageLocsToRemove);
    Map<String, List<ReplicaInfo>> blkToInvalidate = new HashMap<>();
    List<String> storageToRemove = new ArrayList<>();
    // This object lock is protect data structure related volumes like add and
    // remove.This will obtain volumeMap lock again if access replicaInfo.
    synchronized (this) {
      for (int idx = 0; idx < dataStorage.getNumStorageDirs(); idx++) {
        Storage.StorageDirectory sd = dataStorage.getStorageDir(idx);
        final StorageLocation sdLocation = sd.getStorageLocation();
        LOG.info("Checking removing StorageLocation " +
            sdLocation + " with id " + sd.getStorageUuid());
        if (storageLocationsToRemove.contains(sdLocation)) {
          LOG.info("Removing StorageLocation " + sdLocation + " with id " +
              sd.getStorageUuid() + " from FsDataset.");
          // Disable the volume from the service.
          asyncDiskService.removeVolume(sd.getStorageUuid());
          volumes.removeVolume(sdLocation, clearFailure);
          volumes.waitVolumeRemoved(5000, this);

          // Removed all replica information for the blocks on the volume.
          // Unlike updating the volumeMap in addVolume(), this operation does
          // not scan disks.
          for (String bpid : volumeMap.getBlockPoolList()) {
            List<ReplicaInfo> blocks = blkToInvalidate
                .computeIfAbsent(bpid, (k) -> new ArrayList<>());
            volumeMap.replicas(bpid, (iterator) -> {
              while (iterator.hasNext()) {
                ReplicaInfo block = iterator.next();
                final StorageLocation blockStorageLocation =
                    block.getVolume().getStorageLocation();
                LOG.trace("checking for block " + block.getBlockId() +
                    " with storageLocation " + blockStorageLocation);
                if (blockStorageLocation.equals(sdLocation)) {
                  blocks.add(block);
                  iterator.remove();
                }
              }
            });
          }
          storageToRemove.add(sd.getStorageUuid());
          storageLocationsToRemove.remove(sdLocation);
        }
      }

      // A reconfigure can remove the storage location which is already
      // removed when the failure was detected by DataNode#checkDiskErrorAsync.
      // Now, lets remove this from the failed volume list.
      if (clearFailure) {
        for (StorageLocation storageLocToRemove : storageLocationsToRemove) {
          volumes.removeVolumeFailureInfo(storageLocToRemove);
        }
      }
      setupAsyncLazyPersistThreads();
    }

    // Call this outside the lock.
    for (Map.Entry<String, List<ReplicaInfo>> entry :
        blkToInvalidate.entrySet()) {
      String bpid = entry.getKey();
      List<ReplicaInfo> blocks = entry.getValue();
      for (ReplicaInfo block : blocks) {
        invalidate(bpid, block);
      }
    }

    synchronized (this) {
      for (String storageUuid : storageToRemove) {
        storageMap.remove(storageUuid);
        for (String bp : volumeMap.getBlockPoolList()) {
          lockManager.removeLock("removeVolumes", LockLevel.VOLUME, bp, storageUuid);
        }
      }
    }
  }

  /**
   * Return the total space used by dfs datanode
   */
  @Override // FSDatasetMBean
  public long getDfsUsed() throws IOException {
    return volumes.getDfsUsed();
  }

  /**
   * Return the total space used by dfs datanode
   */
  @Override // FSDatasetMBean
  public long getBlockPoolUsed(String bpid) throws IOException {
    return volumes.getBlockPoolUsed(bpid);
  }
  
  /**
   * Return true - if there are still valid volumes on the DataNode. 
   */
  @Override // FsDatasetSpi
  public boolean hasEnoughResource() {
    if (volFailuresTolerated == DataNode.MAX_VOLUME_FAILURE_TOLERATED_LIMIT) {
      // If volFailuresTolerated configured maxVolumeFailureLimit then minimum
      // one volume is required.
      return volumes.getVolumes().size() >= 1;
    } else {
      return getNumFailedVolumes() <= volFailuresTolerated;
    }
  }

  /**
   * Return total capacity, used and unused
   */
  @Override // FSDatasetMBean
  public long getCapacity() throws IOException {
    return volumes.getCapacity();
  }

  /**
   * Return how many bytes can still be stored in the FSDataset
   */
  @Override // FSDatasetMBean
  public long getRemaining() throws IOException {
    return volumes.getRemaining();
  }

  /**
   * Return the number of failed volumes in the FSDataset.
   */
  @Override // FSDatasetMBean
  public int getNumFailedVolumes() {
    return volumes.getVolumeFailureInfos().length;
  }

  @Override // FSDatasetMBean
  public String[] getFailedStorageLocations() {
    VolumeFailureInfo[] infos = volumes.getVolumeFailureInfos();
    List<String> failedStorageLocations = Lists.newArrayListWithCapacity(
        infos.length);
    for (VolumeFailureInfo info: infos) {
      failedStorageLocations.add(
          info.getFailedStorageLocation().toString());
    }
    return failedStorageLocations.toArray(
        new String[failedStorageLocations.size()]);
  }

  @Override // FSDatasetMBean
  public long getLastVolumeFailureDate() {
    long lastVolumeFailureDate = 0;
    for (VolumeFailureInfo info: volumes.getVolumeFailureInfos()) {
      long failureDate = info.getFailureDate();
      if (failureDate > lastVolumeFailureDate) {
        lastVolumeFailureDate = failureDate;
      }
    }
    return lastVolumeFailureDate;
  }

  @Override // FSDatasetMBean
  public long getEstimatedCapacityLostTotal() {
    long estimatedCapacityLostTotal = 0;
    for (VolumeFailureInfo info: volumes.getVolumeFailureInfos()) {
      estimatedCapacityLostTotal += info.getEstimatedCapacityLost();
    }
    return estimatedCapacityLostTotal;
  }

  @Override // FsDatasetSpi
  public VolumeFailureSummary getVolumeFailureSummary() {
    VolumeFailureInfo[] infos = volumes.getVolumeFailureInfos();
    if (infos.length == 0) {
      return null;
    }
    List<String> failedStorageLocations = Lists.newArrayListWithCapacity(
        infos.length);
    long lastVolumeFailureDate = 0;
    long estimatedCapacityLostTotal = 0;
    for (VolumeFailureInfo info: infos) {
      failedStorageLocations.add(
          info.getFailedStorageLocation().toString());
      long failureDate = info.getFailureDate();
      if (failureDate > lastVolumeFailureDate) {
        lastVolumeFailureDate = failureDate;
      }
      estimatedCapacityLostTotal += info.getEstimatedCapacityLost();
    }
    return new VolumeFailureSummary(
        failedStorageLocations.toArray(new String[failedStorageLocations.size()]),
        lastVolumeFailureDate, estimatedCapacityLostTotal);
  }

  @Override // FSDatasetMBean
  public long getCacheUsed() {
    return cacheManager.getCacheUsed();
  }

  @Override // FSDatasetMBean
  public long getCacheCapacity() {
    return cacheManager.getCacheCapacity();
  }

  @Override // FSDatasetMBean
  public long getNumBlocksFailedToCache() {
    return cacheManager.getNumBlocksFailedToCache();
  }

  @Override // FSDatasetMBean
  public long getNumBlocksFailedToUncache() {
    return cacheManager.getNumBlocksFailedToUncache();
  }

  /**
   * Get metrics from the metrics source
   *
   * @param collector to contain the resulting metrics snapshot
   * @param all if true, return all metrics even if unchanged.
   */
  @Override
  public void getMetrics(MetricsCollector collector, boolean all) {
    try {
      DataNodeMetricHelper.getMetrics(collector, this, "FSDatasetState");
    } catch (Exception e) {
        LOG.warn("Exception thrown while metric collection. Exception : "
          + e.getMessage());
    }
  }

  @Override // FSDatasetMBean
  public long getNumBlocksCached() {
    return cacheManager.getNumBlocksCached();
  }

  /**
   * Find the block's on-disk length
   */
  @Override // FsDatasetSpi
  public long getLength(ExtendedBlock b) throws IOException {
    return getBlockReplica(b).getBlockDataLength();
  }

  /**
   * Get File name for a given block.
   */
  private ReplicaInfo getBlockReplica(ExtendedBlock b) throws IOException {
    return getBlockReplica(b.getBlockPoolId(), b.getBlockId());
  }
  
  /**
   * Get File name for a given block.
   */
  ReplicaInfo getBlockReplica(String bpid, long blockId) throws IOException {
    ReplicaInfo r = validateBlockFile(bpid, blockId);
    if (r == null) {
      throw new FileNotFoundException("BlockId " + blockId + " is not valid.");
    }
    return r;
  }

  @Override // FsDatasetSpi
  public InputStream getBlockInputStream(ExtendedBlock b,
      long seekOffset) throws IOException {

    ReplicaInfo info;
    try (AutoCloseableLock lock = lockManager.readLock("getBlockInputStream", LockLevel.BLOCK_POOl,
        b.getBlockPoolId())) {
      info = volumeMap.get(b.getBlockPoolId(), b.getLocalBlock());
    }

    if (info != null && info.getVolume().isTransientStorage()) {
      ramDiskReplicaTracker.touch(b.getBlockPoolId(), b.getBlockId());
      datanode.getMetrics().incrRamDiskBlocksReadHits();
    }

    if (info == null) {
      throw new IOException("No data exists for block " + b);
    }
    return getBlockInputStreamWithCheckingPmemCache(info, b, seekOffset);
  }

  /**
   * Check whether the replica is cached to persistent memory.
   * If so, get DataInputStream of the corresponding cache file on pmem.
   */
  private InputStream getBlockInputStreamWithCheckingPmemCache(
      ReplicaInfo info, ExtendedBlock b, long seekOffset) throws IOException {
    String cachePath = cacheManager.getReplicaCachePath(
        b.getBlockPoolId(), b.getBlockId());
    if (cachePath != null) {
      long addr = cacheManager.getCacheAddress(
          b.getBlockPoolId(), b.getBlockId());
      if (addr != -1) {
        LOG.debug("Get InputStream by cache address.");
        return FsDatasetUtil.getDirectInputStream(
            addr + seekOffset, info.getBlockDataLength() - seekOffset);
      }
      LOG.debug("Get InputStream by cache file path.");
      return FsDatasetUtil.getInputStreamAndSeek(
          new File(cachePath), seekOffset);
    }
    return info.getDataInputStream(seekOffset);
  }

  /**
   * Get the meta info of a block stored in volumeMap. To find a block,
   * block pool Id, block Id and generation stamp must match.
   * @param b extended block
   * @return the meta replica information
   * @throws ReplicaNotFoundException if no entry is in the map or 
   *                        there is a generation stamp mismatch
   */
  ReplicaInfo getReplicaInfo(ExtendedBlock b)
      throws ReplicaNotFoundException {
    ReplicaInfo info = volumeMap.get(b.getBlockPoolId(), b.getLocalBlock());
    if (info == null) {
      if (volumeMap.get(b.getBlockPoolId(), b.getLocalBlock().getBlockId())
          == null) {
        throw new ReplicaNotFoundException(
            ReplicaNotFoundException.NON_EXISTENT_REPLICA + b);
      } else {
        throw new ReplicaNotFoundException(
            ReplicaNotFoundException.UNEXPECTED_GS_REPLICA + b);
      }
    }
    return info;
  }

  /**
   * Get the meta info of a block stored in volumeMap. Block is looked up
   * without matching the generation stamp.
   * @param bpid block pool Id
   * @param blkid block Id
   * @return the meta replica information; null if block was not found
   * @throws ReplicaNotFoundException if no entry is in the map or 
   *                        there is a generation stamp mismatch
   */
  @VisibleForTesting
  ReplicaInfo getReplicaInfo(String bpid, long blkid)
      throws ReplicaNotFoundException {
    ReplicaInfo info = volumeMap.get(bpid, blkid);
    if (info == null) {
      throw new ReplicaNotFoundException(
          ReplicaNotFoundException.NON_EXISTENT_REPLICA + bpid + ":" + blkid);
    }
    return info;
  }

  String getStorageUuidForLock(ExtendedBlock b)
      throws ReplicaNotFoundException {
    return getReplicaInfo(b.getBlockPoolId(), b.getBlockId())
        .getStorageUuid();
  }

  /**
   * Returns handles to the block file and its metadata file
   */
  @Override // FsDatasetSpi
  public ReplicaInputStreams getTmpInputStreams(ExtendedBlock b,
      long blkOffset, long metaOffset) throws IOException {
    try (AutoCloseDataSetLock l = lockManager.readLock("getTmpInputStreams", LockLevel.VOLUME,
        b.getBlockPoolId(), getStorageUuidForLock(b))) {
      ReplicaInfo info = getReplicaInfo(b);
      FsVolumeReference ref = info.getVolume().obtainReference();
      try {
        InputStream blockInStream = info.getDataInputStream(blkOffset);
        try {
          InputStream metaInStream = info.getMetadataInputStream(metaOffset);
          return new ReplicaInputStreams(
              blockInStream, metaInStream, ref, datanode.getFileIoProvider());
        } catch (IOException e) {
          IOUtils.cleanupWithLogger(null, blockInStream);
          throw e;
        }
      } catch (IOException e) {
        IOUtils.cleanupWithLogger(null, ref);
        throw e;
      }
    }
  }

  static File moveBlockFiles(Block b, ReplicaInfo replicaInfo, File destdir)
      throws IOException {
    final File dstfile = new File(destdir, b.getBlockName());
    final File dstmeta = FsDatasetUtil.getMetaFile(dstfile, b.getGenerationStamp());
    try {
      replicaInfo.renameMeta(dstmeta.toURI());
    } catch (IOException e) {
      throw new IOException("Failed to move meta file for " + b
          + " from " + replicaInfo.getMetadataURI() + " to " + dstmeta, e);
    }
    try {
      replicaInfo.renameData(dstfile.toURI());
    } catch (IOException e) {
      throw new IOException("Failed to move block file for " + b
          + " from " + replicaInfo.getBlockURI() + " to "
          + dstfile.getAbsolutePath(), e);
    }
    if (LOG.isDebugEnabled()) {
      LOG.debug("addFinalizedBlock: Moved " + replicaInfo.getMetadataURI()
          + " to " + dstmeta + " and " + replicaInfo.getBlockURI()
          + " to " + dstfile);
    }
    return dstfile;
  }

  /**
   * Copy the block and meta files for the given block to the given destination.
   * @return the new meta and block files.
   * @throws IOException
   */
  static File[] copyBlockFiles(long blockId, long genStamp,
      ReplicaInfo srcReplica, File destRoot, boolean calculateChecksum,
      int smallBufferSize, final Configuration conf) throws IOException {
    final File destDir = DatanodeUtil.idToBlockDir(destRoot, blockId);
    // blockName is same as the filename for the block
    final File dstFile = new File(destDir, srcReplica.getBlockName());
    final File dstMeta = FsDatasetUtil.getMetaFile(dstFile, genStamp);
    return copyBlockFiles(srcReplica, dstMeta, dstFile, calculateChecksum,
        smallBufferSize, conf);
  }

  /**
   * Link the block and meta files for the given block to the given destination.
   * @return the new meta and block files.
   * @throws IOException
   */
  static File[] hardLinkBlockFiles(long blockId, long genStamp,
      ReplicaInfo srcReplica, File destRoot) throws IOException {
    final File destDir = DatanodeUtil.idToBlockDir(destRoot, blockId);
    // blockName is same as the filename for the block
    final File dstFile = new File(destDir, srcReplica.getBlockName());
    final File dstMeta = FsDatasetUtil.getMetaFile(dstFile, genStamp);
    return hardLinkBlockFiles(srcReplica, dstMeta, dstFile);
  }

  static File[] copyBlockFiles(ReplicaInfo srcReplica, File dstMeta,
                               File dstFile, boolean calculateChecksum,
                               int smallBufferSize, final Configuration conf)
      throws IOException {

    if (calculateChecksum) {
      computeChecksum(srcReplica, dstMeta, smallBufferSize, conf);
    } else {
      try {
        srcReplica.copyMetadata(dstMeta.toURI());
      } catch (IOException e) {
        throw new IOException("Failed to copy " + srcReplica + " metadata to "
            + dstMeta, e);
      }
    }
    try {
      srcReplica.copyBlockdata(dstFile.toURI());
    } catch (IOException e) {
      throw new IOException("Failed to copy " + srcReplica + " block file to "
          + dstFile, e);
    }
    if (LOG.isDebugEnabled()) {
      if (calculateChecksum) {
        LOG.debug("Copied " + srcReplica.getMetadataURI() + " meta to "
            + dstMeta + " and calculated checksum");
      } else {
        LOG.debug("Copied " + srcReplica.getBlockURI() + " to " + dstFile);
      }
    }
    return new File[] {dstMeta, dstFile};
  }

  static File[] hardLinkBlockFiles(ReplicaInfo srcReplica, File dstMeta,
      File dstFile)
      throws IOException {
    FsVolumeSpi srcReplicaVolume = srcReplica.getVolume();
    File destParentFile = dstFile.getParentFile();
    // Create parent folder if not exists.
    boolean isDirCreated = srcReplica.getFileIoProvider()
        .mkdirs(srcReplicaVolume, destParentFile);
    LOG.trace("Dir creation of {} on volume {} {}", destParentFile,
        srcReplicaVolume, isDirCreated ? "succeeded" : "failed");
    URI srcReplicaUri = srcReplica.getBlockURI();
    try {
      HardLink.createHardLink(
          new File(srcReplicaUri), dstFile);
    } catch (IOException e) {
      throw new IOException("Failed to hardLink "
          + srcReplica + " block file to "
          + dstFile, e);
    }
    try {
      HardLink.createHardLink(
          new File(srcReplica.getMetadataURI()), dstMeta);
    } catch (IOException e) {
      throw new IOException("Failed to hardLink "
          + srcReplica + " metadata to "
          + dstMeta, e);
    }
    LOG.debug("Linked {} to {} . Dest meta file: {}", srcReplicaUri, dstFile,
        dstMeta);
    return new File[]{dstMeta, dstFile};
  }

  /**
   * Move block files from one storage to another storage.
   * @return Returns the Old replicaInfo
   * @throws IOException
   */
  @Override
  public ReplicaInfo moveBlockAcrossStorage(ExtendedBlock block,
      StorageType targetStorageType, String targetStorageId)
      throws IOException {
    ReplicaInfo replicaInfo = getReplicaInfo(block);
    if (replicaInfo.getState() != ReplicaState.FINALIZED) {
      throw new ReplicaNotFoundException(
          ReplicaNotFoundException.UNFINALIZED_REPLICA + block);
    }
    if (replicaInfo.getNumBytes() != block.getNumBytes()) {
      throw new IOException("Corrupted replica " + replicaInfo
          + " with a length of " + replicaInfo.getNumBytes()
          + " expected length is " + block.getNumBytes());
    }
    if (replicaInfo.getVolume().getStorageType() == targetStorageType) {
      throw new ReplicaAlreadyExistsException("Replica " + replicaInfo
          + " already exists on storage " + targetStorageType);
    }

    if (replicaInfo.isOnTransientStorage()) {
      // Block movement from RAM_DISK will be done by LazyPersist mechanism
      throw new IOException("Replica " + replicaInfo
          + " cannot be moved from storageType : "
          + replicaInfo.getVolume().getStorageType());
    }

    FsVolumeReference volumeRef = null;
    boolean shouldConsiderSameMountVolume =
        shouldConsiderSameMountVolume(replicaInfo.getVolume(),
            targetStorageType, targetStorageId);
    boolean useVolumeOnSameMount = false;

    try (AutoCloseableLock lock = lockManager.readLock("moveBlockAcrossStorage",
        LockLevel.BLOCK_POOl, block.getBlockPoolId())) {
      if (shouldConsiderSameMountVolume) {
        volumeRef = volumes.getVolumeByMount(targetStorageType,
            ((FsVolumeImpl) replicaInfo.getVolume()).getMount(),
            block.getNumBytes());
        if (volumeRef != null) {
          useVolumeOnSameMount = true;
        }
      }
      if (!useVolumeOnSameMount) {
        volumeRef = volumes.getNextVolume(
            targetStorageType,
            targetStorageId,
            block.getNumBytes()
        );
      }
    }
    try {
      LOG.debug("moving block {} from {} to {}", block,
            replicaInfo.getVolume(), volumeRef.getVolume());
      moveBlock(block, replicaInfo, volumeRef, useVolumeOnSameMount);
      datanode.getMetrics().incrReplaceBlockOpOnSameHost();
      if (useVolumeOnSameMount) {
        datanode.getMetrics().incrReplaceBlockOpOnSameMount();
      }
    } finally {
      if (volumeRef != null) {
        volumeRef.close();
      }
    }

    // Replace the old block if any to reschedule the scanning.
    return replicaInfo;
  }

  /**
   * When configuring DISK/ARCHIVE on same volume,
   * check if we should find the counterpart on the same disk mount.
   */
  @VisibleForTesting
  boolean shouldConsiderSameMountVolume(FsVolumeSpi fsVolume,
      StorageType targetStorageType, String targetStorageID) {
    if (targetStorageID != null && !targetStorageID.isEmpty()) {
      return false;
    }
    if (!(fsVolume instanceof FsVolumeImpl)
        || ((FsVolumeImpl) fsVolume).getMount().isEmpty()) {
      return false;
    }
    StorageType sourceStorageType = fsVolume.getStorageType();
    // Source/dest storage types are different
    if (sourceStorageType == targetStorageType) {
      return false;
    }
    // Source/dest storage types are either DISK or ARCHIVE.
    return StorageType.allowSameDiskTiering(sourceStorageType)
        && StorageType.allowSameDiskTiering(targetStorageType);
  }

  /**
   * Moves a block from a given volume to another.
   *
   * @param block       - Extended Block
   * @param replicaInfo - ReplicaInfo
   * @param volumeRef   - Volume Ref - Closed by caller.
   * @param moveBlockToLocalMount   - Whether we use shortcut
   *                               to move block on same mount.
   * @return newReplicaInfo
   * @throws IOException
   */
  @VisibleForTesting
  ReplicaInfo moveBlock(ExtendedBlock block, ReplicaInfo replicaInfo,
      FsVolumeReference volumeRef, boolean moveBlockToLocalMount)
      throws IOException {
    ReplicaInfo newReplicaInfo;
    if (moveBlockToLocalMount) {
      newReplicaInfo = moveReplicaToVolumeOnSameMount(block, replicaInfo,
          volumeRef);
    } else {
      newReplicaInfo = copyReplicaToVolume(block, replicaInfo,
          volumeRef);
    }

    finalizeNewReplica(newReplicaInfo, block);
    removeOldReplica(replicaInfo, newReplicaInfo, block.getBlockPoolId());
    return newReplicaInfo;
  }

  /**
   * Cleanup the replicaInfo object passed.
   *
   * @param bpid           - block pool id
   * @param replicaInfo    - ReplicaInfo
   */
  private void cleanupReplica(String bpid, ReplicaInfo replicaInfo) {
    if (replicaInfo.deleteBlockData() || !replicaInfo.blockDataExists()) {
      FsVolumeImpl volume = (FsVolumeImpl) replicaInfo.getVolume();
      volume.onBlockFileDeletion(bpid, replicaInfo.getBytesOnDisk());
      if (replicaInfo.deleteMetadata() || !replicaInfo.metadataExists()) {
        volume.onMetaFileDeletion(bpid, replicaInfo.getMetadataLength());
      }
    }
  }

  /**
   * Create a new temporary replica of replicaInfo object in specified volume.
   *
   * @param block       - Extended Block
   * @param replicaInfo - ReplicaInfo
   * @param volumeRef   - Volume Ref - Closed by caller.
   * @return newReplicaInfo new replica object created in specified volume.
   * @throws IOException
   */
  @VisibleForTesting
  ReplicaInfo copyReplicaToVolume(ExtendedBlock block, ReplicaInfo replicaInfo,
      FsVolumeReference volumeRef) throws IOException {
    FsVolumeImpl targetVolume = (FsVolumeImpl) volumeRef.getVolume();
    // Copy files to temp dir first
    ReplicaInfo newReplicaInfo = targetVolume.moveBlockToTmpLocation(block,
        replicaInfo, smallBufferSize, conf);
    return newReplicaInfo;
  }

  /**
   * Shortcut to use hardlink to move blocks on same mount.
   * This is useful when moving blocks between storage types on same disk mount.
   * Two cases need to be considered carefully:
   * 1) Datanode restart in the middle should not cause data loss.
   *    We use hardlink to avoid this.
   * 2) Finalized blocks can be reopened to append.
   *    This is already handled by dataset lock and gen stamp.
   *    See HDFS-12942
   *
   * @param block       - Extended Block
   * @param replicaInfo - ReplicaInfo
   * @param volumeRef   - Volume Ref - Closed by caller.
   * @return newReplicaInfo new replica object created in specified volume.
   * @throws IOException
   */
  @VisibleForTesting
  ReplicaInfo moveReplicaToVolumeOnSameMount(ExtendedBlock block,
      ReplicaInfo replicaInfo,
      FsVolumeReference volumeRef) throws IOException {
    FsVolumeImpl targetVolume = (FsVolumeImpl) volumeRef.getVolume();
    // Move files to temp dir first
    ReplicaInfo newReplicaInfo = targetVolume.hardLinkBlockToTmpLocation(block,
        replicaInfo);
    return newReplicaInfo;
  }

  /**
   * Finalizes newReplica by calling finalizeReplica internally.
   *
   * @param newReplicaInfo - ReplicaInfo
   * @param block          - Extended Block
   * @throws IOException
   */
  @VisibleForTesting
  void finalizeNewReplica(ReplicaInfo newReplicaInfo,
      ExtendedBlock block) throws IOException {
    // Finalize the copied files
    try {
      String bpid = block.getBlockPoolId();
      finalizeReplica(bpid, newReplicaInfo);
      FsVolumeImpl volume = (FsVolumeImpl) newReplicaInfo.getVolume();
      volume.incrNumBlocks(bpid);
    } catch (IOException ioe) {
      // Cleanup block data and metadata
      // Decrement of dfsUsed and noOfBlocks for volume not required
      newReplicaInfo.deleteBlockData();
      newReplicaInfo.deleteMetadata();
      throw ioe;
    }
  }

  /**
   * Moves a given block from one volume to another volume. This is used by disk
   * balancer.
   *
   * @param block       - ExtendedBlock
   * @param destination - Destination volume
   * @return Old replica info
   */
  @Override
  public ReplicaInfo moveBlockAcrossVolumes(ExtendedBlock block, FsVolumeSpi
      destination) throws IOException {
    ReplicaInfo replicaInfo = getReplicaInfo(block);
    if (replicaInfo.getState() != ReplicaState.FINALIZED) {
      throw new ReplicaNotFoundException(
          ReplicaNotFoundException.UNFINALIZED_REPLICA + block);
    }

    FsVolumeReference volumeRef = null;

    try (AutoCloseableLock lock = lockManager.readLock("moveBlockAcrossVolumes",
        LockLevel.BLOCK_POOl, block.getBlockPoolId())) {
      volumeRef = destination.obtainReference();
    }

    try {
      moveBlock(block, replicaInfo, volumeRef, false);
    } finally {
      if (volumeRef != null) {
        volumeRef.close();
      }
    }
    return replicaInfo;
  }

  @Override
  public DataNodeLockManager<AutoCloseDataSetLock> acquireDatasetLockManager() {
    return lockManager;
  }

  /**
   * Compute and store the checksum for a block file that does not already have
   * its checksum computed.
   *
   * @param srcReplica source {@link ReplicaInfo}, containing only the checksum
   *     header, not a calculated checksum
   * @param dstMeta destination meta file, into which this method will write a
   *     full computed checksum
   * @param smallBufferSize buffer size to use
   * @param conf the {@link Configuration}
   * @throws IOException
   */
  static void computeChecksum(ReplicaInfo srcReplica, File dstMeta,
      int smallBufferSize, final Configuration conf)
      throws IOException {
    final File srcMeta = new File(srcReplica.getMetadataURI());

    DataChecksum checksum;
    try (FileInputStream fis =
             srcReplica.getFileIoProvider().getFileInputStream(
                 srcReplica.getVolume(), srcMeta)) {
      checksum = BlockMetadataHeader.readDataChecksum(
          fis, DFSUtilClient.getIoFileBufferSize(conf), srcMeta);
    }

    final byte[] data = new byte[1 << 16];
    final byte[] crcs = new byte[checksum.getChecksumSize(data.length)];

    DataOutputStream metaOut = null;
    try {
      File parentFile = dstMeta.getParentFile();
      if (parentFile != null) {
        if (!parentFile.mkdirs() && !parentFile.isDirectory()) {
          throw new IOException("Destination '" + parentFile
              + "' directory cannot be created");
        }
      }
      metaOut = new DataOutputStream(new BufferedOutputStream(
          Files.newOutputStream(dstMeta.toPath()), smallBufferSize));
      BlockMetadataHeader.writeHeader(metaOut, checksum);

      int offset = 0;
      try (InputStream dataIn = srcReplica.getDataInputStream(0)) {

        for (int n; (n = dataIn.read(data, offset, data.length - offset)) != -1; ) {
          if (n > 0) {
            n += offset;
            offset = n % checksum.getBytesPerChecksum();
            final int length = n - offset;

            if (length > 0) {
              checksum.calculateChunkedSums(data, 0, length, crcs, 0);
              metaOut.write(crcs, 0, checksum.getChecksumSize(length));

              System.arraycopy(data, length, data, 0, offset);
            }
          }
        }
      }

      // calculate and write the last crc
      checksum.calculateChunkedSums(data, 0, offset, crcs, 0);
      metaOut.write(crcs, 0, 4);
      metaOut.close();
      metaOut = null;
    } finally {
      IOUtils.closeStream(metaOut);
    }
  }


  @Override  // FsDatasetSpi
  public ReplicaHandler append(ExtendedBlock b,
      long newGS, long expectedBlockLen) throws IOException {
    try (AutoCloseableLock lock = lockManager.writeLock("append", LockLevel.VOLUME,
        b.getBlockPoolId(), getStorageUuidForLock(b))) {
      // If the block was successfully finalized because all packets
      // were successfully processed at the Datanode but the ack for
      // some of the packets were not received by the client. The client
      // re-opens the connection and retries sending those packets.
      // The other reason is that an "append" is occurring to this block.

      // check the validity of the parameter
      if (newGS < b.getGenerationStamp()) {
        throw new IOException("The new generation stamp " + newGS +
            " should be greater than the replica " + b + "'s generation stamp");
      }
      ReplicaInfo replicaInfo = getReplicaInfo(b);
      LOG.info("Appending to " + replicaInfo);
      if (replicaInfo.getState() != ReplicaState.FINALIZED) {
        throw new ReplicaNotFoundException(
            ReplicaNotFoundException.UNFINALIZED_REPLICA + b);
      }
      if (replicaInfo.getNumBytes() != expectedBlockLen) {
        throw new IOException("Corrupted replica " + replicaInfo +
            " with a length of " + replicaInfo.getNumBytes() +
            " expected length is " + expectedBlockLen);
      }

      FsVolumeReference ref = replicaInfo.getVolume().obtainReference();
      ReplicaInPipeline replica = null;
      try {
        replica = append(b.getBlockPoolId(), replicaInfo, newGS,
            b.getNumBytes());
      } catch (IOException e) {
        IOUtils.cleanupWithLogger(null, ref);
        throw e;
      }
      return new ReplicaHandler(replica, ref);
    }
  }
  
  /** Append to a finalized replica
   * Change a finalized replica to be a RBW replica and 
   * bump its generation stamp to be the newGS
   * 
   * @param bpid block pool Id
   * @param replicaInfo a finalized replica
   * @param newGS new generation stamp
   * @param estimateBlockLen estimate block length
   * @return a RBW replica
   * @throws IOException if moving the replica from finalized directory 
   *         to rbw directory fails
   */
  private ReplicaInPipeline append(String bpid,
      ReplicaInfo replicaInfo, long newGS, long estimateBlockLen)
      throws IOException {
      // If the block is cached, start uncaching it.
      if (replicaInfo.getState() != ReplicaState.FINALIZED) {
        throw new IOException("Only a Finalized replica can be appended to; "
            + "Replica with blk id " + replicaInfo.getBlockId() + " has state "
            + replicaInfo.getState());
      }
      // If the block is cached, start uncaching it.
      cacheManager.uncacheBlock(bpid, replicaInfo.getBlockId());

      // If there are any hardlinks to the block, break them.  This ensures
      // we are not appending to a file that is part of a previous/ directory.
      replicaInfo.breakHardLinksIfNeeded();

      FsVolumeImpl v = (FsVolumeImpl)replicaInfo.getVolume();
      ReplicaInPipeline rip = v.append(bpid, replicaInfo,
          newGS, estimateBlockLen);
      if (rip.getReplicaInfo().getState() != ReplicaState.RBW) {
        throw new IOException("Append on block " + replicaInfo.getBlockId() +
            " returned a replica of state " + rip.getReplicaInfo().getState()
            + "; expected RBW");
      }
      // Replace finalized replica by a RBW replica in replicas map
      volumeMap.add(bpid, rip.getReplicaInfo());
      return rip;
  }

  @SuppressWarnings("serial")
  private static class MustStopExistingWriter extends Exception {
    private final ReplicaInPipeline rip;

    MustStopExistingWriter(ReplicaInPipeline rip) {
      this.rip = rip;
    }

    ReplicaInPipeline getReplicaInPipeline() {
      return rip;
    }
  }

  private ReplicaInfo recoverCheck(ExtendedBlock b, long newGS, 
      long expectedBlockLen) throws IOException, MustStopExistingWriter {
    ReplicaInfo replicaInfo = getReplicaInfo(b.getBlockPoolId(), b.getBlockId());
    
    // check state
    if (replicaInfo.getState() != ReplicaState.FINALIZED &&
        replicaInfo.getState() != ReplicaState.RBW) {
      throw new ReplicaNotFoundException(
          ReplicaNotFoundException.UNFINALIZED_AND_NONRBW_REPLICA + replicaInfo);
    }

    // check generation stamp
    long replicaGenerationStamp = replicaInfo.getGenerationStamp();
    if (replicaGenerationStamp < b.getGenerationStamp() ||
        replicaGenerationStamp > newGS) {
      throw new ReplicaNotFoundException(
          ReplicaNotFoundException.UNEXPECTED_GS_REPLICA + replicaGenerationStamp
          + ". Expected GS range is [" + b.getGenerationStamp() + ", " + 
          newGS + "].");
    }
    
    // stop the previous writer before check a replica's length
    long replicaLen = replicaInfo.getNumBytes();
    if (replicaInfo.getState() == ReplicaState.RBW) {
      ReplicaInPipeline rbw = (ReplicaInPipeline) replicaInfo;
      if (!rbw.attemptToSetWriter(null, Thread.currentThread())) {
        throw new MustStopExistingWriter(rbw);
      }
      // check length: bytesRcvd, bytesOnDisk, and bytesAcked should be the same
      if (replicaLen != rbw.getBytesOnDisk() 
          || replicaLen != rbw.getBytesAcked()) {
        throw new ReplicaAlreadyExistsException("RBW replica " + replicaInfo + 
            "bytesRcvd(" + rbw.getNumBytes() + "), bytesOnDisk(" + 
            rbw.getBytesOnDisk() + "), and bytesAcked(" + rbw.getBytesAcked() +
            ") are not the same.");
      }
    }
    
    // check block length
    if (replicaLen != expectedBlockLen) {
      throw new IOException("Corrupted replica " + replicaInfo + 
          " with a length of " + replicaLen + 
          " expected length is " + expectedBlockLen);
    }
    
    return replicaInfo;
  }

  @Override  // FsDatasetSpi
  public ReplicaHandler recoverAppend(
      ExtendedBlock b, long newGS, long expectedBlockLen) throws IOException {
    LOG.info("Recover failed append to " + b);

    while (true) {
      try {
        try (AutoCloseableLock lock = lockManager.writeLock("recoverAppend", LockLevel.BLOCK_POOl,
            b.getBlockPoolId())) {
          ReplicaInfo replicaInfo = recoverCheck(b, newGS, expectedBlockLen);
          FsVolumeReference ref = replicaInfo.getVolume().obtainReference();
          ReplicaInPipeline replica;
          try {
            // change the replica's state/gs etc.
            if (replicaInfo.getState() == ReplicaState.FINALIZED) {
              replica = append(b.getBlockPoolId(), replicaInfo,
                               newGS, b.getNumBytes());
            } else { //RBW
              replicaInfo.bumpReplicaGS(newGS);
              replica = (ReplicaInPipeline) replicaInfo;
            }
          } catch (IOException e) {
            IOUtils.cleanupWithLogger(null, ref);
            throw e;
          }
          return new ReplicaHandler(replica, ref);
        }
      } catch (MustStopExistingWriter e) {
        e.getReplicaInPipeline()
            .stopWriter(datanode.getDnConf().getXceiverStopTimeout());
      }
    }
  }

  @Override // FsDatasetSpi
  public Replica recoverClose(ExtendedBlock b, long newGS,
      long expectedBlockLen) throws IOException {
    LOG.info("Recover failed close {}, new GS:{}, expectedBlockLen:{}",
        b, newGS, expectedBlockLen);
    while (true) {
      try {
        try (AutoCloseableLock lock = lockManager.writeLock("recoverClose", LockLevel.VOLUME,
            b.getBlockPoolId(), getStorageUuidForLock(b))) {
          // check replica's state
          ReplicaInfo replicaInfo = recoverCheck(b, newGS, expectedBlockLen);
          // bump the replica's GS
          replicaInfo.bumpReplicaGS(newGS);
          // finalize the replica if RBW
          if (replicaInfo.getState() == ReplicaState.RBW) {
            finalizeReplica(b.getBlockPoolId(), replicaInfo);
          }
          return replicaInfo;
        }
      } catch (MustStopExistingWriter e) {
        e.getReplicaInPipeline()
            .stopWriter(datanode.getDnConf().getXceiverStopTimeout());
      }
    }
  }

  @Override // FsDatasetSpi
  public ReplicaHandler createRbw(
      StorageType storageType, String storageId, ExtendedBlock b,
      boolean allowLazyPersist) throws IOException {
    return createRbw(storageType, storageId, b, allowLazyPersist, 0L);
  }

  @Override // FsDatasetSpi
  public ReplicaHandler createRbw(
      StorageType storageType, String storageId, ExtendedBlock b,
      boolean allowLazyPersist, long newGS) throws IOException {
    long startTimeMs = Time.monotonicNow();
    try (AutoCloseableLock lock = lockManager.readLock("createRbw", LockLevel.BLOCK_POOl,
        b.getBlockPoolId())) {
      ReplicaInfo replicaInfo = volumeMap.get(b.getBlockPoolId(),
          b.getBlockId());
      if (replicaInfo != null) {
        // In case of retries with same blockPoolId + blockId as before
        // with updated GS, cleanup the old replica to avoid
        // any multiple copies with same blockPoolId + blockId
        if (newGS != 0L) {
          cleanupReplica(b.getBlockPoolId(), replicaInfo);
        } else {
          throw new ReplicaAlreadyExistsException("Block " + b +
              " already exists in state " + replicaInfo.getState() +
              " and thus cannot be created.");
        }
      }
      // create a new block
      FsVolumeReference ref = null;

      // Use ramdisk only if block size is a multiple of OS page size.
      // This simplifies reservation for partially used replicas
      // significantly.
      if (allowLazyPersist &&
          lazyWriter != null &&
          b.getNumBytes() % cacheManager.getOsPageSize() == 0 &&
          reserveLockedMemory(b.getNumBytes())) {
        try {
          // First try to place the block on a transient volume.
          ref = volumes.getNextTransientVolume(b.getNumBytes());
          datanode.getMetrics().incrRamDiskBlocksWrite();
        } catch (DiskOutOfSpaceException de) {
          // Ignore the exception since we just fall back to persistent storage.
          LOG.warn("Insufficient space for placing the block on a transient "
              + "volume, fall back to persistent storage: "
              + de.getMessage());
        } finally {
          if (ref == null) {
            cacheManager.release(b.getNumBytes());
          }
        }
      }

      if (ref == null) {
        ref = volumes.getNextVolume(storageType, storageId, b.getNumBytes());
      }
      LOG.debug("Creating Rbw, block: {} on volume: {}", b, ref.getVolume());

      FsVolumeImpl v = (FsVolumeImpl) ref.getVolume();
      // create an rbw file to hold block in the designated volume

      if (allowLazyPersist && !v.isTransientStorage()) {
        datanode.getMetrics().incrRamDiskBlocksWriteFallback();
      }

      ReplicaInPipeline newReplicaInfo;
      try (AutoCloseableLock l = lockManager.writeLock("createRbw", LockLevel.VOLUME,
          b.getBlockPoolId(), v.getStorageID())) {
        newReplicaInfo = v.createRbw(b);
        if (newReplicaInfo.getReplicaInfo().getState() != ReplicaState.RBW) {
          throw new IOException("CreateRBW returned a replica of state "
              + newReplicaInfo.getReplicaInfo().getState()
              + " for block " + b.getBlockId());
        }
        volumeMap.add(b.getBlockPoolId(), newReplicaInfo.getReplicaInfo());
        return new ReplicaHandler(newReplicaInfo, ref);
      } catch (IOException e) {
        IOUtils.cleanupWithLogger(null, ref);
        throw e;
      }
    } finally {
      if (dataNodeMetrics != null) {
        long createRbwMs = Time.monotonicNow() - startTimeMs;
        dataNodeMetrics.addCreateRbwOp(createRbwMs);
      }
    }
  }

  @Override // FsDatasetSpi
  public ReplicaHandler recoverRbw(
      ExtendedBlock b, long newGS, long minBytesRcvd, long maxBytesRcvd)
      throws IOException {
    LOG.info("Recover RBW replica " + b);
    long startTimeMs = Time.monotonicNow();
    try {
      while (true) {
        try {
          try (AutoCloseableLock lock = lockManager.writeLock("recoverRbw", LockLevel.VOLUME,
              b.getBlockPoolId(), getStorageUuidForLock(b))) {
            ReplicaInfo replicaInfo =
                getReplicaInfo(b.getBlockPoolId(), b.getBlockId());
            // check the replica's state
            if (replicaInfo.getState() != ReplicaState.RBW) {
              throw new ReplicaNotFoundException(
                  ReplicaNotFoundException.NON_RBW_REPLICA + replicaInfo);
            }
            ReplicaInPipeline rbw = (ReplicaInPipeline) replicaInfo;
            if (!rbw.attemptToSetWriter(null, Thread.currentThread())) {
              throw new MustStopExistingWriter(rbw);
            }
            LOG.info("At " + datanode.getDisplayName() + ", Recovering " + rbw);
            return recoverRbwImpl(rbw, b, newGS, minBytesRcvd, maxBytesRcvd);
          }
        } catch (MustStopExistingWriter e) {
          e.getReplicaInPipeline().stopWriter(
              datanode.getDnConf().getXceiverStopTimeout());
        }
      }
    } finally {
      if (dataNodeMetrics != null) {
        long recoverRbwMs = Time.monotonicNow() - startTimeMs;
        dataNodeMetrics.addRecoverRbwOp(recoverRbwMs);
      }
    }
  }

  private ReplicaHandler recoverRbwImpl(ReplicaInPipeline rbw,
      ExtendedBlock b, long newGS, long minBytesRcvd, long maxBytesRcvd)
      throws IOException {
      // check generation stamp
      long replicaGenerationStamp = rbw.getGenerationStamp();
      if (replicaGenerationStamp < b.getGenerationStamp() ||
          replicaGenerationStamp > newGS) {
        throw new ReplicaNotFoundException(
            ReplicaNotFoundException.UNEXPECTED_GS_REPLICA + b +
                ". Expected GS range is [" + b.getGenerationStamp() + ", " +
                newGS + "].");
      }

      // check replica length
      long bytesAcked = rbw.getBytesAcked();
      long numBytes = rbw.getNumBytes();
      if (bytesAcked < minBytesRcvd || numBytes > maxBytesRcvd) {
        throw new ReplicaNotFoundException("Unmatched length replica " +
            rbw + ": BytesAcked = " + bytesAcked +
            " BytesRcvd = " + numBytes + " are not in the range of [" +
            minBytesRcvd + ", " + maxBytesRcvd + "].");
      }

      long bytesOnDisk = rbw.getBytesOnDisk();
      long blockDataLength = rbw.getReplicaInfo().getBlockDataLength();
      if (bytesOnDisk != blockDataLength) {
        LOG.info("Resetting bytesOnDisk to match blockDataLength (={}) for " +
            "replica {}", blockDataLength, rbw);
        bytesOnDisk = blockDataLength;
        rbw.setLastChecksumAndDataLen(bytesOnDisk, null);
      }

      if (bytesOnDisk < bytesAcked) {
        throw new ReplicaNotFoundException("Found fewer bytesOnDisk than " +
            "bytesAcked for replica " + rbw);
      }

      FsVolumeReference ref = rbw.getReplicaInfo()
          .getVolume().obtainReference();
      try {
        // Truncate the potentially corrupt portion.
        // If the source was client and the last node in the pipeline was lost,
        // any corrupt data written after the acked length can go unnoticed.
        if (bytesOnDisk > bytesAcked) {
          rbw.getReplicaInfo().truncateBlock(bytesAcked);
          rbw.setNumBytes(bytesAcked);
          rbw.setLastChecksumAndDataLen(bytesAcked, null);
        }

        // bump the replica's generation stamp to newGS
        rbw.getReplicaInfo().bumpReplicaGS(newGS);
      } catch (IOException e) {
        IOUtils.cleanupWithLogger(null, ref);
        throw e;
      }
      return new ReplicaHandler(rbw, ref);
  }
  
  @Override // FsDatasetSpi
  public ReplicaInPipeline convertTemporaryToRbw(
      final ExtendedBlock b) throws IOException {
    long startTimeMs = Time.monotonicNow();
    try (AutoCloseableLock lock = lockManager.writeLock("convertTemporaryToRbw", LockLevel.VOLUME,
        b.getBlockPoolId(), getStorageUuidForLock(b))) {
      final long blockId = b.getBlockId();
      final long expectedGs = b.getGenerationStamp();
      final long visible = b.getNumBytes();
      LOG.info("Convert " + b + " from Temporary to RBW, visible length="
          + visible);

      final ReplicaInfo temp;
      {
        // get replica
        final ReplicaInfo r = volumeMap.get(b.getBlockPoolId(), blockId);
        if (r == null) {
          throw new ReplicaNotFoundException(
              ReplicaNotFoundException.NON_EXISTENT_REPLICA + b);
        }
        // check the replica's state
        if (r.getState() != ReplicaState.TEMPORARY) {
          throw new ReplicaAlreadyExistsException(
              "r.getState() != ReplicaState.TEMPORARY, r=" + r);
        }
        temp = r;
      }
      // check generation stamp
      if (temp.getGenerationStamp() != expectedGs) {
        throw new ReplicaAlreadyExistsException(
            "temp.getGenerationStamp() != expectedGs = " + expectedGs
                + ", temp=" + temp);
      }

      // TODO: check writer?
      // set writer to the current thread
      // temp.setWriter(Thread.currentThread());

      // check length
      final long numBytes = temp.getNumBytes();
      if (numBytes < visible) {
        throw new IOException(numBytes + " = numBytes < visible = "
            + visible + ", temp=" + temp);
      }
      // check volume
      final FsVolumeImpl v = (FsVolumeImpl) temp.getVolume();
      if (v == null) {
        throw new IOException("r.getVolume() = null, temp=" + temp);
      }

      final ReplicaInPipeline rbw = v.convertTemporaryToRbw(b, temp);

      if(rbw.getState() != ReplicaState.RBW) {
        throw new IOException("Expected replica state: " + ReplicaState.RBW
            + " obtained " + rbw.getState() + " for converting block "
            + b);
      }
      // overwrite the RBW in the volume map
      volumeMap.add(b.getBlockPoolId(), rbw.getReplicaInfo());
      return rbw;
    } finally {
      if (dataNodeMetrics != null) {
        long convertTemporaryToRbwMs = Time.monotonicNow() - startTimeMs;
        dataNodeMetrics.addConvertTemporaryToRbwOp(convertTemporaryToRbwMs);
      }
    }
  }

  private boolean isReplicaProvided(ReplicaInfo replicaInfo) {
    if (replicaInfo == null) {
      return false;
    }
    return replicaInfo.getVolume().getStorageType() == StorageType.PROVIDED;
  }

  @Override // FsDatasetSpi
  public ReplicaHandler createTemporary(StorageType storageType,
      String storageId, ExtendedBlock b, boolean isTransfer)
      throws IOException {
    long startTimeMs = Time.monotonicNow();
    long writerStopTimeoutMs = datanode.getDnConf().getXceiverStopTimeout();
    ReplicaInfo lastFoundReplicaInfo = null;
    boolean isInPipeline = false;
    do {
      try (AutoCloseableLock lock = lockManager.writeLock("getReplicaInfo",
          LockLevel.BLOCK_POOl, b.getBlockPoolId())) {
        ReplicaInfo currentReplicaInfo =
            volumeMap.get(b.getBlockPoolId(), b.getBlockId());
        if (currentReplicaInfo == lastFoundReplicaInfo) {
          break;
        } else {
          isInPipeline = currentReplicaInfo.getState() == ReplicaState.TEMPORARY
              || currentReplicaInfo.getState() == ReplicaState.RBW;
          /*
           * If the current block is not PROVIDED and old, reject.
           * else If transfer request, then accept it.
           * else if state is not RBW/Temporary, then reject
           * If current block is PROVIDED, ignore the replica.
           */
          if (((currentReplicaInfo.getGenerationStamp() >= b
              .getGenerationStamp()) || (!isTransfer && !isInPipeline))
              && !isReplicaProvided(currentReplicaInfo)) {
            throw new ReplicaAlreadyExistsException("Block " + b
                + " already exists in state " + currentReplicaInfo.getState()
                + " and thus cannot be created.");
          }
          lastFoundReplicaInfo = currentReplicaInfo;
        }
      }
      if (!isInPipeline) {
        continue;
      }
      // Hang too long, just bail out. This is not supposed to happen.
      long writerStopMs = Time.monotonicNow() - startTimeMs;
      if (writerStopMs > writerStopTimeoutMs) {
        LOG.warn("Unable to stop existing writer for block " + b + " after " 
            + writerStopMs + " miniseconds.");
        throw new IOException("Unable to stop existing writer for block " + b
            + " after " + writerStopMs + " miniseconds.");
      }

      // if lastFoundReplicaInfo is PROVIDED and FINALIZED,
      // stopWriter isn't required.
      if (isReplicaProvided(lastFoundReplicaInfo) &&
          lastFoundReplicaInfo.getState() == ReplicaState.FINALIZED) {
        continue;
      }
      // Stop the previous writer
      ((ReplicaInPipeline)lastFoundReplicaInfo).stopWriter(writerStopTimeoutMs);
    } while (true);
    long holdLockTimeMs = Time.monotonicNow() - startTimeMs;
    if (lastFoundReplicaInfo != null
        && !isReplicaProvided(lastFoundReplicaInfo)) {
      // Old blockfile should be deleted synchronously as it might collide
      // with the new block if allocated in same volume.
      // Do the deletion outside of lock as its DISK IO.
      invalidate(b.getBlockPoolId(), new Block[] { lastFoundReplicaInfo },
          false);
    }
    long startHoldLockTimeMs = Time.monotonicNow();
    FsVolumeReference ref = volumes.getNextVolume(storageType, storageId, b
        .getNumBytes());
    FsVolumeImpl v = (FsVolumeImpl) ref.getVolume();
    ReplicaInPipeline newReplicaInfo;
    try (AutoCloseableLock lock = lockManager.writeLock("createTemporary", LockLevel.VOLUME,
        b.getBlockPoolId(), v.getStorageID())) {
      try {
        newReplicaInfo = v.createTemporary(b);
        LOG.debug("creating temporary for block: {} on volume: {}",
            b, ref.getVolume());
      } catch (IOException e) {
        IOUtils.cleanupWithLogger(null, ref);
        throw e;
      }

      volumeMap.add(b.getBlockPoolId(), newReplicaInfo.getReplicaInfo());
      return new ReplicaHandler(newReplicaInfo, ref);
    } finally {
      if (dataNodeMetrics != null) {
        // Create temporary operation hold write lock twice.
        long createTemporaryOpMs = Time.monotonicNow() - startHoldLockTimeMs
            + holdLockTimeMs;
        dataNodeMetrics.addCreateTemporaryOp(createTemporaryOpMs);
      }
    }
  }

  /**
   * Sets the offset in the meta file so that the
   * last checksum will be overwritten.
   */
  @Override // FsDatasetSpi
  public void adjustCrcChannelPosition(ExtendedBlock b, ReplicaOutputStreams streams, 
      int checksumSize) throws IOException {
    FileOutputStream file = (FileOutputStream)streams.getChecksumOut();
    FileChannel channel = file.getChannel();
    long oldPos = channel.position();
    long newPos = oldPos - checksumSize;
    if (LOG.isDebugEnabled()) {
      LOG.debug("Changing meta file offset of block " + b + " from " +
          oldPos + " to " + newPos);
    }
    channel.position(newPos);
  }

  //
  // REMIND - mjc - eventually we should have a timeout system
  // in place to clean up block files left by abandoned clients.
  // We should have some timer in place, so that if a blockfile
  // is created but non-valid, and has been idle for >48 hours,
  // we can GC it safely.
  //

  /**
   * Complete the block write!
   */
  @Override // FsDatasetSpi
  public void finalizeBlock(ExtendedBlock b, boolean fsyncDir)
      throws IOException {
    ReplicaInfo replicaInfo = null;
    ReplicaInfo finalizedReplicaInfo = null;
    long startTimeMs = Time.monotonicNow();
    try (AutoCloseableLock lock = lockManager.writeLock("finalizeBlock", LockLevel.VOLUME,
        b.getBlockPoolId(), getStorageUuidForLock(b))) {
      if (Thread.interrupted()) {
        // Don't allow data modifications from interrupted threads
        throw new IOException("Cannot finalize block: " + b + " from Interrupted Thread");
      }
      replicaInfo = getReplicaInfo(b);
      if (replicaInfo.getState() == ReplicaState.FINALIZED) {
        // this is legal, when recovery happens on a file that has
        // been opened for append but never modified
        return;
      }
      finalizedReplicaInfo = finalizeReplica(b.getBlockPoolId(), replicaInfo);
    } finally {
      if (dataNodeMetrics != null) {
        long finalizeBlockMs = Time.monotonicNow() - startTimeMs;
        dataNodeMetrics.addFinalizeBlockOp(finalizeBlockMs);
      }
    }
    /*
     * Sync the directory after rename from tmp/rbw to Finalized if
     * configured. Though rename should be atomic operation, sync on both
     * dest and src directories are done because IOUtils.fsync() calls
     * directory's channel sync, not the journal itself.
     */
    if (fsyncDir && finalizedReplicaInfo instanceof FinalizedReplica
        && replicaInfo instanceof LocalReplica) {
      FinalizedReplica finalizedReplica =
          (FinalizedReplica) finalizedReplicaInfo;
      finalizedReplica.fsyncDirectory();
      LocalReplica localReplica = (LocalReplica) replicaInfo;
      localReplica.fsyncDirectory();
    }
  }

  private ReplicaInfo finalizeReplica(String bpid, ReplicaInfo replicaInfo)
      throws IOException {
    try (AutoCloseableLock lock = lockManager.writeLock("finalizeReplica", LockLevel.VOLUME,
        bpid, replicaInfo.getStorageUuid())) {
      // Compare generation stamp of old and new replica before finalizing
      if (volumeMap.get(bpid, replicaInfo.getBlockId()).getGenerationStamp()
          > replicaInfo.getGenerationStamp()) {
        throw new IOException("Generation Stamp should be monotonically "
            + "increased bpid: " + bpid + ", block: " + replicaInfo);
      }

      ReplicaInfo newReplicaInfo = null;
      if (replicaInfo.getState() == ReplicaState.RUR &&
          replicaInfo.getOriginalReplica().getState()
          == ReplicaState.FINALIZED) {
        newReplicaInfo = replicaInfo.getOriginalReplica();
        ((FinalizedReplica)newReplicaInfo).loadLastPartialChunkChecksum();
      } else {
        FsVolumeImpl v = (FsVolumeImpl)replicaInfo.getVolume();
        if (v == null) {
          throw new IOException("No volume for bpid: " + bpid + ", block: " + replicaInfo);
        }

        newReplicaInfo = v.addFinalizedBlock(
            bpid, replicaInfo, replicaInfo, replicaInfo.getBytesReserved());
        if (replicaInfo instanceof ReplicaInPipeline) {
          ((ReplicaInPipeline) replicaInfo).releaseReplicaInfoBytesReserved();
        }
        if (v.isTransientStorage()) {
          releaseLockedMemory(
              replicaInfo.getOriginalBytesReserved()
                  - replicaInfo.getNumBytes(),
              false);
          ramDiskReplicaTracker.addReplica(
              bpid, replicaInfo.getBlockId(), v, replicaInfo.getNumBytes());
          datanode.getMetrics().addRamDiskBytesWrite(replicaInfo.getNumBytes());
        }
      }
      assert newReplicaInfo.getState() == ReplicaState.FINALIZED
          : "Replica should be finalized";

      volumeMap.add(bpid, newReplicaInfo);
      return newReplicaInfo;
    }
  }

  /**
   * Remove the temporary block file (if any)
   */
  @Override // FsDatasetSpi
  public void unfinalizeBlock(ExtendedBlock b) throws IOException {
    long startTimeMs = Time.monotonicNow();
    try (AutoCloseableLock lock = lockManager.writeLock("unfinalizeBlock", LockLevel.VOLUME,
        b.getBlockPoolId(), getStorageUuidForLock(b))) {
      ReplicaInfo replicaInfo = volumeMap.get(b.getBlockPoolId(),
          b.getLocalBlock());
      if (replicaInfo != null &&
          replicaInfo.getState() == ReplicaState.TEMPORARY) {
        // remove from volumeMap
        volumeMap.remove(b.getBlockPoolId(), b.getLocalBlock());

        // delete the on-disk temp file
        if (delBlockFromDisk(replicaInfo, b.getBlockPoolId())) {
          LOG.warn("Block " + b + " unfinalized and removed. ");
        }
        if (replicaInfo.getVolume().isTransientStorage()) {
          ramDiskReplicaTracker.discardReplica(b.getBlockPoolId(),
              b.getBlockId(), true);
        }
      }
    } finally {
      if (dataNodeMetrics != null) {
        long unFinalizedBlockMs = Time.monotonicNow() - startTimeMs;
        dataNodeMetrics.addUnfinalizeBlockOp(unFinalizedBlockMs);
      }
    }
  }

  /**
   * Remove a block from disk
   * @param info the replica that needs to be deleted
   * @return true if data for the replica are deleted; false otherwise
   */
  private boolean delBlockFromDisk(ReplicaInfo info, String bpid) {
    
    if (!info.deleteBlockData()) {
      LOG.warn("Not able to delete the block data for replica {}, bpid: {}", info, bpid);
      return false;
    } else { // remove the meta file
      if (!info.deleteMetadata()) {
        LOG.warn("Not able to delete the meta data for replica {}, bpid: {}", info, bpid);
        return false;
      }
    }
    return true;
  }

  @Override // FsDatasetSpi
  public List<Long> getCacheReport(String bpid) {
    return cacheManager.getCachedBlocks(bpid);
  }

  @Override
  public Map<DatanodeStorage, BlockListAsLongs> getBlockReports(String bpid) {
    Map<DatanodeStorage, BlockListAsLongs> blockReportsMap =
        new HashMap<DatanodeStorage, BlockListAsLongs>();

    Map<String, BlockListAsLongs.Builder> builders =
        new HashMap<String, BlockListAsLongs.Builder>();

    List<FsVolumeImpl> curVolumes = null;
    try (AutoCloseableLock lock = lockManager.readLock("getBlockReports", LockLevel.BLOCK_POOl, bpid)) {
      curVolumes = volumes.getVolumes();
      for (FsVolumeSpi v : curVolumes) {
        builders.put(v.getStorageID(), BlockListAsLongs.builder(maxDataLength));
      }

      Set<String> missingVolumesReported = new HashSet<>();
      volumeMap.replicas(bpid, (iterator) -> {
        while (iterator.hasNext()) {
          ReplicaInfo b = iterator.next();
          // skip PROVIDED replicas.
          if (b.getVolume().getStorageType() == StorageType.PROVIDED) {
            continue;
          }
          String volStorageID = b.getVolume().getStorageID();
          switch(b.getState()) {
          case FINALIZED:
          case RBW:
          case RWR:
            break;
          case RUR:
            // use the original replica.
            b = b.getOriginalReplica();
            break;
          case TEMPORARY:
            continue;
          default:
            assert false : "Illegal ReplicaInfo state.";
            continue;
          }
          BlockListAsLongs.Builder storageBuilder = builders.get(volStorageID);
          // a storage in the process of failing will not be in the volumes list
          // but will be in the replica map.
          if (storageBuilder != null) {
            storageBuilder.add(b);
          } else {
            if (!missingVolumesReported.contains(volStorageID)) {
              LOG.warn("Storage volume: " + volStorageID + " missing for the"
                  + " replica block: " + b + ". Probably being removed!");
              missingVolumesReported.add(volStorageID);
            }
          }
        }
      });
    }

    for (FsVolumeImpl v : curVolumes) {
      blockReportsMap.put(v.toDatanodeStorage(),
                          builders.get(v.getStorageID()).build());
    }

    return blockReportsMap;
  }

  /**
   * Gets a list of references to the finalized blocks for the given block pool.
   * <p>
   * Callers of this function should call
   * {@link FsDatasetSpi#acquireDatasetLockManager()} ()} to avoid blocks' status being
   * changed during list iteration.
   * </p>
   * @return a list of references to the finalized blocks for the given block
   *         pool.
   */
  @Override
  public List<ReplicaInfo> getFinalizedBlocks(String bpid) {
    ArrayList<ReplicaInfo> finalized = new ArrayList<>();
    volumeMap.replicas(bpid, (iterator) -> {
      while (iterator.hasNext()) {
        ReplicaInfo b = iterator.next();
        if (b.getState() == ReplicaState.FINALIZED) {
          finalized.add(new FinalizedReplica((FinalizedReplica)b));
        }
      }
    });
    return finalized;
  }

  /**
   * Check if a block is valid.
   *
   * @param b           The block to check.
   * @param minLength   The minimum length that the block must have.  May be 0.
   * @param state       If this is null, it is ignored.  If it is non-null, we
   *                        will check that the replica has this state.
   *
   * @throws ReplicaNotFoundException          If the replica is not found 
   *
   * @throws UnexpectedReplicaStateException   If the replica is not in the 
   *                                             expected state.
   * @throws FileNotFoundException             If the block file is not found or there
   *                                              was an error locating it.
   * @throws EOFException                      If the replica length is too short.
   * 
   * @throws IOException                       May be thrown from the methods called. 
   */
  @Override // FsDatasetSpi
  public void checkBlock(ExtendedBlock b, long minLength, ReplicaState state)
      throws ReplicaNotFoundException, UnexpectedReplicaStateException,
      FileNotFoundException, EOFException, IOException {
    final ReplicaInfo replicaInfo = volumeMap.get(b.getBlockPoolId(), 
        b.getLocalBlock());
    if (replicaInfo == null) {
      throw new ReplicaNotFoundException(b);
    }
    if (replicaInfo.getState() != state) {
      throw new UnexpectedReplicaStateException(b,state);
    }
    if (!replicaInfo.blockDataExists()) {
      throw new FileNotFoundException(replicaInfo.getBlockURI().toString());
    }
    long onDiskLength = getLength(b);
    if (onDiskLength < minLength) {
      throw new EOFException(b + "'s on-disk length " + onDiskLength
          + " is shorter than minLength " + minLength);
    }
  }

  /**
   * Check whether the given block is a valid one.
   * valid means finalized
   */
  @Override // FsDatasetSpi
  public boolean isValidBlock(ExtendedBlock b) {
    // If block passed is null, we should return false.
    if (b == null) {
      return false;
    }
    return isValid(b, ReplicaState.FINALIZED);
  }
  
  /**
   * Check whether the given block is a valid RBW.
   */
  @Override // {@link FsDatasetSpi}
  public boolean isValidRbw(final ExtendedBlock b) {
    // If block passed is null, we should return false.
    if (b == null) {
      return false;
    }
    return isValid(b, ReplicaState.RBW);
  }

  /** Does the block exist and have the given state? */
  private boolean isValid(final ExtendedBlock b, final ReplicaState state) {
    try {
      checkBlock(b, 0, state);
    } catch (IOException e) {
      return false;
    }
    return true;
  }

  /**
   * Find the file corresponding to the block and return it if it exists.
   */
  ReplicaInfo validateBlockFile(String bpid, long blockId) {
    //Should we check for metadata file too?
    final ReplicaInfo r;
    r = volumeMap.get(bpid, blockId);
    if (r != null) {
      if (r.blockDataExists()) {
        return r;
      }
      // if file is not null, but doesn't exist - possibly disk failed
      datanode.checkDiskErrorAsync(r.getVolume());
    }

    LOG.debug("blockId={}, replica={}", blockId, r);
    return null;
  }

  /** Check the files of a replica. */
  static void checkReplicaFiles(final ReplicaInfo r) throws IOException {
    //check replica's data exists
    if (!r.blockDataExists()) {
      throw new FileNotFoundException("Block data not found, r=" + r);
    }
    if (r.getBytesOnDisk() != r.getBlockDataLength()) {
      throw new IOException("Block length mismatch, len="
          + r.getBlockDataLength() + " but r=" + r);
    }

    //check replica's meta file
    if (!r.metadataExists()) {
      throw new IOException(r.getMetadataURI() + " does not exist, r=" + r);
    }
    if (r.getMetadataLength() == 0) {
      throw new IOException("Metafile is empty, r=" + r);
    }
  }

  /**
   * We're informed that a block is no longer valid. Delete it.
   */
  @Override // FsDatasetSpi
  public void invalidate(String bpid, Block invalidBlks[]) throws IOException {
    invalidate(bpid, invalidBlks, true);
  }

  private void invalidate(String bpid, Block[] invalidBlks, boolean async)
      throws IOException {
    final List<String> errors = new ArrayList<String>();
    for (int i = 0; i < invalidBlks.length; i++) {
      final ReplicaInfo info;
      final FsVolumeImpl v;
      try (AutoCloseableLock lock = lockManager.readLock("invalidateBlock", LockLevel.BLOCK_POOl, bpid)) {
        info = volumeMap.get(bpid, invalidBlks[i]);
        if (info == null) {
          ReplicaInfo infoByBlockId =
              volumeMap.get(bpid, invalidBlks[i].getBlockId());
          if (infoByBlockId == null) {
            // It is okay if the block is not found -- it
            // may be deleted earlier.
            LOG.info("Failed to delete replica " + invalidBlks[i]
                + ": ReplicaInfo not found.");
          } else {
            errors.add("Failed to delete replica " + invalidBlks[i]
                + ": GenerationStamp not matched, existing replica is "
                + Block.toString(infoByBlockId));
          }
          continue;
        }

        v = (FsVolumeImpl)info.getVolume();
        if (v == null) {
          errors.add("Failed to delete replica " + invalidBlks[i]
              +  ". No volume for replica " + info);
          continue;
        }
        try {
          File blockFile = new File(info.getBlockURI());
          if (blockFile != null && blockFile.getParentFile() == null) {
            errors.add("Failed to delete replica " + invalidBlks[i]
                +  ". Parent not found for block file: " + blockFile);
            continue;
          }
        } catch(IllegalArgumentException e) {
          LOG.warn("Parent directory check failed; replica {} is " +
              "not backed by a local file", info);
        }
      }

      try {
        if (async) {
          // Delete the block asynchronously to make sure we can do it fast
          // enough.
          // It's ok to unlink the block file before the uncache operation
          // finishes.
          asyncDiskService.deleteAsync(v.obtainReference(), info,
              new ExtendedBlock(bpid, invalidBlks[i]),
              dataStorage.getTrashDirectoryForReplica(bpid, info));
        } else {
          asyncDiskService.deleteSync(v.obtainReference(), info,
              new ExtendedBlock(bpid, invalidBlks[i]),
              dataStorage.getTrashDirectoryForReplica(bpid, info));
        }
      } catch (ClosedChannelException e) {
        LOG.warn("Volume {} is closed, ignore the deletion task for " +
            "block: {}", v, invalidBlks[i]);
      }
    }
    if (!errors.isEmpty()) {
      StringBuilder b = new StringBuilder("Failed to delete ")
        .append(errors.size()).append(" (out of ").append(invalidBlks.length)
        .append(") replica(s):");
      for(int i = 0; i < errors.size(); i++) {
        b.append("\n").append(i).append(") ").append(errors.get(i));
      }
      throw new IOException(b.toString());
    }
  }

  /**
   * Invalidate a block but does not delete the actual on-disk block file.
   *
   * It should only be used when deactivating disks.
   *
   * @param bpid the block pool ID.
   * @param block The block to be invalidated.
   */
  public void invalidate(String bpid, ReplicaInfo block) {
    // If a DFSClient has the replica in its cache of short-circuit file
    // descriptors (and the client is using ShortCircuitShm), invalidate it.
    datanode.getShortCircuitRegistry().processBlockInvalidation(
        new ExtendedBlockId(block.getBlockId(), bpid));

    // If the block is cached, start uncaching it.
    cacheManager.uncacheBlock(bpid, block.getBlockId());

    datanode.notifyNamenodeDeletedBlock(new ExtendedBlock(bpid, block),
        block.getStorageUuid());
  }
  /**
   * Invalidate a block which is not found on disk. We should remove it from
   * memory and notify namenode, but unnecessary  to delete the actual on-disk
   * block file again.
   *
   * @param bpid the block pool ID.
   * @param block The block to be invalidated.
   * @param checkFiles Whether to check data and meta files.
   */
  public void invalidateMissingBlock(String bpid, Block block, boolean checkFiles) {

    // The replica seems is on its volume map but not on disk.
    // We can't confirm here is block file lost or disk failed.
    // If block lost:
    //    deleted local block file is completely unnecessary
    // If disk failed:
    //    deleted local block file here may lead to missing-block
    //    when it with only 1 replication left now.
    // So remove if from volume map notify namenode is ok.
    try (AutoCloseableLock lock = lockManager.writeLock("invalidateMissingBlock",
        LockLevel.BLOCK_POOl, bpid)) {
      // Check if this block is on the volume map.
      ReplicaInfo replica = volumeMap.get(bpid, block);
      // Double-check block or meta file existence when checkFiles as true.
      if (replica != null && (!checkFiles ||
          (!replica.blockDataExists() || !replica.metadataExists()))) {
        volumeMap.remove(bpid, block);
        invalidate(bpid, replica);
      }
    }
  }

  public void invalidateMissingBlock(String bpid, Block block) {
    invalidateMissingBlock(bpid, block, true);
  }

  /**
   * Remove Replica from ReplicaMap.
   *
   * @param block
   * @param volume
   * @return
   */
  boolean removeReplicaFromMem(final ExtendedBlock block, final FsVolumeImpl volume) {
    final String bpid = block.getBlockPoolId();
    final Block localBlock = block.getLocalBlock();
    final long blockId = localBlock.getBlockId();
    try (AutoCloseableLock lock = lockManager.writeLock("removeReplicaFromMem",
        LockLevel.BLOCK_POOl, bpid)) {
      final ReplicaInfo info = volumeMap.get(bpid, localBlock);
      if (info == null) {
        ReplicaInfo infoByBlockId = volumeMap.get(bpid, blockId);
        if (infoByBlockId == null) {
          // It is okay if the block is not found -- it
          // may be deleted earlier.
          LOG.info("Failed to delete replica {}: ReplicaInfo not found " +
              "in removeReplicaFromMem.", localBlock);
        } else {
          LOG.error("Failed to delete replica {}: GenerationStamp not matched, " +
                  "existing replica is {} in removeReplicaFromMem.",
              localBlock, Block.toString(infoByBlockId));
        }
        return false;
      }

      FsVolumeImpl v = (FsVolumeImpl) info.getVolume();
      if (v == null) {
        LOG.error("Failed to delete replica {}. No volume for this replica {} " +
            "in removeReplicaFromMem.", localBlock, info);
        return false;
      }

      try {
        File blockFile = new File(info.getBlockURI());
        if (blockFile.getParentFile() == null) {
          LOG.error("Failed to delete replica {}. Parent not found for block file: {} " +
              "in removeReplicaFromMem.", localBlock, blockFile);
          return false;
        }
      } catch (IllegalArgumentException e) {
        LOG.warn("Parent directory check failed; replica {} is " +
            "not backed by a local file in removeReplicaFromMem.", info);
      }

      if (!volume.getStorageID().equals(v.getStorageID())) {
        LOG.error("Failed to delete replica {}. Appear different volumes, oldVolume: {} " +
                "and newVolume: {} for this replica in removeReplicaFromMem.",
            localBlock, volume, v);
        return false;
      }

      ReplicaInfo removing = volumeMap.remove(bpid, localBlock);
      addDeletingBlock(bpid, removing.getBlockId());
      LOG.debug("Block file {} is to be deleted", removing.getBlockURI());
      datanode.getMetrics().incrBlocksRemoved(1);
      if (removing instanceof ReplicaInPipeline) {
        ((ReplicaInPipeline) removing).releaseAllBytesReserved();
      }
    }

    if (volume.isTransientStorage()) {
      RamDiskReplicaTracker.RamDiskReplica replicaInfo = ramDiskReplicaTracker.
          getReplica(bpid, blockId);
      if (replicaInfo != null) {
        if (!replicaInfo.getIsPersisted()) {
          datanode.getMetrics().incrRamDiskBlocksDeletedBeforeLazyPersisted();
        }
        ramDiskReplicaTracker.discardReplica(replicaInfo.getBlockPoolId(),
            replicaInfo.getBlockId(), true);
      }
    }

    // If a DFSClient has the replica in its cache of short-circuit file
    // descriptors (and the client is using ShortCircuitShm), invalidate it.
    datanode.getShortCircuitRegistry().processBlockInvalidation(
        ExtendedBlockId.fromExtendedBlock(block));

    // If the block is cached, start uncaching it.
    cacheManager.uncacheBlock(bpid, blockId);
    return true;
  }

  /**
   * Asynchronously attempts to cache a single block via {@link FsDatasetCache}.
   */
  private void cacheBlock(String bpid, long blockId) {
    FsVolumeImpl volume;
    String blockFileName;
    long length, genstamp;
    Executor volumeExecutor;

    ReplicaInfo info = volumeMap.get(bpid, blockId);
    if (info == null) {
      LOG.warn("Failed to cache block with id " + blockId + ", pool " +
          bpid + ": ReplicaInfo not found.");
      return;
    }
    try (AutoCloseableLock lock = lockManager.writeLock("cacheBlock", LockLevel.VOLUME, bpid,
        info.getStorageUuid())) {
      boolean success = false;
      try {
        info = volumeMap.get(bpid, blockId);
        if (info == null) {
          LOG.warn("Failed to cache block with id " + blockId + ", pool " +
              bpid + ": ReplicaInfo not found.");
          return;
        }
        if (info.getState() != ReplicaState.FINALIZED) {
          LOG.warn("Failed to cache block with id " + blockId + ", pool " +
              bpid + ": replica is not finalized; it is in state " +
              info.getState());
          return;
        }
        try {
          volume = (FsVolumeImpl)info.getVolume();
          if (volume == null) {
            LOG.warn("Failed to cache block with id " + blockId + ", pool " +
                bpid + ": volume not found.");
            return;
          }
        } catch (ClassCastException e) {
          LOG.warn("Failed to cache block with id " + blockId +
              ": volume was not an instance of FsVolumeImpl.");
          return;
        }
        if (volume.isRAMStorage()) {
          LOG.warn("Caching not supported on block with id {} since the " +
              "volume is backed by {} which is RAM.", blockId, volume);
          return;
        }
        success = true;
      } finally {
        if (!success) {
          cacheManager.numBlocksFailedToCache.increment();
        }
      }
      blockFileName = info.getBlockURI().toString();
      length = info.getVisibleLength();
      genstamp = info.getGenerationStamp();
      volumeExecutor = volume.getCacheExecutor();
    }
    cacheManager.cacheBlock(blockId, bpid, 
        blockFileName, length, genstamp, volumeExecutor);
  }

  @Override // FsDatasetSpi
  public void cache(String bpid, long[] blockIds) {
    for (int i=0; i < blockIds.length; i++) {
      cacheBlock(bpid, blockIds[i]);
    }
  }

  @Override // FsDatasetSpi
  public void uncache(String bpid, long[] blockIds) {
    for (int i=0; i < blockIds.length; i++) {
      cacheManager.uncacheBlock(bpid, blockIds[i]);
    }
  }

  @Override
  public boolean isCached(String bpid, long blockId) {
    return cacheManager.isCached(bpid, blockId);
  }

  @Override // FsDatasetSpi
  public boolean contains(final ExtendedBlock block) {
    try (AutoCloseableLock lock = lockManager.readLock("containsBlock", LockLevel.BLOCK_POOl,
        block.getBlockPoolId())) {
      final long blockId = block.getLocalBlock().getBlockId();
      final String bpid = block.getBlockPoolId();
      final ReplicaInfo r = volumeMap.get(bpid, blockId);
      return (r != null && r.blockDataExists());
    }
  }

  /**
   * check if a data directory is healthy
   *
   * if some volumes failed - the caller must emove all the blocks that belong
   * to these failed volumes.
   * @return the failed volumes. Returns null if no volume failed.
   * @param failedVolumes
   */
  @Override // FsDatasetSpi
  public void handleVolumeFailures(Set<FsVolumeSpi> failedVolumes) {
    volumes.handleVolumeFailures(failedVolumes);
  }
    

  @Override // FsDatasetSpi
  public String toString() {
    return "FSDataset{dirpath='"+volumes+"'}";
  }

  private ObjectName mbeanName;
  
  /**
   * Register the FSDataset MBean using the name
   *        "hadoop:service=DataNode,name=FSDatasetState-<datanodeUuid>"
   */
  void registerMBean(final String datanodeUuid) {
    // We wrap to bypass standard mbean naming convetion.
    // This wraping can be removed in java 6 as it is more flexible in 
    // package naming for mbeans and their impl.
    try {
      StandardMBean bean = new StandardMBean(this,FSDatasetMBean.class);
      mbeanName = MBeans.register("DataNode", "FSDatasetState-" + datanodeUuid, bean);
    } catch (NotCompliantMBeanException e) {
      LOG.warn("Error registering FSDatasetState MBean", e);
    }
    LOG.info("Registered FSDatasetState MBean");
  }

  @Override // FsDatasetSpi
  public void shutdown() {
    fsRunning = false;

    if (lazyWriter != null) {
      ((LazyWriter) lazyWriter.getRunnable()).stop();
      lazyWriter.interrupt();
    }

    if (mbeanName != null) {
      MBeans.unregister(mbeanName);
      mbeanName = null;
    }
    
    if (asyncDiskService != null) {
      asyncDiskService.shutdown();
    }

    if (asyncLazyPersistService != null) {
      asyncLazyPersistService.shutdown();
    }
    
    if(volumes != null) {
      volumes.shutdown();
    }

    if (lazyWriter != null) {
      try {
        lazyWriter.join();
      } catch (InterruptedException ie) {
        LOG.warn("FsDatasetImpl.shutdown ignoring InterruptedException " +
                     "from LazyWriter.join");
      }
    }

    cacheManager.shutdown();
  }

  @Override // FSDatasetMBean
  public String getStorageInfo() {
    return toString();
  }

  /**
   * Reconcile the difference between blocks on the disk and blocks in
   * volumeMap
   *
   * Check the given block for inconsistencies. Look at the
   * current state of the block and reconcile the differences as follows:
   * <ul>
   * <li>If the block file is missing, delete the block from volumeMap</li>
   * <li>If the block file exists and the block is missing in volumeMap,
   * add the block to volumeMap <li>
   * <li>If generation stamp does not match, then update the block with right
   * generation stamp</li>
   * <li>If the block length in memory does not match the actual block file length
   * then mark the block as corrupt and update the block length in memory</li>
   * <li>If the file in {@link ReplicaInfo} does not match the file on
   * the disk, update {@link ReplicaInfo} with the correct file</li>
   * </ul>
   *
   * @param bpid block pool ID
   * @param scanInfo {@link ScanInfo} for a given block
   */
  @Override
  public void checkAndUpdate(String bpid, ScanInfo scanInfo)
      throws IOException {

    long blockId = scanInfo.getBlockId();
    File diskFile = scanInfo.getBlockFile();
    File diskMetaFile = scanInfo.getMetaFile();
    FsVolumeSpi vol = scanInfo.getVolume();

    Block corruptBlock = null;
    ReplicaInfo memBlockInfo;
    long startTimeMs = Time.monotonicNow();
    if (startTimeMs - lastDirScannerNotifyTime >
        datanode.getDnConf().getBlockReportInterval()) {
      curDirScannerNotifyCount = 0;
      lastDirScannerNotifyTime = startTimeMs;
    }
<<<<<<< HEAD
    try (AutoCloseableLock lock = lockManager.writeLock("checkAndUpdate", LockLevel.VOLUME, bpid,
        vol.getStorageID())) {
=======
    String storageUuid = vol.getStorageID();
    try (AutoCloseableLock lock = lockManager.writeLock(LockLevel.VOLUME, bpid, storageUuid)) {
      if (!storageMap.containsKey(storageUuid)) {
        // Storage was already removed
        return;
      }
>>>>>>> a1f5dc58
      memBlockInfo = volumeMap.get(bpid, blockId);
      if (memBlockInfo != null &&
          memBlockInfo.getState() != ReplicaState.FINALIZED) {
        // Block is not finalized - ignore the difference
        return;
      }

      final FileIoProvider fileIoProvider = datanode.getFileIoProvider();
      final boolean diskMetaFileExists = diskMetaFile != null &&
          fileIoProvider.exists(vol, diskMetaFile);
      final boolean diskFileExists = diskFile != null &&
          fileIoProvider.exists(vol, diskFile);

      final long diskGS = diskMetaFileExists ?
          Block.getGenerationStamp(diskMetaFile.getName()) :
          HdfsConstants.GRANDFATHER_GENERATION_STAMP;

      if (vol.getStorageType() == StorageType.PROVIDED) {
        if (memBlockInfo == null) {
          // replica exists on provided store but not in memory
          ReplicaInfo diskBlockInfo =
              new ReplicaBuilder(ReplicaState.FINALIZED)
              .setFileRegion(scanInfo.getFileRegion())
              .setFsVolume(vol)
              .setConf(conf)
              .build();

          volumeMap.add(bpid, diskBlockInfo);
          LOG.warn("Added missing block to memory " + diskBlockInfo);
        } else {
          // replica exists in memory but not in the provided store
          volumeMap.remove(bpid, blockId);
          LOG.warn("Deleting missing provided block " + memBlockInfo);
        }
        return;
      }

      if (!diskFileExists) {
        if (memBlockInfo == null) {
          // Block file does not exist and block does not exist in memory
          // If metadata file exists then delete it
          if (diskMetaFileExists && fileIoProvider.delete(vol, diskMetaFile)) {
            LOG.warn("Deleted a metadata file without a block "
                + diskMetaFile.getAbsolutePath());
          }
          return;
        }
        if (!memBlockInfo.blockDataExists()) {
          // Block is in memory and not on the disk
          // Remove the block from volumeMap
          volumeMap.remove(bpid, blockId);
          if (curDirScannerNotifyCount < maxDirScannerNotifyCount) {
            curDirScannerNotifyCount++;
            datanode.notifyNamenodeDeletedBlock(new ExtendedBlock(bpid,
                memBlockInfo), memBlockInfo.getStorageUuid());
          }
          if (vol.isTransientStorage()) {
            ramDiskReplicaTracker.discardReplica(bpid, blockId, true);
          }
          LOG.warn("Removed block " + blockId
              + " from memory with missing block file on the disk");
          // Finally remove the metadata file
          if (diskMetaFileExists && fileIoProvider.delete(vol, diskMetaFile)) {
            LOG.warn("Deleted a metadata file for the deleted block "
                + diskMetaFile.getAbsolutePath());
          }
        }
        return;
      }
      /*
       * Block file exists on the disk
       */
      if (memBlockInfo == null) {
        // Block is missing in memory - add the block to volumeMap
        ReplicaInfo diskBlockInfo = new ReplicaBuilder(ReplicaState.FINALIZED)
            .setBlockId(blockId)
            .setLength(diskFile.length())
            .setGenerationStamp(diskGS)
            .setFsVolume(vol)
            .setDirectoryToUse(diskFile.getParentFile())
            .build();
        volumeMap.add(bpid, diskBlockInfo);
        if (curDirScannerNotifyCount < maxDirScannerNotifyCount) {
          maxDirScannerNotifyCount++;
          datanode.notifyNamenodeReceivedBlock(
              new ExtendedBlock(bpid, diskBlockInfo), null,
              storageUuid, vol.isTransientStorage());
        }
        if (vol.isTransientStorage()) {
          long lockedBytesReserved =
              cacheManager.reserve(diskBlockInfo.getNumBytes()) > 0 ?
                  diskBlockInfo.getNumBytes() : 0;
          ramDiskReplicaTracker.addReplica(
              bpid, blockId, (FsVolumeImpl) vol, lockedBytesReserved);
        }
        LOG.warn("Added missing block to memory " + diskBlockInfo);
        return;
      }
      /*
       * Block exists in volumeMap and the block file exists on the disk
       */
      // Compare block files
      if (memBlockInfo.blockDataExists()) {
        if (memBlockInfo.getBlockURI().compareTo(diskFile.toURI()) != 0) {
          if (diskMetaFileExists) {
            if (memBlockInfo.metadataExists()) {
              // We have two sets of block+meta files. Decide which one to
              // keep.
              ReplicaInfo diskBlockInfo =
                  new ReplicaBuilder(ReplicaState.FINALIZED)
                    .setBlockId(blockId)
                    .setLength(diskFile.length())
                    .setGenerationStamp(diskGS)
                    .setFsVolume(vol)
                    .setDirectoryToUse(diskFile.getParentFile())
                    .build();
              ((FsVolumeImpl) vol).resolveDuplicateReplicas(bpid,
                  memBlockInfo, diskBlockInfo, volumeMap);
            }
          } else {
            if (!fileIoProvider.delete(vol, diskFile)) {
              LOG.warn("Failed to delete " + diskFile);
            }
          }
        }
      } else {
        // Block refers to a block file that does not exist.
        // Update the block with the file found on the disk. Since the block
        // file and metadata file are found as a pair on the disk, update
        // the block based on the metadata file found on the disk
        LOG.warn("Block file in replica "
            + memBlockInfo.getBlockURI()
            + " does not exist. Updating it to the file found during scan "
            + diskFile.getAbsolutePath());
        memBlockInfo.updateWithReplica(
            StorageLocation.parse(diskFile.toString()));

        LOG.warn("Updating generation stamp for block " + blockId
            + " from " + memBlockInfo.getGenerationStamp() + " to " + diskGS);
        memBlockInfo.setGenerationStamp(diskGS);
      }

      // Compare generation stamp
      if (memBlockInfo.getGenerationStamp() != diskGS) {
        File memMetaFile = FsDatasetUtil.getMetaFile(diskFile, 
            memBlockInfo.getGenerationStamp());
        if (fileIoProvider.exists(vol, memMetaFile)) {
          String warningPrefix = "Metadata file in memory "
              + memMetaFile.getAbsolutePath()
              + " does not match file found by scan ";
          if (!diskMetaFileExists) {
            LOG.warn(warningPrefix + "null");
          } else if (memMetaFile.compareTo(diskMetaFile) != 0) {
            LOG.warn(warningPrefix + diskMetaFile.getAbsolutePath());
          }
        } else {
          // Metadata file corresponding to block in memory is missing
          // If metadata file found during the scan is on the same directory
          // as the block file, then use the generation stamp from it
          try {
            File memFile = new File(memBlockInfo.getBlockURI());
            long gs = diskMetaFileExists &&
                diskMetaFile.getParent().equals(memFile.getParent()) ? diskGS
                : HdfsConstants.GRANDFATHER_GENERATION_STAMP;

            LOG.warn("Updating generation stamp for block " + blockId
                + " from " + memBlockInfo.getGenerationStamp() + " to " + gs);

            memBlockInfo.setGenerationStamp(gs);
          } catch (IllegalArgumentException e) {
            //exception arises because the URI cannot be converted to a file
            LOG.warn("Block URI could not be resolved to a file", e);
          }
        }
      }

      // Compare block size
      if (memBlockInfo.getNumBytes() != memBlockInfo.getBlockDataLength()) {
        // Update the length based on the block file
        corruptBlock = new Block(memBlockInfo);
        LOG.warn("Updating size of block " + blockId + " from "
            + memBlockInfo.getNumBytes() + " to "
            + memBlockInfo.getBlockDataLength());
        memBlockInfo.setNumBytes(memBlockInfo.getBlockDataLength());
      } else {
        // Check whether the memory block file and meta file are both regular files.
        File memBlockFile = new File(memBlockInfo.getBlockURI());
        File memMetaFile = new File(memBlockInfo.getMetadataURI());
        boolean isRegular = FileUtil.isRegularFile(memMetaFile, false) &&
            FileUtil.isRegularFile(memBlockFile, false);
        if (!isRegular) {
          corruptBlock = new Block(memBlockInfo);
          LOG.warn("Block:{} has some regular files, block file is {} and meta file is {}.",
              corruptBlock.getBlockId(), memBlockFile, memMetaFile);
        }
      }
    } finally {
      if (dataNodeMetrics != null) {
        long checkAndUpdateTimeMs = Time.monotonicNow() - startTimeMs;
        dataNodeMetrics.addCheckAndUpdateOp(checkAndUpdateTimeMs);
      }
    }

    // Send corrupt block report outside the lock
    if (corruptBlock != null) {
      LOG.warn("Reporting the block " + corruptBlock
          + " as corrupt due to length mismatch");
      try {
        datanode.reportBadBlocks(new ExtendedBlock(bpid, corruptBlock),
            memBlockInfo.getVolume());
      } catch (IOException e) {
        LOG.warn("Failed to report bad block " + corruptBlock, e);
      }
    }
  }

  /**
   * @deprecated use {@link #fetchReplicaInfo(String, long)} instead.
   */
  @Override // FsDatasetSpi
  @Deprecated
  public ReplicaInfo getReplica(String bpid, long blockId) {
    return volumeMap.get(bpid, blockId);
  }

  @Override 
  public String getReplicaString(String bpid, long blockId) {
    try (AutoCloseableLock lock = lockManager.readLock("getReplicaString", LockLevel.BLOCK_POOl, bpid)) {
      final Replica r = volumeMap.get(bpid, blockId);
      return r == null ? "null" : r.toString();
    }
  }

  @Override // FsDatasetSpi
  public ReplicaRecoveryInfo initReplicaRecovery(RecoveringBlock rBlock)
      throws IOException {
    return initReplicaRecovery(rBlock.getBlock().getBlockPoolId(), volumeMap,
        rBlock.getBlock().getLocalBlock(), rBlock.getNewGenerationStamp(),
        datanode.getDnConf().getXceiverStopTimeout());
  }

  ReplicaRecoveryInfo initReplicaRecovery(String bpid, ReplicaMap map,
      Block block, long recoveryId, long xceiverStopTimeout) throws IOException {
    while (true) {
      try {
        ReplicaInfo replica = map.get(bpid, block.getBlockId());
        if (replica == null) {
          return null;
        }
        LOG.info("initReplicaRecovery: " + block + ", recoveryId=" + recoveryId
            + ", replica=" + replica);
        try (AutoCloseDataSetLock l = lockManager.writeLock("initReplicaRecovery", LockLevel.VOLUME, bpid,
            replica.getStorageUuid())) {
          return initReplicaRecoveryImpl(bpid, map, block, recoveryId);
        }
      } catch (MustStopExistingWriter e) {
        e.getReplicaInPipeline().stopWriter(xceiverStopTimeout);
      }
    }
  }

  /** static version of {@link #initReplicaRecovery(RecoveringBlock)}. */
  @VisibleForTesting
  static ReplicaRecoveryInfo initReplicaRecovery(String bpid, ReplicaMap map,
       Block block, long recoveryId, long xceiverStopTimeout, DataSetLockManager
       lockManager) throws IOException {
    while (true) {
      try {
        ReplicaInfo replica = map.get(bpid, block.getBlockId());
        if (replica == null) {
          return null;
        }
        LOG.info("initReplicaRecovery: " + block + ", recoveryId=" + recoveryId
            + ", replica=" + replica);
        try (AutoCloseDataSetLock l = lockManager.writeLock("initReplicaRecovery", LockLevel.VOLUME, bpid,
            replica.getStorageUuid())) {
          return initReplicaRecoveryImpl(bpid, map, block, recoveryId);
        }
      } catch (MustStopExistingWriter e) {
        e.getReplicaInPipeline().stopWriter(xceiverStopTimeout);
      }
    }
  }

  static ReplicaRecoveryInfo initReplicaRecoveryImpl(String bpid, ReplicaMap map,
      Block block, long recoveryId)
          throws IOException, MustStopExistingWriter {
    final ReplicaInfo replica = map.get(bpid, block.getBlockId());
    //check replica
    if (replica == null) {
      return null;
    }

    //stop writer if there is any
    if (replica.getState() == ReplicaState.TEMPORARY ||
        replica.getState() == ReplicaState.RBW) {
      final ReplicaInPipeline rip = (ReplicaInPipeline)replica;
      if (!rip.attemptToSetWriter(null, Thread.currentThread())) {
        throw new MustStopExistingWriter(rip);
      }

      //check replica bytes on disk.
      if (replica.getBytesOnDisk() < replica.getVisibleLength()) {
        throw new IOException("getBytesOnDisk() < getVisibleLength(), rip="
            + replica);
      }

      //check the replica's files
      checkReplicaFiles(replica);
    }

    //check generation stamp
    if (replica.getGenerationStamp() < block.getGenerationStamp()) {
      throw new IOException(
          "replica.getGenerationStamp() < block.getGenerationStamp(), block="
          + block + ", replica=" + replica);
    }

    //check recovery id
    if (replica.getGenerationStamp() >= recoveryId) {
      throw new IOException("THIS IS NOT SUPPOSED TO HAPPEN:"
          + " replica.getGenerationStamp() >= recoveryId = " + recoveryId
          + ", block=" + block + ", replica=" + replica);
    }

    //check RUR
    final ReplicaInfo rur;
    if (replica.getState() == ReplicaState.RUR) {
      rur = replica;
      if (rur.getRecoveryID() >= recoveryId) {
        throw new RecoveryInProgressException(
            "rur.getRecoveryID() >= recoveryId = " + recoveryId
            + ", block=" + block + ", rur=" + rur);
      }
      final long oldRecoveryID = rur.getRecoveryID();
      rur.setRecoveryID(recoveryId);
      LOG.info("initReplicaRecovery: update recovery id for " + block
          + " from " + oldRecoveryID + " to " + recoveryId);
    }
    else {
      rur = new ReplicaBuilder(ReplicaState.RUR)
          .from(replica).setRecoveryId(recoveryId).build();
      map.add(bpid, rur);
      LOG.info("initReplicaRecovery: changing replica state for "
          + block + " from " + replica.getState()
          + " to " + rur.getState());
      if (replica.getState() == ReplicaState.TEMPORARY || replica
          .getState() == ReplicaState.RBW) {
        ((ReplicaInPipeline) replica).releaseAllBytesReserved();
      }
    }
    return rur.createInfo();
  }

  @Override // FsDatasetSpi
  public Replica updateReplicaUnderRecovery(final ExtendedBlock oldBlock,
      final long recoveryId, final long newBlockId, final long newlength) throws IOException {
    long startTimeMs = Time.monotonicNow();
    try (AutoCloseableLock lock = lockManager.writeLock("updateReplicaUnderRecovery", LockLevel.VOLUME,
        oldBlock.getBlockPoolId(), getStorageUuidForLock(oldBlock))) {
      //get replica
      final String bpid = oldBlock.getBlockPoolId();
      final ReplicaInfo replica = volumeMap.get(bpid, oldBlock.getBlockId());
      LOG.info("updateReplica: " + oldBlock
          + ", recoveryId=" + recoveryId
          + ", length=" + newlength
          + ", replica=" + replica);

      //check replica
      if (replica == null) {
        throw new ReplicaNotFoundException(oldBlock);
      }

      //check replica state
      if (replica.getState() != ReplicaState.RUR) {
        throw new IOException("replica.getState() != " + ReplicaState.RUR
            + ", replica=" + replica);
      }

      //check replica's byte on disk
      if (replica.getBytesOnDisk() != oldBlock.getNumBytes()) {
        throw new IOException("THIS IS NOT SUPPOSED TO HAPPEN:"
            + " replica.getBytesOnDisk() != block.getNumBytes(), block="
            + oldBlock + ", replica=" + replica);
      }

      //check replica files before update
      checkReplicaFiles(replica);

      //update replica
      final ReplicaInfo finalized = updateReplicaUnderRecovery(oldBlock
          .getBlockPoolId(), replica, recoveryId,
          newBlockId, newlength);

      boolean copyTruncate = newBlockId != oldBlock.getBlockId();
      if (!copyTruncate) {
        assert finalized.getBlockId() == oldBlock.getBlockId()
            && finalized.getGenerationStamp() == recoveryId
            && finalized.getNumBytes() == newlength
            : "Replica information mismatched: oldBlock=" + oldBlock
            + ", recoveryId=" + recoveryId + ", newlength=" + newlength
            + ", newBlockId=" + newBlockId + ", finalized=" + finalized;
      } else {
        assert finalized.getBlockId() == oldBlock.getBlockId()
            && finalized.getGenerationStamp() == oldBlock.getGenerationStamp()
            && finalized.getNumBytes() == oldBlock.getNumBytes()
            : "Finalized and old information mismatched: oldBlock=" + oldBlock
            + ", genStamp=" + oldBlock.getGenerationStamp()
            + ", len=" + oldBlock.getNumBytes()
            + ", finalized=" + finalized;
      }
      //check replica files after update
      checkReplicaFiles(finalized);

      return finalized;
    } finally {
      if (dataNodeMetrics != null) {
        long updateReplicaUnderRecoveryMs = Time.monotonicNow() - startTimeMs;
        dataNodeMetrics.addUpdateReplicaUnderRecoveryOp(
            updateReplicaUnderRecoveryMs);
      }
    }
  }

  private ReplicaInfo updateReplicaUnderRecovery(
                                          String bpid,
                                          ReplicaInfo rur,
                                          long recoveryId,
                                          long newBlockId,
                                          long newlength) throws IOException {
    //check recovery id
    if (rur.getRecoveryID() != recoveryId) {
      throw new IOException("rur.getRecoveryID() != recoveryId = " + recoveryId
          + ", rur=" + rur);
    }

    boolean copyOnTruncate = newBlockId > 0L && rur.getBlockId() != newBlockId;
    // bump rur's GS to be recovery id
    if(!copyOnTruncate) {
      rur.bumpReplicaGS(recoveryId);
    }

    //update length
    if (rur.getNumBytes() < newlength) {
      throw new IOException("rur.getNumBytes() < newlength = " + newlength
          + ", rur=" + rur);
    }

    if (rur.getNumBytes() > newlength) {
      if(!copyOnTruncate) {
        rur.breakHardLinksIfNeeded();
        rur.truncateBlock(newlength);
        // update RUR with the new length
        rur.setNumBytes(newlength);
      } else {
        // Copying block to a new block with new blockId.
        // Not truncating original block.
        FsVolumeImpl volume = (FsVolumeImpl) rur.getVolume();
        ReplicaInPipeline newReplicaInfo = volume.updateRURCopyOnTruncate(
            rur, bpid, newBlockId, recoveryId, newlength);
        if (newReplicaInfo.getState() != ReplicaState.RBW) {
          throw new IOException("Append on block " + rur.getBlockId()
              + " returned a replica of state " + newReplicaInfo.getState()
              + "; expected RBW");
        }

        newReplicaInfo.setNumBytes(newlength);
        volumeMap.add(bpid, newReplicaInfo.getReplicaInfo());
        finalizeReplica(bpid, newReplicaInfo.getReplicaInfo());
      }
    }
    // finalize the block
    return finalizeReplica(bpid, rur);
  }

  @Override // FsDatasetSpi
  public long getReplicaVisibleLength(final ExtendedBlock block)
  throws IOException {
    try (AutoCloseableLock lock = lockManager.readLock("getReplicaVisibleLength", LockLevel.BLOCK_POOl,
        block.getBlockPoolId())) {
      final Replica replica = getReplicaInfo(block.getBlockPoolId(),
          block.getBlockId());
      if (replica.getGenerationStamp() < block.getGenerationStamp()) {
        throw new IOException(
            "replica.getGenerationStamp() < block.getGenerationStamp(), block="
                + block + ", replica=" + replica);
      }
      return replica.getVisibleLength();
    }
  }

  @Override
  public void addBlockPool(String bpid, Configuration conf)
      throws IOException {
    LOG.info("Adding block pool " + bpid);
    AddBlockPoolException volumeExceptions = new AddBlockPoolException();
    try (AutoCloseableLock lock = lockManager.writeLock("addBlockPool",
        LockLevel.BLOCK_POOl, bpid)) {
      try {
        volumes.addBlockPool(bpid, conf);
      } catch (AddBlockPoolException e) {
        volumeExceptions.mergeException(e);
      }
      volumeMap.initBlockPool(bpid);
      Set<String> vols = storageMap.keySet();
      for (String v : vols) {
        lockManager.addLock(LockLevel.VOLUME, bpid, v);
      }
    }
    try {
      volumes.getAllVolumesMap(bpid, volumeMap, ramDiskReplicaTracker);
    } catch (AddBlockPoolException e) {
      volumeExceptions.mergeException(e);
    }
    if (volumeExceptions.hasExceptions()) {
      throw volumeExceptions;
    }
    // For test use only.
    if (!blockPoolId.isEmpty()) {
      bpid = blockPoolId;
    }
    cacheManager.initCache(bpid);
  }

  @VisibleForTesting
  public static void setBlockPoolId(String bpid) {
    blockPoolId = bpid;
  }

  @Override
  public void shutdownBlockPool(String bpid) {
    try (AutoCloseableLock lock = lockManager.writeLock("shutdownBlockPool",
        LockLevel.BLOCK_POOl, bpid)) {
      LOG.info("Removing block pool " + bpid);
      Map<DatanodeStorage, BlockListAsLongs> blocksPerVolume
          = getBlockReports(bpid);
      volumeMap.cleanUpBlockPool(bpid);
      volumes.removeBlockPool(bpid, blocksPerVolume);
    }
  }
  
  /**
   * Class for representing the Datanode volume information
   */
  private static class VolumeInfo {
    final String directory;
    final long usedSpace; // size of space used by HDFS
    final long freeSpace; // size of free space excluding reserved space
    final long reservedSpace; // size of space reserved for non-HDFS
    final long reservedSpaceForReplicas; // size of space reserved RBW or
                                    // re-replication
    final long numBlocks;
    final StorageType storageType;

    VolumeInfo(FsVolumeImpl v, long usedSpace, long freeSpace) {
      this.directory = v.toString();
      this.usedSpace = usedSpace;
      this.freeSpace = freeSpace;
      this.reservedSpace = v.getReserved();
      this.reservedSpaceForReplicas = v.getReservedForReplicas();
      this.numBlocks = v.getNumBlocks();
      this.storageType = v.getStorageType();
    }
  }  

  private Collection<VolumeInfo> getVolumeInfo() {
    Collection<VolumeInfo> info = new ArrayList<VolumeInfo>();
    for (FsVolumeImpl volume : volumes.getVolumes()) {
      long used = 0;
      long free = 0;
      try (FsVolumeReference ref = volume.obtainReference()) {
        used = volume.getDfsUsed();
        free = volume.getAvailable();
      } catch (ClosedChannelException e) {
        continue;
      } catch (IOException e) {
        LOG.warn(e.getMessage());
        used = 0;
        free = 0;
      }
      
      info.add(new VolumeInfo(volume, used, free));
    }
    return info;
  }

  @Override
  public Map<String, Object> getVolumeInfoMap() {
    final Map<String, Object> info = new HashMap<String, Object>();
    Collection<VolumeInfo> volumes = getVolumeInfo();
    for (VolumeInfo v : volumes) {
      final Map<String, Object> innerInfo = new HashMap<String, Object>();
      innerInfo.put("usedSpace", v.usedSpace);
      innerInfo.put("freeSpace", v.freeSpace);
      innerInfo.put("reservedSpace", v.reservedSpace);
      innerInfo.put("reservedSpaceForReplicas", v.reservedSpaceForReplicas);
      innerInfo.put("numBlocks", v.numBlocks);
      innerInfo.put("storageType", v.storageType);
      info.put(v.directory, innerInfo);
    }
    return info;
  }

  @Override //FsDatasetSpi
  public void deleteBlockPool(String bpid, boolean force)
      throws IOException {
    try (AutoCloseableLock lock = lockManager.writeLock("deleteBlockPool",
        LockLevel.BLOCK_POOl, bpid)) {
      List<FsVolumeImpl> curVolumes = volumes.getVolumes();
      if (!force) {
        for (FsVolumeImpl volume : curVolumes) {
          try (FsVolumeReference ref = volume.obtainReference()) {
            if (!volume.isBPDirEmpty(bpid)) {
              LOG.warn(bpid
                  + " has some block files, cannot delete unless forced");
              throw new IOException("Cannot delete block pool, "
                  + "it contains some block files");
            }
          } catch (ClosedChannelException e) {
            // ignore.
          }
        }
      }
      for (FsVolumeImpl volume : curVolumes) {
        try (FsVolumeReference ref = volume.obtainReference()) {
          volume.deleteBPDirectories(bpid, force);
        } catch (ClosedChannelException e) {
          // ignore.
        }
      }
    }
  }
  
  @Override // FsDatasetSpi
  public BlockLocalPathInfo getBlockLocalPathInfo(ExtendedBlock block)
      throws IOException {
    try (AutoCloseableLock lock = lockManager.readLock("getBlockLocalPathInfo", LockLevel.BLOCK_POOl,
        block.getBlockPoolId())) {
      final Replica replica = volumeMap.get(block.getBlockPoolId(),
          block.getBlockId());
      if (replica == null) {
        throw new ReplicaNotFoundException(block);
      }
      synchronized(replica) {
        if (replica.getGenerationStamp() < block.getGenerationStamp()) {
          throw new IOException(
              "Replica generation stamp < block generation stamp, block="
                  + block + ", replica=" + replica);
        } else if (replica.getGenerationStamp() > block.getGenerationStamp()) {
          block.setGenerationStamp(replica.getGenerationStamp());
        }
      }
    }

    ReplicaInfo r = getBlockReplica(block);
    File blockFile = new File(r.getBlockURI());
    File metaFile = new File(r.getMetadataURI());
    BlockLocalPathInfo info = new BlockLocalPathInfo(block,
        blockFile.getAbsolutePath(), metaFile.toString());
    return info;
  }

  @Override
  public void enableTrash(String bpid) {
    dataStorage.enableTrash(bpid);
  }

  @Override
  public void clearTrash(String bpid) {
    dataStorage.clearTrash(bpid);
  }

  @Override
  public boolean trashEnabled(String bpid) {
    return dataStorage.trashEnabled(bpid);
  }

  @Override
  public void setRollingUpgradeMarker(String bpid) throws IOException {
    dataStorage.setRollingUpgradeMarker(bpid);
  }

  @Override
  public void clearRollingUpgradeMarker(String bpid) throws IOException {
    dataStorage.clearRollingUpgradeMarker(bpid);
  }


  @Override
  public void onCompleteLazyPersist(String bpId, long blockId,
      long creationTime, File[] savedFiles, FsVolumeImpl targetVolume) {
    try (AutoCloseableLock lock = lockManager.writeLock("ramDiskBlocksLazyPersist",
        LockLevel.BLOCK_POOl, bpId)) {
      ramDiskReplicaTracker.recordEndLazyPersist(bpId, blockId, savedFiles);

      targetVolume.incDfsUsedAndNumBlocks(bpId, savedFiles[0].length()
          + savedFiles[1].length());

      // Update metrics (ignore the metadata file size)
      datanode.getMetrics().incrRamDiskBlocksLazyPersisted();
      datanode.getMetrics().incrRamDiskBytesLazyPersisted(savedFiles[1].length());
      datanode.getMetrics().addRamDiskBlocksLazyPersistWindowMs(
          Time.monotonicNow() - creationTime);

      if (LOG.isDebugEnabled()) {
        LOG.debug("LazyWriter: Finish persisting RamDisk block: "
            + " block pool Id: " + bpId + " block id: " + blockId
            + " to block file " + savedFiles[1] + " and meta file " + savedFiles[0]
            + " on target volume " + targetVolume);
      }
    }
  }

  @Override
  public void onFailLazyPersist(String bpId, long blockId) {
    RamDiskReplica block = null;
    block = ramDiskReplicaTracker.getReplica(bpId, blockId);
    if (block != null) {
      LOG.warn("Failed to save replica " + block + ". re-enqueueing it.");
      ramDiskReplicaTracker.reenqueueReplicaNotPersisted(block);
    }
  }

  @Override
  public void submitBackgroundSyncFileRangeRequest(ExtendedBlock block,
      ReplicaOutputStreams outs, long offset, long nbytes, int flags) {
    FsVolumeImpl fsVolumeImpl = this.getVolume(block);
    asyncDiskService.submitSyncFileRangeRequest(fsVolumeImpl, outs, offset,
        nbytes, flags);
  }

  private boolean ramDiskConfigured() {
    for (FsVolumeImpl v: volumes.getVolumes()){
      if (v.isTransientStorage()) {
        return true;
      }
    }
    return false;
  }

  // Add/Remove per DISK volume async lazy persist thread when RamDisk volume is
  // added or removed.
  // This should only be called when the FsDataSetImpl#volumes list is finalized.
  private void setupAsyncLazyPersistThreads() {
    for (FsVolumeImpl v: volumes.getVolumes()){
      setupAsyncLazyPersistThread(v);
    }
  }

  private void setupAsyncLazyPersistThread(final FsVolumeImpl v) {
    // Skip transient volumes
    if (v.isTransientStorage()) {
      return;
    }
    boolean ramDiskConfigured = ramDiskConfigured();
    // Add thread for DISK volume if RamDisk is configured
    if (ramDiskConfigured &&
        asyncLazyPersistService != null &&
        !asyncLazyPersistService.queryVolume(v)) {
      asyncLazyPersistService.addVolume(v);
    }

    // Remove thread for DISK volume if RamDisk is not configured
    if (!ramDiskConfigured &&
        asyncLazyPersistService != null &&
        asyncLazyPersistService.queryVolume(v)) {
      asyncLazyPersistService.removeVolume(v);
    }
  }

  /**
   * Cleanup the old replica and notifies the NN about new replica.
   *
   * @param replicaInfo    - Old replica to be deleted
   * @param newReplicaInfo - New replica object
   * @param bpid           - block pool id
   */
  private void removeOldReplica(ReplicaInfo replicaInfo,
      ReplicaInfo newReplicaInfo, final String bpid) {
    // Before deleting the files from old storage we must notify the
    // NN that the files are on the new storage. Else a blockReport from
    // the transient storage might cause the NN to think the blocks are lost.
    // Replicas must be evicted from client short-circuit caches, because the
    // storage will no longer be same, and thus will require validating
    // checksum.  This also stops a client from holding file descriptors,
    // which would prevent the OS from reclaiming the memory.
    ExtendedBlock extendedBlock =
        new ExtendedBlock(bpid, newReplicaInfo);
    datanode.getShortCircuitRegistry().processBlockInvalidation(
        ExtendedBlockId.fromExtendedBlock(extendedBlock));
    datanode.notifyNamenodeReceivedBlock(
        extendedBlock, null, newReplicaInfo.getStorageUuid(),
        newReplicaInfo.isOnTransientStorage());

    // Remove the old replicas
    cleanupReplica(bpid, replicaInfo);

    // If deletion failed then the directory scanner will cleanup the blocks
    // eventually.
  }

  class LazyWriter implements Runnable {
    private volatile boolean shouldRun = true;
    final int checkpointerInterval;

    public LazyWriter(Configuration conf) {
      this.checkpointerInterval = conf.getInt(
          DFSConfigKeys.DFS_DATANODE_LAZY_WRITER_INTERVAL_SEC,
          DFSConfigKeys.DFS_DATANODE_LAZY_WRITER_INTERVAL_DEFAULT_SEC);
    }

    /**
     * Checkpoint a pending replica to persistent storage now.
     * If we fail then move the replica to the end of the queue.
     * @return true if there is more work to be done, false otherwise.
     */
    private boolean saveNextReplica() {
      RamDiskReplica block = null;
      FsVolumeReference targetReference;
      FsVolumeImpl targetVolume;
      ReplicaInfo replicaInfo;
      boolean succeeded = false;

      try {
        block = ramDiskReplicaTracker.dequeueNextReplicaToPersist();
        if (block != null) {
          try (AutoCloseableLock lock = lockManager.writeLock("saveReplica",
              LockLevel.BLOCK_POOl, block.getBlockPoolId())) {
            replicaInfo = volumeMap.get(block.getBlockPoolId(), block.getBlockId());

            // If replicaInfo is null, the block was either deleted before
            // it could be checkpointed or it is already on persistent storage.
            // This can occur if a second replica on persistent storage was found
            // after the lazy write was scheduled.
            if (replicaInfo != null &&
                replicaInfo.getVolume().isTransientStorage()) {
              // Pick a target volume to persist the block.
              targetReference = volumes.getNextVolume(
                  StorageType.DEFAULT, null, replicaInfo.getNumBytes());
              targetVolume = (FsVolumeImpl) targetReference.getVolume();

              ramDiskReplicaTracker.recordStartLazyPersist(
                  block.getBlockPoolId(), block.getBlockId(), targetVolume);

              if (LOG.isDebugEnabled()) {
                LOG.debug("LazyWriter: Start persisting RamDisk block:"
                    + " block pool Id: " + block.getBlockPoolId()
                    + " block id: " + block.getBlockId()
                    + " on target volume " + targetVolume);
              }

              asyncLazyPersistService.submitLazyPersistTask(
                  block.getBlockPoolId(), block.getBlockId(),
                  replicaInfo.getGenerationStamp(), block.getCreationTime(),
                  replicaInfo, targetReference);
            }
          }
        }
        succeeded = true;
      } catch(IOException ioe) {
        LOG.warn("Exception saving replica " + block, ioe);
      } finally {
        if (!succeeded && block != null) {
          LOG.warn("Failed to save replica " + block + ". re-enqueueing it.");
          onFailLazyPersist(block.getBlockPoolId(), block.getBlockId());
        }
      }
      return succeeded;
    }

    /**
     * Attempt to evict one or more transient block replicas until we
     * have at least bytesNeeded bytes free.
     */
    public void evictBlocks(long bytesNeeded) throws IOException {
      int iterations = 0;

      final long cacheCapacity = cacheManager.getMemCacheCapacity();

      while (iterations++ < MAX_BLOCK_EVICTIONS_PER_ITERATION &&
             (cacheCapacity - cacheManager.getMemCacheUsed()) < bytesNeeded) {
        RamDiskReplica replicaState = ramDiskReplicaTracker.getNextCandidateForEviction();

        if (replicaState == null) {
          break;
        }

        if (LOG.isDebugEnabled()) {
          LOG.debug("Evicting block " + replicaState);
        }

        ReplicaInfo replicaInfo, newReplicaInfo;
        final String bpid = replicaState.getBlockPoolId();
        final FsVolumeImpl lazyPersistVolume = replicaState.getLazyPersistVolume();

        try (AutoCloseableLock lock = lockManager.readLock("evictBlocks", LockLevel.BLOCK_POOl, bpid)) {
          replicaInfo = getReplicaInfo(replicaState.getBlockPoolId(),
                                       replicaState.getBlockId());
          Preconditions.checkState(replicaInfo.getVolume().isTransientStorage());
          ramDiskReplicaTracker.discardReplica(replicaState.getBlockPoolId(),
              replicaState.getBlockId(), false);

          try (AutoCloseableLock lock1 = lockManager.writeLock("evictBlocks", LockLevel.VOLUME,
              bpid, lazyPersistVolume.getStorageID())) {
            // Move the replica from lazyPersist/ to finalized/ on
            // the target volume
            newReplicaInfo =
                replicaState.getLazyPersistVolume().activateSavedReplica(bpid,
                    replicaInfo, replicaState);
            // Update the volumeMap entry.
            volumeMap.add(bpid, newReplicaInfo);

            // Update metrics
            datanode.getMetrics().incrRamDiskBlocksEvicted();
            datanode.getMetrics().addRamDiskBlocksEvictionWindowMs(
                Time.monotonicNow() - replicaState.getCreationTime());
            if (replicaState.getNumReads() == 0) {
              datanode.getMetrics().incrRamDiskBlocksEvictedWithoutRead();
            }
          }

          // Delete the block+meta files from RAM disk and release locked
          // memory.
          removeOldReplica(replicaInfo, newReplicaInfo, bpid);
        }
      }
    }

    @Override
    public void run() {
      int numSuccessiveFailures = 0;

      while (fsRunning && shouldRun) {
        try {
          numSuccessiveFailures = saveNextReplica() ? 0 : (numSuccessiveFailures + 1);

          // Sleep if we have no more work to do or if it looks like we are not
          // making any forward progress. This is to ensure that if all persist
          // operations are failing we don't keep retrying them in a tight loop.
          if (numSuccessiveFailures >= ramDiskReplicaTracker.numReplicasNotPersisted()) {
            Thread.sleep(checkpointerInterval * 1000);
            numSuccessiveFailures = 0;
          }
        } catch (InterruptedException e) {
          LOG.info("LazyWriter was interrupted, exiting");
          break;
        } catch (Exception e) {
          LOG.warn("Ignoring exception in LazyWriter:", e);
        }
      }
    }

    public void stop() {
      shouldRun = false;
    }
  }
  
  @Override
  public void setPinning(ExtendedBlock block) throws IOException {
    if (!blockPinningEnabled) {
      return;
    }
    
    ReplicaInfo r = getBlockReplica(block);
    r.setPinning(localFS);
  }
  
  @Override
  public boolean getPinning(ExtendedBlock block) throws IOException {
    if (!blockPinningEnabled) {
      return  false;
    }
    ReplicaInfo r = getBlockReplica(block);
    return r.getPinning(localFS);
  }

  @Override
  public MountVolumeMap getMountVolumeMap() {
    return volumes.getMountVolumeMap();
  }

  @Override
  public boolean isDeletingBlock(String bpid, long blockId) {
    synchronized(deletingBlock) {
      Set<Long> s = deletingBlock.get(bpid);
      return s != null ? s.contains(blockId) : false;
    }
  }
  
  public void removeDeletedBlocks(String bpid, Set<Long> blockIds) {
    synchronized (deletingBlock) {
      Set<Long> s = deletingBlock.get(bpid);
      if (s != null) {
        for (Long id : blockIds) {
          s.remove(id);
        }
      }
    }
  }

  protected void addDeletingBlock(String bpid, Long blockId) {
    synchronized(deletingBlock) {
      Set<Long> s = deletingBlock.get(bpid);
      if (s == null) {
        s = new HashSet<Long>();
        deletingBlock.put(bpid, s);
      }
      s.add(blockId);
    }
  }

  void releaseLockedMemory(long count, boolean roundup) {
    if (roundup) {
      cacheManager.release(count);
    } else {
      cacheManager.releaseRoundDown(count);
    }
  }

  /**
   * Attempt to evict blocks from cache Manager to free the requested
   * bytes.
   *
   * @param bytesNeeded
   */
  @VisibleForTesting
  public void evictLazyPersistBlocks(long bytesNeeded) {
    try {
      ((LazyWriter) lazyWriter.getRunnable()).evictBlocks(bytesNeeded);
    } catch(IOException ioe) {
      LOG.info("Ignoring exception ", ioe);
    }
  }

  /**
   * Attempt to reserve the given amount of memory with the cache Manager.
   * @param bytesNeeded
   * @return
   */
  boolean reserveLockedMemory(long bytesNeeded) {
    if (cacheManager.reserve(bytesNeeded) > 0) {
      return true;
    }

    // Round up bytes needed to osPageSize and attempt to evict
    // one more more blocks to free up the reservation.
    bytesNeeded = cacheManager.roundUpPageSize(bytesNeeded);
    evictLazyPersistBlocks(bytesNeeded);
    return cacheManager.reserve(bytesNeeded) > 0;
  }

  @VisibleForTesting
  public int getNonPersistentReplicas() {
    return ramDiskReplicaTracker.numReplicasNotPersisted();
  }

  @VisibleForTesting
  public void setTimer(Timer newTimer) {
    this.timer = newTimer;
  }

  /**
   * Return the number of BP service count.
   */
  public int getBPServiceCount() {
    return datanode.getBpOsCount();
  }

  /**
   * Return the number of volume.
   */
  public int getVolumeCount() {
    return volumes.getVolumes().size();
  }

  void stopAllDataxceiverThreads(FsVolumeImpl volume) {
    for (String bpid : volumeMap.getBlockPoolList()) {
      try (AutoCloseDataSetLock lock = lockManager.writeLock("stopAllDataXceiver",
          LockLevel.BLOCK_POOl, bpid)) {
        volumeMap.replicas(bpid, (iterator) -> {
          while (iterator.hasNext()) {
            ReplicaInfo replicaInfo = iterator.next();
            if ((replicaInfo.getState() == ReplicaState.TEMPORARY
                || replicaInfo.getState() == ReplicaState.RBW)
                && replicaInfo.getVolume().equals(volume)) {
              ReplicaInPipeline replicaInPipeline =
                  (ReplicaInPipeline) replicaInfo;
              replicaInPipeline.interruptThread();
            }
          }
        });
      }
    }
  }

  @Override
  public List<FsVolumeImpl> getVolumeList() {
    return volumes.getVolumes();
  }

  @Override
  public long getLastDirScannerFinishTime() {
    return this.lastDirScannerFinishTime;
  }

  @Override
  public void setLastDirScannerFinishTime(long time) {
    this.lastDirScannerFinishTime = time;
  }

  @Override
  public long getPendingAsyncDeletions() {
    return asyncDiskService.countPendingDeletions();
  }
}
<|MERGE_RESOLUTION|>--- conflicted
+++ resolved
@@ -2740,17 +2740,13 @@
       curDirScannerNotifyCount = 0;
       lastDirScannerNotifyTime = startTimeMs;
     }
-<<<<<<< HEAD
-    try (AutoCloseableLock lock = lockManager.writeLock("checkAndUpdate", LockLevel.VOLUME, bpid,
-        vol.getStorageID())) {
-=======
+
     String storageUuid = vol.getStorageID();
-    try (AutoCloseableLock lock = lockManager.writeLock(LockLevel.VOLUME, bpid, storageUuid)) {
+    try (AutoCloseableLock lock = lockManager.writeLock("checkAndUpdate", LockLevel.VOLUME, bpid, storageUuid)) {
       if (!storageMap.containsKey(storageUuid)) {
         // Storage was already removed
         return;
       }
->>>>>>> a1f5dc58
       memBlockInfo = volumeMap.get(bpid, blockId);
       if (memBlockInfo != null &&
           memBlockInfo.getState() != ReplicaState.FINALIZED) {
