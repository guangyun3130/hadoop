/**
 * Licensed to the Apache Software Foundation (ASF) under one
 * or more contributor license agreements.  See the NOTICE file
 * distributed with this work for additional information
 * regarding copyright ownership.  The ASF licenses this file
 * to you under the Apache License, Version 2.0 (the
 * "License"); you may not use this file except in compliance
 * with the License.  You may obtain a copy of the License at
 *
 *     http://www.apache.org/licenses/LICENSE-2.0
 *
 * Unless required by applicable law or agreed to in writing, software
 * distributed under the License is distributed on an "AS IS" BASIS,
 * WITHOUT WARRANTIES OR CONDITIONS OF ANY KIND, either express or implied.
 * See the License for the specific language governing permissions and
 * limitations under the License.
 */

package org.apache.hadoop.yarn.server.federation.utils;

<<<<<<< HEAD
import java.util.Collection;
=======
import java.io.IOException;
import java.nio.ByteBuffer;
>>>>>>> e68006cd
import java.util.HashMap;
import java.util.List;
import java.util.Map;
import java.util.concurrent.TimeUnit;

import javax.cache.Cache;
import javax.cache.CacheManager;
import javax.cache.Caching;
import javax.cache.configuration.CompleteConfiguration;
import javax.cache.configuration.FactoryBuilder;
import javax.cache.configuration.MutableConfiguration;
import javax.cache.expiry.CreatedExpiryPolicy;
import javax.cache.expiry.Duration;
import javax.cache.expiry.ExpiryPolicy;
import javax.cache.integration.CacheLoader;
import javax.cache.integration.CacheLoaderException;
import javax.cache.spi.CachingProvider;

import org.apache.commons.lang3.NotImplementedException;
import org.apache.hadoop.conf.Configuration;
import org.apache.hadoop.io.retry.RetryPolicies;
import org.apache.hadoop.io.retry.RetryPolicy;
import org.apache.hadoop.io.retry.RetryProxy;
import org.apache.hadoop.security.token.delegation.DelegationKey;
import org.apache.hadoop.util.ReflectionUtils;
import org.apache.hadoop.yarn.api.records.ApplicationId;
import org.apache.hadoop.yarn.api.records.ReservationId;
import org.apache.hadoop.yarn.conf.YarnConfiguration;
import org.apache.hadoop.yarn.exceptions.YarnException;
import org.apache.hadoop.yarn.exceptions.YarnRuntimeException;
import org.apache.hadoop.yarn.server.federation.resolver.SubClusterResolver;
import org.apache.hadoop.yarn.server.federation.store.FederationStateStore;
import org.apache.hadoop.yarn.server.federation.store.exception.FederationStateStoreRetriableException;
import org.apache.hadoop.yarn.server.federation.store.records.AddApplicationHomeSubClusterRequest;
import org.apache.hadoop.yarn.server.federation.store.records.AddApplicationHomeSubClusterResponse;
import org.apache.hadoop.yarn.server.federation.store.records.AddReservationHomeSubClusterRequest;
import org.apache.hadoop.yarn.server.federation.store.records.AddReservationHomeSubClusterResponse;
import org.apache.hadoop.yarn.server.federation.store.records.ApplicationHomeSubCluster;
import org.apache.hadoop.yarn.server.federation.store.records.GetApplicationHomeSubClusterRequest;
import org.apache.hadoop.yarn.server.federation.store.records.GetApplicationHomeSubClusterResponse;
import org.apache.hadoop.yarn.server.federation.store.records.GetReservationHomeSubClusterRequest;
import org.apache.hadoop.yarn.server.federation.store.records.GetReservationHomeSubClusterResponse;
import org.apache.hadoop.yarn.server.federation.store.records.GetSubClusterInfoRequest;
import org.apache.hadoop.yarn.server.federation.store.records.GetSubClusterInfoResponse;
import org.apache.hadoop.yarn.server.federation.store.records.GetSubClusterPoliciesConfigurationsRequest;
import org.apache.hadoop.yarn.server.federation.store.records.GetSubClusterPoliciesConfigurationsResponse;
import org.apache.hadoop.yarn.server.federation.store.records.GetSubClusterPolicyConfigurationRequest;
import org.apache.hadoop.yarn.server.federation.store.records.GetSubClusterPolicyConfigurationResponse;
import org.apache.hadoop.yarn.server.federation.store.records.GetSubClustersInfoRequest;
import org.apache.hadoop.yarn.server.federation.store.records.GetSubClustersInfoResponse;
import org.apache.hadoop.yarn.server.federation.store.records.ReservationHomeSubCluster;
import org.apache.hadoop.yarn.server.federation.store.records.SubClusterId;
import org.apache.hadoop.yarn.server.federation.store.records.SubClusterInfo;
import org.apache.hadoop.yarn.server.federation.store.records.SubClusterPolicyConfiguration;
import org.apache.hadoop.yarn.server.federation.store.records.UpdateApplicationHomeSubClusterRequest;
import org.apache.hadoop.yarn.server.federation.store.records.UpdateReservationHomeSubClusterRequest;
import org.apache.hadoop.yarn.server.federation.store.records.DeleteReservationHomeSubClusterRequest;
import org.apache.hadoop.yarn.server.federation.store.records.RouterMasterKeyRequest;
import org.apache.hadoop.yarn.server.federation.store.records.RouterMasterKeyResponse;
import org.apache.hadoop.yarn.server.federation.store.records.RouterMasterKey;
import org.slf4j.Logger;
import org.slf4j.LoggerFactory;

import org.apache.hadoop.classification.VisibleForTesting;
import com.zaxxer.hikari.pool.HikariPool.PoolInitializationException;

/**
 *
 * The FederationStateStoreFacade is an utility wrapper that provides singleton
 * access to the Federation state store. It abstracts out retries and in
 * addition, it also implements the caching for various objects.
 *
 */
public final class FederationStateStoreFacade {
  private static final Logger LOG =
      LoggerFactory.getLogger(FederationStateStoreFacade.class);

  private static final String GET_SUBCLUSTERS_CACHEID = "getSubClusters";
  private static final String GET_POLICIES_CONFIGURATIONS_CACHEID =
      "getPoliciesConfigurations";
  private static final String GET_APPLICATION_HOME_SUBCLUSTER_CACHEID =
      "getApplicationHomeSubCluster";

  private static final FederationStateStoreFacade FACADE =
      new FederationStateStoreFacade();

  private FederationStateStore stateStore;
  private int cacheTimeToLive;
  private Configuration conf;
  private Cache<Object, Object> cache;
  private SubClusterResolver subclusterResolver;

  private FederationStateStoreFacade() {
    initializeFacadeInternal(new Configuration());
  }

  private void initializeFacadeInternal(Configuration config) {
    this.conf = config;
    try {
      this.stateStore = (FederationStateStore) createRetryInstance(this.conf,
          YarnConfiguration.FEDERATION_STATESTORE_CLIENT_CLASS,
          YarnConfiguration.DEFAULT_FEDERATION_STATESTORE_CLIENT_CLASS,
          FederationStateStore.class, createRetryPolicy(conf));
      this.stateStore.init(conf);

      this.subclusterResolver = createInstance(conf,
          YarnConfiguration.FEDERATION_CLUSTER_RESOLVER_CLASS,
          YarnConfiguration.DEFAULT_FEDERATION_CLUSTER_RESOLVER_CLASS,
          SubClusterResolver.class);
      this.subclusterResolver.load();

      initCache();

    } catch (YarnException ex) {
      LOG.error("Failed to initialize the FederationStateStoreFacade object",
          ex);
      throw new RuntimeException(ex);
    }
  }

  /**
   * Delete and re-initialize the cache, to force it to use the given
   * configuration.
   *
   * @param store the {@link FederationStateStore} instance to reinitialize with
   * @param config the updated configuration to reinitialize with
   */
  @VisibleForTesting
  public synchronized void reinitialize(FederationStateStore store,
      Configuration config) {
    this.conf = config;
    this.stateStore = store;
    clearCache();
    initCache();
  }

  /**
   * Create a RetryPolicy for {@code FederationStateStoreFacade}. In case of
   * failure, it retries for:
   * <ul>
   * <li>{@code FederationStateStoreRetriableException}</li>
   * <li>{@code CacheLoaderException}</li>
   * </ul>
   *
   * @param conf the updated configuration
   * @return the RetryPolicy for FederationStateStoreFacade
   */
  public static RetryPolicy createRetryPolicy(Configuration conf) {
    // Retry settings for StateStore
    RetryPolicy basePolicy = RetryPolicies.exponentialBackoffRetry(
        conf.getInt(YarnConfiguration.CLIENT_FAILOVER_RETRIES, Integer.SIZE),
        conf.getLong(YarnConfiguration.CLIENT_FAILOVER_SLEEPTIME_BASE_MS,
            YarnConfiguration.DEFAULT_RESOURCEMANAGER_CONNECT_RETRY_INTERVAL_MS),
        TimeUnit.MILLISECONDS);
    Map<Class<? extends Exception>, RetryPolicy> exceptionToPolicyMap =
        new HashMap<Class<? extends Exception>, RetryPolicy>();
    exceptionToPolicyMap.put(FederationStateStoreRetriableException.class,
        basePolicy);
    exceptionToPolicyMap.put(CacheLoaderException.class, basePolicy);
    exceptionToPolicyMap.put(PoolInitializationException.class, basePolicy);

    RetryPolicy retryPolicy = RetryPolicies.retryByException(
        RetryPolicies.TRY_ONCE_THEN_FAIL, exceptionToPolicyMap);
    return retryPolicy;
  }

  private boolean isCachingEnabled() {
    return (cacheTimeToLive > 0);
  }

  private void initCache() {
    // Picking the JCache provider from classpath, need to make sure there's
    // no conflict or pick up a specific one in the future
    cacheTimeToLive =
        conf.getInt(YarnConfiguration.FEDERATION_CACHE_TIME_TO_LIVE_SECS,
            YarnConfiguration.DEFAULT_FEDERATION_CACHE_TIME_TO_LIVE_SECS);
    if (isCachingEnabled()) {
      CachingProvider jcacheProvider = Caching.getCachingProvider();
      CacheManager jcacheManager = jcacheProvider.getCacheManager();
      this.cache = jcacheManager.getCache(this.getClass().getSimpleName());
      if (this.cache == null) {
        LOG.info("Creating a JCache Manager with name "
            + this.getClass().getSimpleName());
        Duration cacheExpiry = new Duration(TimeUnit.SECONDS, cacheTimeToLive);
        CompleteConfiguration<Object, Object> configuration =
            new MutableConfiguration<Object, Object>().setStoreByValue(false)
                .setReadThrough(true)
                .setExpiryPolicyFactory(
                    new FactoryBuilder.SingletonFactory<ExpiryPolicy>(
                        new CreatedExpiryPolicy(cacheExpiry)))
                .setCacheLoaderFactory(
                    new FactoryBuilder.SingletonFactory<CacheLoader<Object, Object>>(
                        new CacheLoaderImpl<Object, Object>()));
        this.cache = jcacheManager.createCache(this.getClass().getSimpleName(),
            configuration);
      }
    }
  }

  private void clearCache() {
    CachingProvider jcacheProvider = Caching.getCachingProvider();
    CacheManager jcacheManager = jcacheProvider.getCacheManager();

    jcacheManager.destroyCache(this.getClass().getSimpleName());
    this.cache = null;
  }

  /**
   * Returns the singleton instance of the FederationStateStoreFacade object.
   *
   * @return the singleton {@link FederationStateStoreFacade} instance
   */
  public static FederationStateStoreFacade getInstance() {
    return FACADE;
  }

  /**
   * Returns the {@link SubClusterInfo} for the specified {@link SubClusterId}.
   *
   * @param subClusterId the identifier of the sub-cluster
   * @return the sub cluster information, or
   *         {@code null} if there is no mapping for the subClusterId
   * @throws YarnException if the call to the state store is unsuccessful
   */
  public SubClusterInfo getSubCluster(final SubClusterId subClusterId)
      throws YarnException {
    if (isCachingEnabled()) {
      return getSubClusters(false).get(subClusterId);
    } else {
      GetSubClusterInfoResponse response = stateStore
          .getSubCluster(GetSubClusterInfoRequest.newInstance(subClusterId));
      if (response == null) {
        return null;
      } else {
        return response.getSubClusterInfo();
      }
    }
  }

  /**
   * Updates the cache with the central {@link FederationStateStore} and returns
   * the {@link SubClusterInfo} for the specified {@link SubClusterId}.
   *
   * @param subClusterId the identifier of the sub-cluster
   * @param flushCache flag to indicate if the cache should be flushed or not
   * @return the sub cluster information
   * @throws YarnException if the call to the state store is unsuccessful
   */
  public SubClusterInfo getSubCluster(final SubClusterId subClusterId,
      final boolean flushCache) throws YarnException {
    if (flushCache && isCachingEnabled()) {
      LOG.info("Flushing subClusters from cache and rehydrating from store,"
          + " most likely on account of RM failover.");
      cache.remove(buildGetSubClustersCacheRequest(false));
    }
    return getSubCluster(subClusterId);
  }

  /**
   * Returns the {@link SubClusterInfo} of all active sub cluster(s).
   *
   * @param filterInactiveSubClusters whether to filter out inactive
   *          sub-clusters
   * @return the information of all active sub cluster(s)
   * @throws YarnException if the call to the state store is unsuccessful
   */
  @SuppressWarnings("unchecked")
  public Map<SubClusterId, SubClusterInfo> getSubClusters(
      final boolean filterInactiveSubClusters) throws YarnException {
    try {
      if (isCachingEnabled()) {
        return (Map<SubClusterId, SubClusterInfo>) cache
            .get(buildGetSubClustersCacheRequest(filterInactiveSubClusters));
      } else {
        return buildSubClusterInfoMap(stateStore.getSubClusters(
            GetSubClustersInfoRequest.newInstance(filterInactiveSubClusters)));
      }
    } catch (Throwable ex) {
      throw new YarnException(ex);
    }
  }

  /**
   * Returns the {@link SubClusterPolicyConfiguration} for the specified queue.
   *
   * @param queue the queue whose policy is required
   * @return the corresponding configured policy, or {@code null} if there is no
   *         mapping for the queue
   * @throws YarnException if the call to the state store is unsuccessful
   */
  public SubClusterPolicyConfiguration getPolicyConfiguration(
      final String queue) throws YarnException {
    if (isCachingEnabled()) {
      return getPoliciesConfigurations().get(queue);
    } else {

      GetSubClusterPolicyConfigurationResponse response =
          stateStore.getPolicyConfiguration(
              GetSubClusterPolicyConfigurationRequest.newInstance(queue));
      if (response == null) {
        return null;
      } else {
        return response.getPolicyConfiguration();
      }
    }
  }

  /**
   * Get the policies that is represented as
   * {@link SubClusterPolicyConfiguration} for all currently active queues in
   * the system.
   *
   * @return the policies for all currently active queues in the system
   * @throws YarnException if the call to the state store is unsuccessful
   */
  @SuppressWarnings("unchecked")
  public Map<String, SubClusterPolicyConfiguration> getPoliciesConfigurations()
      throws YarnException {
    try {
      if (isCachingEnabled()) {
        return (Map<String, SubClusterPolicyConfiguration>) cache
            .get(buildGetPoliciesConfigurationsCacheRequest());
      } else {
        return buildPolicyConfigMap(stateStore.getPoliciesConfigurations(
            GetSubClusterPoliciesConfigurationsRequest.newInstance()));
      }
    } catch (Throwable ex) {
      throw new YarnException(ex);
    }
  }

  /**
   * Adds the home {@link SubClusterId} for the specified {@link ApplicationId}.
   *
   * @param appHomeSubCluster the mapping of the application to it's home
   *          sub-cluster
   * @return the stored Subcluster from StateStore
   * @throws YarnException if the call to the state store is unsuccessful
   */
  public SubClusterId addApplicationHomeSubCluster(
      ApplicationHomeSubCluster appHomeSubCluster) throws YarnException {
    AddApplicationHomeSubClusterResponse response =
        stateStore.addApplicationHomeSubCluster(
            AddApplicationHomeSubClusterRequest.newInstance(appHomeSubCluster));
    return response.getHomeSubCluster();
  }

  /**
   * Updates the home {@link SubClusterId} for the specified
   * {@link ApplicationId}.
   *
   * @param appHomeSubCluster the mapping of the application to it's home
   *          sub-cluster
   * @throws YarnException if the call to the state store is unsuccessful
   */
  public void updateApplicationHomeSubCluster(
      ApplicationHomeSubCluster appHomeSubCluster) throws YarnException {
    stateStore.updateApplicationHomeSubCluster(
        UpdateApplicationHomeSubClusterRequest.newInstance(appHomeSubCluster));
    return;
  }

  /**
   * Returns the home {@link SubClusterId} for the specified
   * {@link ApplicationId}.
   *
   * @param appId the identifier of the application
   * @return the home sub cluster identifier
   * @throws YarnException if the call to the state store is unsuccessful
   */
  public SubClusterId getApplicationHomeSubCluster(ApplicationId appId)
      throws YarnException {
    try {
      if (isCachingEnabled()) {
        SubClusterId value = SubClusterId.class.cast(
            cache.get(buildGetApplicationHomeSubClusterRequest(appId)));
        return value;
      } else {
        GetApplicationHomeSubClusterResponse response = stateStore.getApplicationHomeSubCluster(
            GetApplicationHomeSubClusterRequest.newInstance(appId));
        return response.getApplicationHomeSubCluster().getHomeSubCluster();
      }
    } catch (Throwable ex) {
      throw new YarnException(ex);
    }
  }

  /**
   * Get the singleton instance of SubClusterResolver.
   *
   * @return SubClusterResolver instance
   */
  public SubClusterResolver getSubClusterResolver() {
    return this.subclusterResolver;
  }

  /**
   * Get the configuration.
   *
   * @return configuration object
   */
  public Configuration getConf() {
    return this.conf;
  }

  /**
   * Adds the home {@link SubClusterId} for the specified {@link ReservationId}.
   *
   * @param appHomeSubCluster the mapping of the reservation to it's home
   *          sub-cluster
   * @return the stored subCluster from StateStore
   * @throws YarnException if the call to the state store is unsuccessful
   */
  public SubClusterId addReservationHomeSubCluster(ReservationHomeSubCluster appHomeSubCluster)
      throws YarnException {
    AddReservationHomeSubClusterResponse response = stateStore.addReservationHomeSubCluster(
        AddReservationHomeSubClusterRequest.newInstance(appHomeSubCluster));
    return response.getHomeSubCluster();
  }

  /**
   * Returns the home {@link SubClusterId} for the specified {@link ReservationId}.
   *
   * @param reservationId the identifier of the reservation
   * @return the home subCluster identifier
   * @throws YarnException if the call to the state store is unsuccessful
   */
  public SubClusterId getReservationHomeSubCluster(ReservationId reservationId)
      throws YarnException {
    GetReservationHomeSubClusterResponse response = stateStore.getReservationHomeSubCluster(
         GetReservationHomeSubClusterRequest.newInstance(reservationId));
    return response.getReservationHomeSubCluster().getHomeSubCluster();
  }

  /**
   * Updates the home {@link SubClusterId} for the specified
   * {@link ReservationId}.
   *
   * @param appHomeSubCluster the mapping of the reservation to it's home
   *          sub-cluster
   * @throws YarnException if the call to the state store is unsuccessful
   */
  public void updateReservationHomeSubCluster(ReservationHomeSubCluster appHomeSubCluster)
      throws YarnException {
    UpdateReservationHomeSubClusterRequest request =
        UpdateReservationHomeSubClusterRequest.newInstance(appHomeSubCluster);
    stateStore.updateReservationHomeSubCluster(request);
  }

  /**
   * Delete the home {@link SubClusterId} for the specified
   * {@link ReservationId}.
   *
   * @param reservationId the identifier of the reservation
   * @throws YarnException if the call to the state store is unsuccessful
   */
  public void deleteReservationHomeSubCluster(ReservationId reservationId) throws YarnException {
    DeleteReservationHomeSubClusterRequest request =
        DeleteReservationHomeSubClusterRequest.newInstance(reservationId);
    stateStore.deleteReservationHomeSubCluster(request);
  }

  /**
   * Helper method to create instances of Object using the class name defined in
   * the configuration object. The instances creates {@link RetryProxy} using
   * the specific {@link RetryPolicy}.
   *
   * @param conf the yarn configuration
   * @param configuredClassName the configuration provider key
   * @param defaultValue the default implementation for fallback
   * @param type the class for which a retry proxy is required
   * @param retryPolicy the policy for retrying method call failures
   * @return a retry proxy for the specified interface
   */
  public static <T> Object createRetryInstance(Configuration conf,
      String configuredClassName, String defaultValue, Class<T> type,
      RetryPolicy retryPolicy) {

    return RetryProxy.create(type,
        createInstance(conf, configuredClassName, defaultValue, type),
        retryPolicy);
  }

  /**
   * Helper method to create instances of Object using the class name specified
   * in the configuration object.
   *
   * @param conf the yarn configuration
   * @param configuredClassName the configuration provider key
   * @param defaultValue the default implementation class
   * @param type the required interface/base class
   * @param <T> The type of the instance to create
   * @return the instances created
   */
  @SuppressWarnings("unchecked")
  public static <T> T createInstance(Configuration conf,
      String configuredClassName, String defaultValue, Class<T> type) {

    String className = conf.get(configuredClassName, defaultValue);
    try {
      Class<?> clusterResolverClass = conf.getClassByName(className);
      if (type.isAssignableFrom(clusterResolverClass)) {
        return (T) ReflectionUtils.newInstance(clusterResolverClass, conf);
      } else {
        throw new YarnRuntimeException("Class: " + className
            + " not instance of " + type.getCanonicalName());
      }
    } catch (ClassNotFoundException e) {
      throw new YarnRuntimeException("Could not instantiate : " + className, e);
    }
  }

  private Map<SubClusterId, SubClusterInfo> buildSubClusterInfoMap(
      final GetSubClustersInfoResponse response) {
    List<SubClusterInfo> subClusters = response.getSubClusters();
    Map<SubClusterId, SubClusterInfo> subClustersMap =
        new HashMap<>(subClusters.size());
    for (SubClusterInfo subCluster : subClusters) {
      subClustersMap.put(subCluster.getSubClusterId(), subCluster);
    }
    return subClustersMap;
  }

  private Object buildGetSubClustersCacheRequest(
      final boolean filterInactiveSubClusters) {
    final String cacheKey =
        buildCacheKey(getClass().getSimpleName(), GET_SUBCLUSTERS_CACHEID,
            Boolean.toString(filterInactiveSubClusters));
    CacheRequest<String, Map<SubClusterId, SubClusterInfo>> cacheRequest =
        new CacheRequest<String, Map<SubClusterId, SubClusterInfo>>(cacheKey,
            new Func<String, Map<SubClusterId, SubClusterInfo>>() {
              @Override
              public Map<SubClusterId, SubClusterInfo> invoke(String key)
                  throws Exception {
                GetSubClustersInfoResponse subClusters =
                    stateStore.getSubClusters(GetSubClustersInfoRequest
                        .newInstance(filterInactiveSubClusters));
                return buildSubClusterInfoMap(subClusters);
              }
            });
    return cacheRequest;
  }

  private Map<String, SubClusterPolicyConfiguration> buildPolicyConfigMap(
      GetSubClusterPoliciesConfigurationsResponse response) {
    List<SubClusterPolicyConfiguration> policyConfigs =
        response.getPoliciesConfigs();
    Map<String, SubClusterPolicyConfiguration> queuePolicyConfigs =
        new HashMap<>();
    for (SubClusterPolicyConfiguration policyConfig : policyConfigs) {
      queuePolicyConfigs.put(policyConfig.getQueue(), policyConfig);
    }
    return queuePolicyConfigs;
  }

  private Object buildGetPoliciesConfigurationsCacheRequest() {
    final String cacheKey = buildCacheKey(getClass().getSimpleName(),
        GET_POLICIES_CONFIGURATIONS_CACHEID, null);
    CacheRequest<String, Map<String, SubClusterPolicyConfiguration>> cacheRequest =
        new CacheRequest<String, Map<String, SubClusterPolicyConfiguration>>(
            cacheKey,
            new Func<String, Map<String, SubClusterPolicyConfiguration>>() {
              @Override
              public Map<String, SubClusterPolicyConfiguration> invoke(
                  String key) throws Exception {
                GetSubClusterPoliciesConfigurationsResponse policyConfigs =
                    stateStore.getPoliciesConfigurations(
                        GetSubClusterPoliciesConfigurationsRequest
                            .newInstance());
                return buildPolicyConfigMap(policyConfigs);
              }
            });
    return cacheRequest;
  }

  private Object buildGetApplicationHomeSubClusterRequest(ApplicationId applicationId) {
    final String cacheKey = buildCacheKey(getClass().getSimpleName(),
        GET_APPLICATION_HOME_SUBCLUSTER_CACHEID, applicationId.toString());
    CacheRequest<String, SubClusterId> cacheRequest = new CacheRequest<>(
        cacheKey,
        input -> {

          GetApplicationHomeSubClusterRequest request =
              GetApplicationHomeSubClusterRequest.newInstance(applicationId);
          GetApplicationHomeSubClusterResponse response =
              stateStore.getApplicationHomeSubCluster(request);

          ApplicationHomeSubCluster appHomeSubCluster = response.getApplicationHomeSubCluster();
          SubClusterId subClusterId = appHomeSubCluster.getHomeSubCluster();

          return subClusterId;
        });
    return cacheRequest;
  }

  protected String buildCacheKey(String typeName, String methodName,
      String argName) {
    StringBuilder buffer = new StringBuilder();
    buffer.append(typeName).append(".")
        .append(methodName);
    if (argName != null) {
      buffer.append("::");
      buffer.append(argName);
    }
    return buffer.toString();
  }

  /**
   * Internal class that implements the CacheLoader interface that can be
   * plugged into the CacheManager to load objects into the cache for specified
   * keys.
   */
  private static class CacheLoaderImpl<K, V> implements CacheLoader<K, V> {
    @SuppressWarnings("unchecked")
    @Override
    public V load(K key) throws CacheLoaderException {
      try {
        CacheRequest<K, V> query = (CacheRequest<K, V>) key;
        assert query != null;
        return query.getValue();
      } catch (Throwable ex) {
        throw new CacheLoaderException(ex);
      }
    }

    @Override
    public Map<K, V> loadAll(Iterable<? extends K> keys)
        throws CacheLoaderException {
      // The FACADE does not use the Cache's getAll API. Hence this is not
      // required to be implemented
      throw new NotImplementedException("Code is not implemented");
    }
  }

  /**
   * Internal class that encapsulates the cache key and a function that returns
   * the value for the specified key.
   */
  private static class CacheRequest<K, V> {
    private K key;
    private Func<K, V> func;

    CacheRequest(K key, Func<K, V> func) {
      this.key = key;
      this.func = func;
    }

    public V getValue() throws Exception {
      return func.invoke(key);
    }

    @Override
    public int hashCode() {
      final int prime = 31;
      int result = 1;
      result = prime * result + ((key == null) ? 0 : key.hashCode());
      return result;
    }

    @SuppressWarnings("unchecked")
    @Override
    public boolean equals(Object obj) {
      if (this == obj) {
        return true;
      }
      if (obj == null) {
        return false;
      }
      if (getClass() != obj.getClass()) {
        return false;
      }
      CacheRequest<K, V> other = (CacheRequest<K, V>) obj;
      if (key == null) {
        if (other.key != null) {
          return false;
        }
      } else if (!key.equals(other.key)) {
        return false;
      }

      return true;
    }
  }

  /**
   * Encapsulates a method that has one parameter and returns a value of the
   * type specified by the TResult parameter.
   */
  protected interface Func<T, TResult> {
    TResult invoke(T input) throws Exception;
  }

  @VisibleForTesting
  public Cache<Object, Object> getCache() {
    return cache;
  }

  @VisibleForTesting
  protected Object getAppHomeSubClusterCacheRequest(ApplicationId applicationId) {
    return buildGetApplicationHomeSubClusterRequest(applicationId);
  }

  @VisibleForTesting
  public FederationStateStore getStateStore() {
    return stateStore;
  }

  /**
<<<<<<< HEAD
   * Get Active's SubClusterIds{@link SubClusterId}.
   *
   * @return SubClusterId Collection.
   */
  public Collection<SubClusterId> getActiveSubClusterIds() throws YarnException {
    Map<SubClusterId, SubClusterInfo> activeSubClusters =
        getSubClusters(true);
    return activeSubClusters.keySet();
=======
   * The Router Supports Store NewMasterKey (RouterMasterKey{@link RouterMasterKey}).
   *
   * @param newKey Key used for generating and verifying delegation tokens
   * @throws YarnException if the call to the state store is unsuccessful
   * @throws IOException An IO Error occurred
   * @return RouterMasterKeyResponse
   */
  public RouterMasterKeyResponse storeNewMasterKey(DelegationKey newKey)
      throws YarnException, IOException {
    LOG.info("Storing master key with keyID {}.", newKey.getKeyId());
    ByteBuffer keyBytes = ByteBuffer.wrap(newKey.getEncodedKey());
    RouterMasterKey masterKey = RouterMasterKey.newInstance(newKey.getKeyId(),
        keyBytes, newKey.getExpiryDate());
    RouterMasterKeyRequest keyRequest = RouterMasterKeyRequest.newInstance(masterKey);
    return stateStore.storeNewMasterKey(keyRequest);
  }

  /**
   * The Router Supports Remove MasterKey (RouterMasterKey{@link RouterMasterKey}).
   *
   * @param newKey Key used for generating and verifying delegation tokens
   * @throws YarnException if the call to the state store is unsuccessful
   * @throws IOException An IO Error occurred
   */
  public void removeStoredMasterKey(DelegationKey newKey) throws YarnException, IOException {
    LOG.info("Removing master key with keyID {}.", newKey.getKeyId());
    ByteBuffer keyBytes = ByteBuffer.wrap(newKey.getEncodedKey());
    RouterMasterKey masterKey = RouterMasterKey.newInstance(newKey.getKeyId(),
        keyBytes, newKey.getExpiryDate());
    RouterMasterKeyRequest keyRequest = RouterMasterKeyRequest.newInstance(masterKey);
    stateStore.removeStoredMasterKey(keyRequest);
  }

  /**
   * The Router Supports GetMasterKeyByDelegationKey.
   *
   * @param newKey Key used for generating and verifying delegation tokens
   * @throws YarnException if the call to the state store is unsuccessful
   * @throws IOException An IO Error occurred
   * @return RouterMasterKeyResponse
   */
  public RouterMasterKeyResponse getMasterKeyByDelegationKey(DelegationKey newKey)
      throws YarnException, IOException {
    LOG.info("Storing master key with keyID {}.", newKey.getKeyId());
    ByteBuffer keyBytes = ByteBuffer.wrap(newKey.getEncodedKey());
    RouterMasterKey masterKey = RouterMasterKey.newInstance(newKey.getKeyId(),
        keyBytes, newKey.getExpiryDate());
    RouterMasterKeyRequest keyRequest = RouterMasterKeyRequest.newInstance(masterKey);
    return stateStore.getMasterKeyByDelegationKey(keyRequest);
>>>>>>> e68006cd
  }
}<|MERGE_RESOLUTION|>--- conflicted
+++ resolved
@@ -18,12 +18,9 @@
 
 package org.apache.hadoop.yarn.server.federation.utils;
 
-<<<<<<< HEAD
 import java.util.Collection;
-=======
 import java.io.IOException;
 import java.nio.ByteBuffer;
->>>>>>> e68006cd
 import java.util.HashMap;
 import java.util.List;
 import java.util.Map;
@@ -732,7 +729,6 @@
   }
 
   /**
-<<<<<<< HEAD
    * Get Active's SubClusterIds{@link SubClusterId}.
    *
    * @return SubClusterId Collection.
@@ -741,7 +737,9 @@
     Map<SubClusterId, SubClusterInfo> activeSubClusters =
         getSubClusters(true);
     return activeSubClusters.keySet();
-=======
+  }
+   
+  /*
    * The Router Supports Store NewMasterKey (RouterMasterKey{@link RouterMasterKey}).
    *
    * @param newKey Key used for generating and verifying delegation tokens
@@ -791,6 +789,5 @@
         keyBytes, newKey.getExpiryDate());
     RouterMasterKeyRequest keyRequest = RouterMasterKeyRequest.newInstance(masterKey);
     return stateStore.getMasterKeyByDelegationKey(keyRequest);
->>>>>>> e68006cd
   }
 }