/**
 * Licensed to the Apache Software Foundation (ASF) under one
 * or more contributor license agreements.  See the NOTICE file
 * distributed with this work for additional information
 * regarding copyright ownership.  The ASF licenses this file
 * to you under the Apache License, Version 2.0 (the
 * "License"); you may not use this file except in compliance
 * with the License.  You may obtain a copy of the License at
 * <p>
 * http://www.apache.org/licenses/LICENSE-2.0
 * <p>
 * Unless required by applicable law or agreed to in writing, software
 * distributed under the License is distributed on an "AS IS" BASIS,
 * WITHOUT WARRANTIES OR CONDITIONS OF ANY KIND, either express or implied.
 * See the License for the specific language governing permissions and
 * limitations under the License.
 */

package org.apache.hadoop.fs.azurebfs.services;

import java.io.Closeable;
import java.io.IOException;
import java.io.UnsupportedEncodingException;
import java.net.HttpURLConnection;
import java.net.InetAddress;
import java.net.MalformedURLException;
import java.net.URL;
import java.net.URLEncoder;
import java.net.UnknownHostException;
import java.security.MessageDigest;
import java.security.NoSuchAlgorithmException;
import java.util.ArrayList;
import java.util.Base64;
import java.util.List;
import java.util.Locale;
import java.util.Timer;
import java.util.TimerTask;
import java.util.concurrent.Callable;
import java.util.concurrent.ThreadFactory;
import java.util.concurrent.TimeUnit;
import java.util.concurrent.atomic.AtomicBoolean;

import org.apache.hadoop.classification.VisibleForTesting;
import org.apache.hadoop.fs.azurebfs.constants.FSOperationType;
import org.apache.hadoop.fs.azurebfs.contracts.exceptions.AbfsInvalidChecksumException;
import org.apache.hadoop.fs.azurebfs.contracts.exceptions.AbfsDriverException;
import org.apache.hadoop.fs.azurebfs.contracts.services.AzureServiceErrorCode;
import org.apache.hadoop.fs.azurebfs.utils.MetricFormat;
import org.apache.hadoop.fs.azurebfs.utils.NamespaceUtil;
import org.apache.hadoop.fs.store.LogExactlyOnce;
import org.apache.hadoop.fs.azurebfs.AzureBlobFileSystemStore.Permissions;
import org.apache.hadoop.fs.azurebfs.extensions.EncryptionContextProvider;
import org.apache.hadoop.fs.azurebfs.security.ContextEncryptionAdapter;
import org.apache.hadoop.fs.azurebfs.utils.EncryptionType;
import org.apache.hadoop.io.IOUtils;
import org.apache.hadoop.thirdparty.com.google.common.base.Strings;
import org.apache.hadoop.thirdparty.com.google.common.util.concurrent.FutureCallback;
import org.apache.hadoop.thirdparty.com.google.common.util.concurrent.Futures;
import org.apache.hadoop.thirdparty.com.google.common.util.concurrent.ListenableFuture;
import org.apache.hadoop.thirdparty.com.google.common.util.concurrent.ListenableScheduledFuture;
import org.apache.hadoop.thirdparty.com.google.common.util.concurrent.ListeningScheduledExecutorService;
import org.apache.hadoop.thirdparty.com.google.common.util.concurrent.MoreExecutors;
import org.apache.hadoop.thirdparty.com.google.common.util.concurrent.ThreadFactoryBuilder;
import org.apache.hadoop.util.Preconditions;

import org.slf4j.Logger;
import org.slf4j.LoggerFactory;

import org.apache.hadoop.fs.azurebfs.constants.AbfsHttpConstants;
import org.apache.hadoop.fs.azurebfs.constants.HttpHeaderConfigurations;
import org.apache.hadoop.fs.azurebfs.contracts.exceptions.AbfsRestOperationException;
import org.apache.hadoop.fs.azurebfs.contracts.exceptions.AzureBlobFileSystemException;
import org.apache.hadoop.fs.azurebfs.contracts.exceptions.InvalidUriException;
import org.apache.hadoop.fs.azurebfs.contracts.exceptions.SASTokenProviderException;
import org.apache.hadoop.fs.azurebfs.extensions.ExtensionHelper;
import org.apache.hadoop.fs.azurebfs.extensions.SASTokenProvider;
import org.apache.hadoop.fs.azurebfs.AbfsConfiguration;
import org.apache.hadoop.fs.azurebfs.contracts.services.AppendRequestParameters;
import org.apache.hadoop.fs.azurebfs.oauth2.AccessTokenProvider;
import org.apache.hadoop.fs.azurebfs.utils.TracingContext;
import org.apache.hadoop.security.ssl.DelegatingSSLSocketFactory;
import org.apache.hadoop.util.concurrent.HadoopExecutors;

import static org.apache.commons.lang3.StringUtils.isNotEmpty;
import static org.apache.hadoop.fs.azurebfs.AbfsStatistic.RENAME_PATH_ATTEMPTS;
import static org.apache.hadoop.fs.azurebfs.AzureBlobFileSystemStore.extractEtagHeader;
import static org.apache.hadoop.fs.azurebfs.constants.AbfsHttpConstants.*;
import static org.apache.hadoop.fs.azurebfs.constants.FileSystemConfigurations.DEFAULT_DELETE_CONSIDERED_IDEMPOTENT;
import static org.apache.hadoop.fs.azurebfs.constants.FileSystemConfigurations.ONE_MB;
import static org.apache.hadoop.fs.azurebfs.constants.FileSystemConfigurations.SERVER_SIDE_ENCRYPTION_ALGORITHM;
import static org.apache.hadoop.fs.azurebfs.constants.FileSystemUriSchemes.HTTPS_SCHEME;
import static org.apache.hadoop.fs.azurebfs.constants.HttpHeaderConfigurations.*;
import static org.apache.hadoop.fs.azurebfs.constants.HttpQueryParams.*;
import static org.apache.hadoop.fs.azurebfs.services.RetryReasonConstants.CONNECTION_TIMEOUT_ABBREVIATION;

/**
 * AbfsClient.
 */
public abstract class AbfsClient implements Closeable {
  public static final Logger LOG = LoggerFactory.getLogger(AbfsClient.class);
  public static final String HUNDRED_CONTINUE_USER_AGENT = SINGLE_WHITE_SPACE + HUNDRED_CONTINUE + SEMICOLON;

  private final URL baseUrl;
  private final SharedKeyCredentials sharedKeyCredentials;
  private ApiVersion xMsVersion = ApiVersion.getCurrentVersion();
  private final ExponentialRetryPolicy exponentialRetryPolicy;
  private final StaticRetryPolicy staticRetryPolicy;
  private final String filesystem;
  private final AbfsConfiguration abfsConfiguration;
  private final String userAgent;
  private final AbfsPerfTracker abfsPerfTracker;
  private String clientProvidedEncryptionKey = null;
  private String clientProvidedEncryptionKeySHA = null;

  private final String accountName;
  private final AuthType authType;
  private AccessTokenProvider tokenProvider;
  private SASTokenProvider sasTokenProvider;
  private final AbfsCounters abfsCounters;
  private final Timer timer;
  private final String abfsMetricUrl;
  private boolean isMetricCollectionEnabled = false;
  private final MetricFormat metricFormat;
  private final AtomicBoolean isMetricCollectionStopped;
  private final int metricAnalysisPeriod;
  private final int metricIdlePeriod;
  private EncryptionContextProvider encryptionContextProvider = null;
  private EncryptionType encryptionType = EncryptionType.NONE;
  private final AbfsThrottlingIntercept intercept;

  private final ListeningScheduledExecutorService executorService;
  private Boolean isNamespaceEnabled;

  private boolean renameResilience;
  private TimerTask runningTimerTask;
  private boolean isSendMetricCall;
  private SharedKeyCredentials metricSharedkeyCredentials = null;

  /**
   * logging the rename failure if metadata is in an incomplete state.
   */
  protected static final LogExactlyOnce ABFS_METADATA_INCOMPLETE_RENAME_FAILURE = new LogExactlyOnce(LOG);

  private AbfsClient(final URL baseUrl,
      final SharedKeyCredentials sharedKeyCredentials,
      final AbfsConfiguration abfsConfiguration,
      final EncryptionContextProvider encryptionContextProvider,
      final AbfsClientContext abfsClientContext) throws IOException {
    this.baseUrl = baseUrl;
    this.sharedKeyCredentials = sharedKeyCredentials;
    String baseUrlString = baseUrl.toString();
    this.filesystem = baseUrlString.substring(baseUrlString.lastIndexOf(FORWARD_SLASH) + 1);
    this.abfsConfiguration = abfsConfiguration;
    this.exponentialRetryPolicy = abfsClientContext.getExponentialRetryPolicy();
    this.staticRetryPolicy = abfsClientContext.getStaticRetryPolicy();
    this.accountName = abfsConfiguration.getAccountName().substring(0, abfsConfiguration.getAccountName().indexOf(AbfsHttpConstants.DOT));
    this.authType = abfsConfiguration.getAuthType(accountName);
    this.intercept = AbfsThrottlingInterceptFactory.getInstance(accountName, abfsConfiguration);
    this.renameResilience = abfsConfiguration.getRenameResilience();

    if (encryptionContextProvider != null) {
      this.encryptionContextProvider = encryptionContextProvider;
      xMsVersion = ApiVersion.APR_10_2021; // will be default once server change deployed
      encryptionType = EncryptionType.ENCRYPTION_CONTEXT;
    } else if (abfsConfiguration.getEncodedClientProvidedEncryptionKey() != null) {
      clientProvidedEncryptionKey =
          abfsConfiguration.getEncodedClientProvidedEncryptionKey();
      this.clientProvidedEncryptionKeySHA =
          abfsConfiguration.getEncodedClientProvidedEncryptionKeySHA();
      encryptionType = EncryptionType.GLOBAL_KEY;
    }

    String sslProviderName = null;

    if (this.baseUrl.toString().startsWith(HTTPS_SCHEME)) {
      try {
        LOG.trace("Initializing DelegatingSSLSocketFactory with {} SSL "
                + "Channel Mode", this.abfsConfiguration.getPreferredSSLFactoryOption());
        DelegatingSSLSocketFactory.initializeDefaultFactory(this.abfsConfiguration.getPreferredSSLFactoryOption());
        sslProviderName = DelegatingSSLSocketFactory.getDefaultFactory().getProviderName();
      } catch (IOException e) {
        // Suppress exception, failure to init DelegatingSSLSocketFactory would have only performance impact.
        LOG.trace("NonCritFailure: DelegatingSSLSocketFactory Init failed : "
            + "{}", e.getMessage());
      }
    }

    this.userAgent = initializeUserAgent(abfsConfiguration, sslProviderName);
    this.abfsPerfTracker = abfsClientContext.getAbfsPerfTracker();
    this.abfsCounters = abfsClientContext.getAbfsCounters();

    ThreadFactory tf =
        new ThreadFactoryBuilder().setNameFormat("AbfsClient Lease Ops").setDaemon(true).build();
    this.executorService = MoreExecutors.listeningDecorator(
        HadoopExecutors.newScheduledThreadPool(this.abfsConfiguration.getNumLeaseThreads(), tf));
    this.metricFormat = abfsConfiguration.getMetricFormat();
    this.isMetricCollectionStopped = new AtomicBoolean(false);
    this.metricAnalysisPeriod = abfsConfiguration.getMetricAnalysisTimeout();
    this.metricIdlePeriod = abfsConfiguration.getMetricIdleTimeout();
    if (!metricFormat.toString().equals("")) {
      isMetricCollectionEnabled = true;
      abfsCounters.initializeMetrics(metricFormat);
      String metricAccountName = abfsConfiguration.getMetricAccount();
      int dotIndex = metricAccountName.indexOf(AbfsHttpConstants.DOT);
      if (dotIndex <= 0) {
        throw new InvalidUriException(
                metricAccountName + " - account name is not fully qualified.");
      }
      String metricAccountKey = abfsConfiguration.getMetricAccountKey();
      try {
        metricSharedkeyCredentials = new SharedKeyCredentials(metricAccountName.substring(0, dotIndex),
                metricAccountKey);
      } catch (IllegalArgumentException e) {
        throw new IOException("Exception while initializing metric credentials " + e);
      }
    }
    this.timer = new Timer(
        "abfs-timer-client", true);
    if (isMetricCollectionEnabled) {
      timer.schedule(new TimerTaskImpl(),
          metricIdlePeriod,
          metricIdlePeriod);
    }
    this.abfsMetricUrl = abfsConfiguration.getMetricUri();
  }

  public AbfsClient(final URL baseUrl, final SharedKeyCredentials sharedKeyCredentials,
                    final AbfsConfiguration abfsConfiguration,
                    final AccessTokenProvider tokenProvider,
                    final EncryptionContextProvider encryptionContextProvider,
                    final AbfsClientContext abfsClientContext)
      throws IOException {
    this(baseUrl, sharedKeyCredentials, abfsConfiguration,
        encryptionContextProvider, abfsClientContext);
    this.tokenProvider = tokenProvider;
  }

  public AbfsClient(final URL baseUrl, final SharedKeyCredentials sharedKeyCredentials,
                    final AbfsConfiguration abfsConfiguration,
                    final SASTokenProvider sasTokenProvider,
      final EncryptionContextProvider encryptionContextProvider,
                    final AbfsClientContext abfsClientContext)
      throws IOException {
    this(baseUrl, sharedKeyCredentials, abfsConfiguration,
        encryptionContextProvider, abfsClientContext);
    this.sasTokenProvider = sasTokenProvider;
  }

  @Override
  public void close() throws IOException {
    if (runningTimerTask != null) {
      runningTimerTask.cancel();
      timer.purge();
    }
    if (tokenProvider instanceof Closeable) {
      IOUtils.cleanupWithLogger(LOG,
          (Closeable) tokenProvider);
    }
    HadoopExecutors.shutdown(executorService, LOG, 0, TimeUnit.SECONDS);
  }

  public String getFileSystem() {
    return filesystem;
  }

  protected AbfsPerfTracker getAbfsPerfTracker() {
    return abfsPerfTracker;
  }

  ExponentialRetryPolicy getExponentialRetryPolicy() {
    return exponentialRetryPolicy;
  }

  StaticRetryPolicy getStaticRetryPolicy() {
    return staticRetryPolicy;
  }

  /**
   * Returns the retry policy to be used for Abfs Rest Operation Failure.
   * @param failureReason helps to decide which type of retryPolicy to be used.
   * @return retry policy to be used.
   */
  public AbfsRetryPolicy getRetryPolicy(final String failureReason) {
    return CONNECTION_TIMEOUT_ABBREVIATION.equals(failureReason)
        && getAbfsConfiguration().getStaticRetryForConnectionTimeoutEnabled()
        ? getStaticRetryPolicy()
        : getExponentialRetryPolicy();
  }

  SharedKeyCredentials getSharedKeyCredentials() {
    return sharedKeyCredentials;
  }

  SharedKeyCredentials getMetricSharedkeyCredentials() {
    return metricSharedkeyCredentials;
  }

  public void setEncryptionType(EncryptionType encryptionType) {
    this.encryptionType = encryptionType;
  }

  public EncryptionType getEncryptionType() {
    return encryptionType;
  }

  AbfsThrottlingIntercept getIntercept() {
    return intercept;
  }

  /**
   * Create request headers for Rest Operation using the current API version.
   * @return default request headers
   */
  @VisibleForTesting
  protected abstract List<AbfsHttpHeader> createDefaultHeaders();

  /**
   * Create request headers for Rest Operation using the specified API version.
   * @param xMsVersion Azure services API version to be used.
   * @return default request headers
   */
  @VisibleForTesting
  public abstract List<AbfsHttpHeader> createDefaultHeaders(ApiVersion xMsVersion);

  /**
   * Create request headers common to both service endpoints.
   * @param xMsVersion azure services API version to be used.
   * @return common request headers
   */
  protected List<AbfsHttpHeader> createCommonHeaders(ApiVersion xMsVersion) {
    final List<AbfsHttpHeader> requestHeaders = new ArrayList<AbfsHttpHeader>();
    requestHeaders.add(new AbfsHttpHeader(X_MS_VERSION, xMsVersion.toString()));
    requestHeaders.add(new AbfsHttpHeader(ACCEPT_CHARSET, UTF_8));
    requestHeaders.add(new AbfsHttpHeader(CONTENT_TYPE, EMPTY_STRING));
    requestHeaders.add(new AbfsHttpHeader(USER_AGENT, userAgent));
    return requestHeaders;
  }

  /**
   * This method adds following headers:
   * <ol>
   *   <li>X_MS_ENCRYPTION_KEY</li>
   *   <li>X_MS_ENCRYPTION_KEY_SHA256</li>
   *   <li>X_MS_ENCRYPTION_ALGORITHM</li>
   * </ol>
   * Above headers have to be added in following operations:
   * <ol>
   *   <li>createPath</li>
   *   <li>append</li>
   *   <li>flush</li>
   *   <li>setPathProperties</li>
   *   <li>getPathStatus for fs.setXAttr and fs.getXAttr</li>
   *   <li>read</li>
   * </ol>
   * @param path path of the file / directory to be created / overwritten.
   * @param requestHeaders list of headers to be added to the request.
   * @param isCreateFileRequest defines if file or directory has to be created / overwritten.
   * @param contextEncryptionAdapter object that contains the encryptionContext and
   * encryptionKey created from the developer provided implementation of {@link EncryptionContextProvider}
   * @param tracingContext to trace service calls.
   * @throws AzureBlobFileSystemException if namespace is not enabled.
   */
  protected void addEncryptionKeyRequestHeaders(String path,
      List<AbfsHttpHeader> requestHeaders, boolean isCreateFileRequest,
      ContextEncryptionAdapter contextEncryptionAdapter, TracingContext tracingContext)
      throws AzureBlobFileSystemException {
    if (!getIsNamespaceEnabled(tracingContext)) {
      return;
    }
    String encodedKey, encodedKeySHA256;
    switch (encryptionType) {
    case GLOBAL_KEY:
      encodedKey = clientProvidedEncryptionKey;
      encodedKeySHA256 = clientProvidedEncryptionKeySHA;
      break;

    case ENCRYPTION_CONTEXT:
      if (isCreateFileRequest) {
        // get new context for create file request
        requestHeaders.add(new AbfsHttpHeader(X_MS_ENCRYPTION_CONTEXT,
            contextEncryptionAdapter.getEncodedContext()));
      }
      // else use cached encryption keys from input/output streams
      encodedKey = contextEncryptionAdapter.getEncodedKey();
      encodedKeySHA256 = contextEncryptionAdapter.getEncodedKeySHA();
      break;

    default: return; // no client-provided encryption keys
    }

    requestHeaders.add(new AbfsHttpHeader(X_MS_ENCRYPTION_KEY, encodedKey));
    requestHeaders.add(
        new AbfsHttpHeader(X_MS_ENCRYPTION_KEY_SHA256, encodedKeySHA256));
    requestHeaders.add(new AbfsHttpHeader(X_MS_ENCRYPTION_ALGORITHM,
        SERVER_SIDE_ENCRYPTION_ALGORITHM));
  }

  protected AbfsUriQueryBuilder createDefaultUriQueryBuilder() {
    final AbfsUriQueryBuilder abfsUriQueryBuilder = new AbfsUriQueryBuilder();
    abfsUriQueryBuilder.addQuery(QUERY_PARAM_TIMEOUT, DEFAULT_TIMEOUT);
    return abfsUriQueryBuilder;
  }

  public abstract AbfsRestOperation createFilesystem(TracingContext tracingContext)
      throws AzureBlobFileSystemException;

  public abstract AbfsRestOperation setFilesystemProperties(String properties,
      TracingContext tracingContext) throws AzureBlobFileSystemException;

  public abstract AbfsRestOperation listPath(String relativePath, boolean recursive, int listMaxResults,
                                    String continuation, TracingContext tracingContext)
      throws IOException;

  public abstract AbfsRestOperation getFilesystemProperties(TracingContext tracingContext) throws AzureBlobFileSystemException;

  public abstract AbfsRestOperation deleteFilesystem(TracingContext tracingContext) throws AzureBlobFileSystemException;

  /**
   * Method for calling createPath API to the backend. Method can be called from:
   * <ol>
   *   <li>create new file</li>
   *   <li>overwrite file</li>
   *   <li>create new directory</li>
   * </ol>
   *
   * @param path: path of the file / directory to be created / overwritten.
   * @param isFile: defines if file or directory has to be created / overwritten.
   * @param overwrite: defines if the file / directory to be overwritten.
   * @param permissions: contains permission and umask
   * @param isAppendBlob: defines if directory in the path is enabled for appendBlob
   * @param eTag: required in case of overwrite of file / directory. Path would be
   * overwritten only if the provided eTag is equal to the one present in backend for
   * the path.
   * @param contextEncryptionAdapter: object that contains the encryptionContext and
   * encryptionKey created from the developer provided implementation of
   * {@link org.apache.hadoop.fs.azurebfs.extensions.EncryptionContextProvider}
   * @param tracingContext: Object of {@link org.apache.hadoop.fs.azurebfs.utils.TracingContext}
   * correlating to the current fs.create() request.
   * @return object of {@link AbfsRestOperation} which contain all the information
   * about the communication with the server. The information is in
   * {@link AbfsRestOperation#getResult()}
   * @throws AzureBlobFileSystemException throws back the exception it receives from the
   * {@link AbfsRestOperation#execute(TracingContext)} method call.
   */
  public abstract AbfsRestOperation createPath(String path,
      boolean isFile,
      boolean overwrite,
      Permissions permissions,
      boolean isAppendBlob,
      String eTag,
      ContextEncryptionAdapter contextEncryptionAdapter,
      TracingContext tracingContext) throws AzureBlobFileSystemException;

  public abstract AbfsRestOperation acquireLease(String path, int duration, TracingContext tracingContext) throws AzureBlobFileSystemException;

  public abstract AbfsRestOperation renewLease(String path, String leaseId,
      TracingContext tracingContext) throws AzureBlobFileSystemException;

  public abstract AbfsRestOperation releaseLease(String path,
      String leaseId, TracingContext tracingContext) throws AzureBlobFileSystemException;

  public abstract AbfsRestOperation breakLease(String path,
      TracingContext tracingContext) throws AzureBlobFileSystemException;

  /**
   * Rename a file or directory.
   * If a source etag is passed in, the operation will attempt to recover
   * from a missing source file by probing the destination for
   * existence and comparing etags.
   * The second value in the result will be true to indicate that this
   * took place.
   * As rename recovery is only attempted if the source etag is non-empty,
   * in normal rename operations rename recovery will never happen.
   *
   * @param source                    path to source file
   * @param destination               destination of rename.
   * @param continuation              continuation.
   * @param tracingContext            trace context
   * @param sourceEtag                etag of source file. may be null or empty
   * @param isMetadataIncompleteState was there a rename failure due to
   *                                  incomplete metadata state?
   * @param isNamespaceEnabled        whether namespace enabled account or not
   * @return AbfsClientRenameResult result of rename operation indicating the
   * AbfsRest operation, rename recovery and incomplete metadata state failure.
   * @throws AzureBlobFileSystemException failure, excluding any recovery from overload failures.
   */
  public abstract AbfsClientRenameResult renamePath(
          String source,
          String destination,
          String continuation,
          TracingContext tracingContext,
          String sourceEtag,
          boolean isMetadataIncompleteState,
          boolean isNamespaceEnabled)
      throws IOException;

  protected abstract boolean checkIsDir(AbfsHttpOperation result);

  @VisibleForTesting
  protected AbfsRestOperation createRenameRestOperation(URL url, List<AbfsHttpHeader> requestHeaders) {
    AbfsRestOperation op = getAbfsRestOperation(
            AbfsRestOperationType.RenamePath,
            HTTP_METHOD_PUT,
            url,
            requestHeaders);
    return op;
  }

  protected void incrementAbfsRenamePath() {
    abfsCounters.incrementCounter(RENAME_PATH_ATTEMPTS, 1);
  }

  /**
   * Check if the rename request failure is post a retry and if earlier rename
   * request might have succeeded at back-end.
   *
   * If a source etag was passed in, and the error was 404, get the
   * etag of any file at the destination.
   * If it matches the source etag, then the rename is considered
   * a success.
   * Exceptions raised in the probe of the destination are swallowed,
   * so that they do not interfere with the original rename failures.
   * @param source source path
   * @param op Rename request REST operation response with non-null HTTP response
   * @param destination rename destination path
   * @param sourceEtag etag of source file. may be null or empty
   * @param tracingContext Tracks identifiers for request header
   * @return true if the file was successfully copied
   */
  public boolean renameIdempotencyCheckOp(
      final String source,
      final String sourceEtag,
      final AbfsRestOperation op,
      final String destination,
      TracingContext tracingContext) {
    Preconditions.checkArgument(op.hasResult(), "Operations has null HTTP response");

    // removing isDir from debug logs as it can be misleading
    LOG.debug("rename({}, {}) failure {}; retry={} etag {}",
              source, destination, op.getResult().getStatusCode(), op.isARetriedRequest(), sourceEtag);
    if (!(op.isARetriedRequest()
            && (op.getResult().getStatusCode() == HttpURLConnection.HTTP_NOT_FOUND))) {
      // only attempt recovery if the failure was a 404 on a retried rename request.
      return false;
    }

    if (isNotEmpty(sourceEtag)) {
      // Server has returned HTTP 404, we have an etag, so see
      // if the rename has actually taken place,
      LOG.info("rename {} to {} failed, checking etag of destination",
              source, destination);
      try {
        final AbfsRestOperation destStatusOp = getPathStatus(destination,
            false, tracingContext, null);
        final AbfsHttpOperation result = destStatusOp.getResult();

        final boolean recovered = result.getStatusCode() == HttpURLConnection.HTTP_OK
                && sourceEtag.equals(extractEtagHeader(result));
        LOG.info("File rename has taken place: recovery {}",
                recovered ? "succeeded" : "failed");
        return recovered;

      } catch (AzureBlobFileSystemException ex) {
        // GetFileStatus on the destination failed, the rename did not take place
        // or some other failure. log and swallow.
        LOG.debug("Failed to get status of path {}", destination, ex);
      }
    } else {
      LOG.debug("No source etag; unable to probe for the operation's success");
    }
      return false;
  }

  @VisibleForTesting
  boolean isSourceDestEtagEqual(String sourceEtag, AbfsHttpOperation result) {
    return sourceEtag.equals(extractEtagHeader(result));
  }

  public abstract AbfsRestOperation append(String path, byte[] buffer,
      AppendRequestParameters reqParams, String cachedSasToken,
      ContextEncryptionAdapter contextEncryptionAdapter, TracingContext tracingContext)
      throws AzureBlobFileSystemException;

  /**
   * Returns true if the status code lies in the range of user error.
   * @param responseStatusCode http response status code.
   * @return True or False.
   */
  public abstract boolean checkUserError(int responseStatusCode);

  /**
   * To check if the failure exception returned by server is due to MD5 Mismatch
   * @param e Exception returned by AbfsRestOperation
   * @return boolean whether exception is due to MD5Mismatch or not
   */
  protected boolean isMd5ChecksumError(final AbfsRestOperationException e) {
    AzureServiceErrorCode storageErrorCode = e.getErrorCode();
    return storageErrorCode == AzureServiceErrorCode.MD5_MISMATCH;
  }

  // For AppendBlob its possible that the append succeeded in the backend but the request failed.
  // However a retry would fail with an InvalidQueryParameterValue
  // (as the current offset would be unacceptable).
  // Hence, we pass/succeed the appendblob append call
  // in case we are doing a retry after checking the length of the file
  public boolean appendSuccessCheckOp(AbfsRestOperation op, final String path,
                                       final long length, TracingContext tracingContext)
      throws AzureBlobFileSystemException {
    if ((op.isARetriedRequest())
        && (op.getResult().getStatusCode() == HttpURLConnection.HTTP_BAD_REQUEST)) {
      final AbfsRestOperation destStatusOp = getPathStatus(path, false, tracingContext, null);
      if (destStatusOp.getResult().getStatusCode() == HttpURLConnection.HTTP_OK) {
        String fileLength = destStatusOp.getResult().getResponseHeader(
            HttpHeaderConfigurations.CONTENT_LENGTH);
        if (length <= Long.parseLong(fileLength)) {
          LOG.debug("Returning success response from append blob idempotency code");
          return true;
        }
      }
    }
    return false;
  }

  public abstract AbfsRestOperation flush(String path, long position,
      boolean retainUncommittedData, boolean isClose,
      String cachedSasToken, String leaseId,
      ContextEncryptionAdapter contextEncryptionAdapter, TracingContext tracingContext)
<<<<<<< HEAD
      throws AzureBlobFileSystemException;
=======
      throws AzureBlobFileSystemException {
    final List<AbfsHttpHeader> requestHeaders = createDefaultHeaders();
    addEncryptionKeyRequestHeaders(path, requestHeaders, false,
        contextEncryptionAdapter, tracingContext);
    // JDK7 does not support PATCH, so to workaround the issue we will use
    // PUT and specify the real method in the X-Http-Method-Override header.
    requestHeaders.add(new AbfsHttpHeader(X_HTTP_METHOD_OVERRIDE,
            HTTP_METHOD_PATCH));
    if (leaseId != null) {
      requestHeaders.add(new AbfsHttpHeader(X_MS_LEASE_ID, leaseId));
    }

    final AbfsUriQueryBuilder abfsUriQueryBuilder = createDefaultUriQueryBuilder();
    abfsUriQueryBuilder.addQuery(QUERY_PARAM_ACTION, FLUSH_ACTION);
    abfsUriQueryBuilder.addQuery(QUERY_PARAM_POSITION, Long.toString(position));
    abfsUriQueryBuilder.addQuery(QUERY_PARAM_RETAIN_UNCOMMITTED_DATA, String.valueOf(retainUncommittedData));
    abfsUriQueryBuilder.addQuery(QUERY_PARAM_CLOSE, String.valueOf(isClose));

    // AbfsInputStream/AbfsOutputStream reuse SAS tokens for better performance
    String sasTokenForReuse = appendSASTokenToQuery(path, SASTokenProvider.WRITE_OPERATION,
        abfsUriQueryBuilder, cachedSasToken);

    final URL url = createRequestUrl(path, abfsUriQueryBuilder.toString());
    final AbfsRestOperation op = getAbfsRestOperation(
            AbfsRestOperationType.Flush,
            HTTP_METHOD_PUT,
            url,
            requestHeaders, sasTokenForReuse);
    op.execute(tracingContext);
    return op;
  }
>>>>>>> 167d4c84

  public abstract AbfsRestOperation flush(byte[] buffer,
      String path,
      boolean isClose,
      String cachedSasToken,
      String leaseId,
      String eTag,
      TracingContext tracingContext) throws AzureBlobFileSystemException;

  public abstract AbfsRestOperation setPathProperties(String path, String properties,
                                             TracingContext tracingContext, ContextEncryptionAdapter contextEncryptionAdapter)
      throws AzureBlobFileSystemException;

  public abstract AbfsRestOperation getPathStatus(String path,
      boolean includeProperties, TracingContext tracingContext,
      ContextEncryptionAdapter contextEncryptionAdapter)
      throws AzureBlobFileSystemException;

  public abstract AbfsRestOperation read(String path,
      long position,
      byte[] buffer,
      int bufferOffset,
      int bufferLength,
      String eTag,
      String cachedSasToken,
      ContextEncryptionAdapter contextEncryptionAdapter,
      TracingContext tracingContext) throws AzureBlobFileSystemException;

<<<<<<< HEAD
  public abstract AbfsRestOperation deletePath(String path, boolean recursive,
                                      String continuation,
=======
    final AbfsUriQueryBuilder abfsUriQueryBuilder = createDefaultUriQueryBuilder();

    // AbfsInputStream/AbfsOutputStream reuse SAS tokens for better performance
    String sasTokenForReuse = appendSASTokenToQuery(path, SASTokenProvider.READ_OPERATION,
        abfsUriQueryBuilder, cachedSasToken);

    final URL url = createRequestUrl(path, abfsUriQueryBuilder.toString());
    final AbfsRestOperation op = getAbfsRestOperation(
            AbfsRestOperationType.ReadFile,
            HTTP_METHOD_GET,
            url,
            requestHeaders,
            buffer,
            bufferOffset,
            bufferLength, sasTokenForReuse);
    op.execute(tracingContext);

    // Verify the MD5 hash returned by server holds valid on the data received.
    if (isChecksumValidationEnabled(requestHeaders, rangeHeader, bufferLength)) {
      verifyCheckSumForRead(buffer, op.getResult(), bufferOffset);
    }

    return op;
  }

  public AbfsRestOperation deletePath(final String path, final boolean recursive,
                                      final String continuation,
>>>>>>> 167d4c84
                                      TracingContext tracingContext,
                                      boolean isNamespaceEnabled)
          throws AzureBlobFileSystemException;

  /**
   * Check if the delete request failure is post a retry and if delete failure
   * qualifies to be a success response assuming idempotency.
   *
   * There are below scenarios where delete could be incorrectly deducted as
   * success post request retry:
   * 1. Target was originally not existing and initial delete request had to be
   * re-tried.
   * 2. Parallel delete issued from any other store interface rather than
   * delete issued from this filesystem instance.
   * These are few corner cases and usually returning a success at this stage
   * should help the job to continue.
   * @param op Delete request REST operation response with non-null HTTP response
   * @return REST operation response post idempotency check
   */
  public AbfsRestOperation deleteIdempotencyCheckOp(final AbfsRestOperation op) {
    Preconditions.checkArgument(op.hasResult(), "Operations has null HTTP response");
    if ((op.isARetriedRequest())
        && (op.getResult().getStatusCode() == HttpURLConnection.HTTP_NOT_FOUND)
        && DEFAULT_DELETE_CONSIDERED_IDEMPOTENT) {
      // Server has returned HTTP 404, which means path no longer
      // exists. Assuming delete result to be idempotent, return success.
      final AbfsRestOperation successOp = getAbfsRestOperation(
          AbfsRestOperationType.DeletePath,
          HTTP_METHOD_DELETE,
          op.getUrl(),
          op.getRequestHeaders());
      successOp.hardSetResult(HttpURLConnection.HTTP_OK);
      LOG.debug("Returning success response from delete idempotency logic");
      return successOp;
    }

    return op;
  }

  public abstract AbfsRestOperation setOwner(String path, String owner, String group,
                                    TracingContext tracingContext)
      throws AzureBlobFileSystemException;

  public abstract AbfsRestOperation setPermission(String path, String permission,
                                         TracingContext tracingContext)
      throws AzureBlobFileSystemException;

  public AbfsRestOperation setAcl(final String path, final String aclSpecString,
                                  TracingContext tracingContext) throws AzureBlobFileSystemException {
    return setAcl(path, aclSpecString, AbfsHttpConstants.EMPTY_STRING, tracingContext);
  }

  public abstract AbfsRestOperation setAcl(String path, String aclSpecString, String eTag,
                                  TracingContext tracingContext)
      throws AzureBlobFileSystemException;

  public AbfsRestOperation getAclStatus(final String path, TracingContext tracingContext)
          throws AzureBlobFileSystemException {
    return getAclStatus(path, abfsConfiguration.isUpnUsed(), tracingContext);
  }

  public abstract AbfsRestOperation getAclStatus(String path, boolean useUPN,
                                        TracingContext tracingContext) throws AzureBlobFileSystemException;

  /**
   * Talks to the server to check whether the permission specified in
   * the rwx parameter is present for the path specified in the path parameter.
   *
   * @param path  Path for which access check needs to be performed
   * @param rwx   The permission to be checked on the path
   * @param tracingContext Tracks identifiers for request header
   * @return      The {@link AbfsRestOperation} object for the operation
   * @throws AzureBlobFileSystemException in case of bad requests
   */
  public abstract AbfsRestOperation checkAccess(String path, String rwx, TracingContext tracingContext)
      throws AzureBlobFileSystemException;

  /**
   * Get the directory query parameter used by the List Paths REST API and used
   * as the path in the continuation token.  If the input path is null or the
   * root path "/", empty string is returned. If the input path begins with '/',
   * the return value is the substring beginning at offset 1.  Otherwise, the
   * input path is returned.
   * @param path the path to be listed.
   * @return the value of the directory query parameter
   */
  public static String getDirectoryQueryParameter(final String path) {
    String directory = path;
    if (Strings.isNullOrEmpty(directory)) {
      directory = AbfsHttpConstants.EMPTY_STRING;
    } else if (directory.charAt(0) == '/') {
      directory = directory.substring(1);
    }
    return directory;
  }

  /**
   * If configured for SAS AuthType, appends SAS token to queryBuilder.
   * @param path for which SAS token is required.
   * @param operation for which SAS token is required.
   * @param queryBuilder to which SAS token is appended.
   * @return sasToken - returned for optional re-use.
   * @throws SASTokenProviderException if SAS token cannot be acquired.
   */
  protected String appendSASTokenToQuery(String path, String operation, AbfsUriQueryBuilder queryBuilder) throws SASTokenProviderException {
    return appendSASTokenToQuery(path, operation, queryBuilder, null);
  }

  /**
   * If configured for SAS AuthType, appends SAS token to queryBuilder.
   * @param path for which SAS token is required.
   * @param operation for which SAS token is required.
   * @param queryBuilder to which SAS token is appended.
   * @param cachedSasToken - previously acquired SAS token to be reused.
   * @return sasToken - returned for optional re-use.
   * @throws SASTokenProviderException if SAS token cannot be acquired.
   */
  protected String appendSASTokenToQuery(String path,
                                       String operation,
                                       AbfsUriQueryBuilder queryBuilder,
                                       String cachedSasToken)
      throws SASTokenProviderException {
    String sasToken = null;
    if (this.authType == AuthType.SAS) {
      try {
        LOG.trace("Fetch SAS token for {} on {}", operation, path);
        if (cachedSasToken == null) {
          sasToken = sasTokenProvider.getSASToken(this.accountName,
              this.filesystem, path, operation);
          if ((sasToken == null) || sasToken.isEmpty()) {
            throw new UnsupportedOperationException("SASToken received is empty or null");
          }
        } else {
          sasToken = cachedSasToken;
          LOG.trace("Using cached SAS token.");
        }

        // if SAS Token contains a prefix of ?, it should be removed
        if (sasToken.charAt(0) == '?') {
          sasToken = sasToken.substring(1);
        }

        queryBuilder.setSASToken(sasToken);
        LOG.trace("SAS token fetch complete for {} on {}", operation, path);
      } catch (Exception ex) {
        throw new SASTokenProviderException(String.format(
            "Failed to acquire a SAS token for %s on %s due to %s", operation, path,
            ex.toString()));
      }
    }
    return sasToken;
  }

  @VisibleForTesting
  protected URL createRequestUrl(final String query) throws AzureBlobFileSystemException {
    return createRequestUrl(EMPTY_STRING, query);
  }

  @VisibleForTesting
  protected URL createRequestUrl(final String path, final String query)
          throws AzureBlobFileSystemException {
    return createRequestUrl(baseUrl, path, query);
  }

  @VisibleForTesting
  protected URL createRequestUrl(final URL baseUrl, final String path, final String query)
          throws AzureBlobFileSystemException {
    String encodedPath = path;
    try {
      encodedPath = urlEncode(path);
    } catch (AzureBlobFileSystemException ex) {
      LOG.debug("Unexpected error.", ex);
      throw new InvalidUriException(path);
    }

    final StringBuilder sb = new StringBuilder();
    if (baseUrl == null) {
      throw new InvalidUriException("URL provided is null");
    }
    sb.append(baseUrl.toString());
    sb.append(encodedPath);
    sb.append(query);

    final URL url;
    try {
      url = new URL(sb.toString());
    } catch (MalformedURLException ex) {
      throw new InvalidUriException("URL is malformed" + sb.toString());
    }
    return url;
  }

  public static String urlEncode(final String value) throws AzureBlobFileSystemException {
    String encodedString;
    try {
      encodedString =  URLEncoder.encode(value, UTF_8)
          .replace(PLUS, PLUS_ENCODE)
          .replace(FORWARD_SLASH_ENCODE, FORWARD_SLASH);
    } catch (UnsupportedEncodingException ex) {
        throw new InvalidUriException(value);
    }

    return encodedString;
  }

  public synchronized String getAccessToken() throws IOException {
    if (tokenProvider != null) {
      return "Bearer " + tokenProvider.getToken().getAccessToken();
    } else {
      return null;
    }
  }

  private synchronized Boolean getIsNamespaceEnabled(TracingContext tracingContext)
      throws AzureBlobFileSystemException {
    if (isNamespaceEnabled == null) {
      setIsNamespaceEnabled(NamespaceUtil.isNamespaceEnabled(this,
          tracingContext));
    }
    return isNamespaceEnabled;
  }

  protected Boolean getIsPaginatedDeleteEnabled() {
    return abfsConfiguration.isPaginatedDeleteEnabled();
  }

  protected Boolean isPaginatedDelete(boolean isRecursiveDelete, boolean isNamespaceEnabled) {
    return getIsPaginatedDeleteEnabled() && isNamespaceEnabled && isRecursiveDelete;
  }

  public AuthType getAuthType() {
    return authType;
  }

  public EncryptionContextProvider getEncryptionContextProvider() {
    return encryptionContextProvider;
  }

  @VisibleForTesting
  String initializeUserAgent(final AbfsConfiguration abfsConfiguration,
      final String sslProviderName) {

    StringBuilder sb = new StringBuilder();

    sb.append(APN_VERSION);
    sb.append(SINGLE_WHITE_SPACE);
    sb.append(CLIENT_VERSION);
    sb.append(SINGLE_WHITE_SPACE);

    sb.append("(");

    sb.append(System.getProperty(JAVA_VENDOR)
        .replaceAll(SINGLE_WHITE_SPACE, EMPTY_STRING));
    sb.append(SINGLE_WHITE_SPACE);
    sb.append("JavaJRE");
    sb.append(SINGLE_WHITE_SPACE);
    sb.append(System.getProperty(JAVA_VERSION));
    sb.append(SEMICOLON);
    sb.append(SINGLE_WHITE_SPACE);

    sb.append(System.getProperty(OS_NAME)
        .replaceAll(SINGLE_WHITE_SPACE, EMPTY_STRING));
    sb.append(SINGLE_WHITE_SPACE);
    sb.append(System.getProperty(OS_VERSION));
    sb.append(FORWARD_SLASH);
    sb.append(System.getProperty(OS_ARCH));
    sb.append(SEMICOLON);

    appendIfNotEmpty(sb, sslProviderName, true);
    appendIfNotEmpty(sb,
        ExtensionHelper.getUserAgentSuffix(tokenProvider, EMPTY_STRING), true);

    if (abfsConfiguration.isExpectHeaderEnabled()) {
      sb.append(SINGLE_WHITE_SPACE);
      sb.append(HUNDRED_CONTINUE);
      sb.append(SEMICOLON);
    }

    sb.append(SINGLE_WHITE_SPACE);
    sb.append(abfsConfiguration.getClusterName());
    sb.append(FORWARD_SLASH);
    sb.append(abfsConfiguration.getClusterType());

    sb.append(")");

    appendIfNotEmpty(sb, abfsConfiguration.getCustomUserAgentPrefix(), false);

    return String.format(Locale.ROOT, sb.toString());
  }

  private void appendIfNotEmpty(StringBuilder sb, String regEx,
      boolean shouldAppendSemiColon) {
    if (regEx == null || regEx.trim().isEmpty()) {
      return;
    }
    sb.append(SINGLE_WHITE_SPACE);
    sb.append(regEx);
    if (shouldAppendSemiColon) {
      sb.append(SEMICOLON);
    }
  }

  /**
   * Add MD5 hash as request header to the append request.
   * @param requestHeaders to be updated with checksum header
   * @param reqParams for getting offset and length
   * @param buffer for getting input data for MD5 computation
   * @throws AbfsRestOperationException if Md5 computation fails
   */
  protected void addCheckSumHeaderForWrite(List<AbfsHttpHeader> requestHeaders,
      final AppendRequestParameters reqParams, final byte[] buffer)
      throws AbfsRestOperationException {
    String md5Hash = computeMD5Hash(buffer, reqParams.getoffset(),
        reqParams.getLength());
    requestHeaders.add(new AbfsHttpHeader(CONTENT_MD5, md5Hash));
  }

  /**
   * To verify the checksum information received from server for the data read.
   * @param buffer stores the data received from server.
   * @param result HTTP Operation Result.
   * @param bufferOffset Position where data returned by server is saved in buffer.
   * @throws AbfsRestOperationException if Md5Mismatch.
   */
  protected void verifyCheckSumForRead(final byte[] buffer,
      final AbfsHttpOperation result, final int bufferOffset)
      throws AbfsRestOperationException {
    // Number of bytes returned by server could be less than or equal to what
    // caller requests. In case it is less, extra bytes will be initialized to 0
    // Server returned MD5 Hash will be computed on what server returned.
    // We need to get exact data that server returned and compute its md5 hash
    // Computed hash should be equal to what server returned.
    int numberOfBytesRead = (int) result.getBytesReceived();
    if (numberOfBytesRead == 0) {
      return;
    }
    String md5HashComputed = computeMD5Hash(buffer, bufferOffset,
        numberOfBytesRead);
    String md5HashActual = result.getResponseHeader(CONTENT_MD5);
    if (!md5HashComputed.equals(md5HashActual)) {
      LOG.debug("Md5 Mismatch Error in Read Operation. Server returned Md5: {}, Client computed Md5: {}", md5HashActual, md5HashComputed);
      throw new AbfsInvalidChecksumException(result.getRequestId());
    }
  }

  /**
   * Conditions check for allowing checksum support for read operation.
   * Sending MD5 Hash in request headers. For more details see
   * @see <a href="https://learn.microsoft.com/en-us/rest/api/storageservices/datalakestoragegen2/path/read">Path - Read Azure Storage Rest API</a>.
   * 1. Range header must be present as one of the request headers.
   * 2. buffer length must be less than or equal to 4 MB.
   * @param requestHeaders to be checked for range header.
   * @param rangeHeader must be present.
   * @param bufferLength must be less than or equal to 4 MB.
   * @return true if all conditions are met.
   */
  protected boolean isChecksumValidationEnabled(List<AbfsHttpHeader> requestHeaders,
      final AbfsHttpHeader rangeHeader, final int bufferLength) {
    return getAbfsConfiguration().getIsChecksumValidationEnabled()
        && requestHeaders.contains(rangeHeader) && bufferLength <= 4 * ONE_MB;
  }

  /**
   * Conditions check for allowing checksum support for write operation.
   * Server will support this if client sends the MD5 Hash as a request header.
   * For azure stoage service documentation see
   * @see <a href="https://learn.microsoft.com/en-us/rest/api/storageservices/datalakestoragegen2/path/update">Path - Update Azure Rest API</a>.
   * @return true if checksum validation enabled.
   */
  protected boolean isChecksumValidationEnabled() {
    return getAbfsConfiguration().getIsChecksumValidationEnabled();
  }

  /**
   * Compute MD5Hash of the given byte array starting from given offset up to given length.
   * @param data byte array from which data is fetched to compute MD5 Hash.
   * @param off offset in the array from where actual data starts.
   * @param len length of the data to be used to compute MD5Hash.
   * @return MD5 Hash of the data as String.
   * @throws AbfsRestOperationException if computation fails.
   */
  @VisibleForTesting
  public String computeMD5Hash(final byte[] data, final int off, final int len)
      throws AbfsRestOperationException {
    try {
      MessageDigest md5Digest = MessageDigest.getInstance(MD5);
      md5Digest.update(data, off, len);
      byte[] md5Bytes = md5Digest.digest();
      return Base64.getEncoder().encodeToString(md5Bytes);
    } catch (NoSuchAlgorithmException ex) {
      throw new AbfsDriverException(ex);
    }
  }

  @VisibleForTesting
  URL getBaseUrl() {
    return baseUrl;
  }

  @VisibleForTesting
  public SASTokenProvider getSasTokenProvider() {
    return this.sasTokenProvider;
  }

  @VisibleForTesting
  void setEncryptionContextProvider(EncryptionContextProvider provider) {
    encryptionContextProvider = provider;
  }

  @VisibleForTesting
  void setIsNamespaceEnabled(final Boolean isNamespaceEnabled) {
    this.isNamespaceEnabled = isNamespaceEnabled;
  }

  /**
   * Getter for abfsCounters from AbfsClient.
   * @return AbfsCounters instance.
   */
  public AbfsCounters getAbfsCounters() {
    return abfsCounters;
  }

  public ApiVersion getxMsVersion() {
    return xMsVersion;
  }

  /**
   * Getter for abfsConfiguration from AbfsClient.
   * @return AbfsConfiguration instance
   */
  protected AbfsConfiguration getAbfsConfiguration() {
    return abfsConfiguration;
  }

  public int getNumLeaseThreads() {
    return abfsConfiguration.getNumLeaseThreads();
  }

  public <V> ListenableScheduledFuture<V> schedule(Callable<V> callable, long delay,
      TimeUnit timeUnit) {
    return executorService.schedule(callable, delay, timeUnit);
  }

  public ListenableFuture<?> submit(Runnable runnable) {
    return executorService.submit(runnable);
  }

  public <V> void addCallback(ListenableFuture<V> future, FutureCallback<V> callback) {
    Futures.addCallback(future, callback, executorService);
  }

  @VisibleForTesting
  protected AccessTokenProvider getTokenProvider() {
    return tokenProvider;
  }

  /**
   * Retrieves a TracingContext object configured for metric tracking.
   * This method creates a TracingContext object with the validated client correlation ID,
   * the host name of the local machine (or "UnknownHost" if unable to determine),
   * the file system operation type set to GET_ATTR, and additional configuration parameters
   * for metric tracking.
   * The TracingContext is intended for use in tracking metrics related to Azure Blob FileSystem (ABFS) operations.
   *
   * @return A TracingContext object configured for metric tracking.
   */
  private TracingContext getMetricTracingContext() {
    String hostName;
    try {
      hostName = InetAddress.getLocalHost().getHostName();
    } catch (UnknownHostException e) {
      hostName = "UnknownHost";
    }
    return new TracingContext(TracingContext.validateClientCorrelationID(
        abfsConfiguration.getClientCorrelationId()),
        hostName, FSOperationType.GET_ATTR, true,
        abfsConfiguration.getTracingHeaderFormat(),
        null, abfsCounters.toString());
  }

  /**
   * Synchronized method to suspend or resume timer.
   * @param timerFunctionality resume or suspend.
   * @param timerTask The timertask object.
   * @return true or false.
   */
  boolean timerOrchestrator(TimerFunctionality timerFunctionality, TimerTask timerTask) {
    switch (timerFunctionality) {
      case RESUME:
        if (isMetricCollectionStopped.get()) {
          synchronized (this) {
            if (isMetricCollectionStopped.get()) {
              resumeTimer();
            }
          }
        }
        break;
      case SUSPEND:
        long now = System.currentTimeMillis();
        long lastExecutionTime = abfsCounters.getLastExecutionTime().get();
        if (isMetricCollectionEnabled && (now - lastExecutionTime >= metricAnalysisPeriod)) {
          synchronized (this) {
            if (!isMetricCollectionStopped.get()) {
              timerTask.cancel();
              timer.purge();
              isMetricCollectionStopped.set(true);
              return true;
            }
          }
        }
        break;
      default:
        break;
    }
    return false;
  }

  private void resumeTimer() {
    isMetricCollectionStopped.set(false);
    timer.schedule(new TimerTaskImpl(),
        metricIdlePeriod,
        metricIdlePeriod);
  }

  /**
   * Initiates a metric call to the Azure Blob FileSystem (ABFS) for retrieving file system properties.
   * This method performs a HEAD request to the specified metric URL, using default headers and query parameters.
   *
   * @param tracingContext The tracing context to be used for capturing tracing information.
   * @throws IOException throws IOException.
   */
  public void getMetricCall(TracingContext tracingContext) throws IOException {
    this.isSendMetricCall = true;
    final List<AbfsHttpHeader> requestHeaders = createDefaultHeaders();
    final AbfsUriQueryBuilder abfsUriQueryBuilder = createDefaultUriQueryBuilder();
    abfsUriQueryBuilder.addQuery(QUERY_PARAM_RESOURCE, FILESYSTEM);

    final URL url = createRequestUrl(new URL(abfsMetricUrl), EMPTY_STRING, abfsUriQueryBuilder.toString());

    final AbfsRestOperation op = getAbfsRestOperation(
            AbfsRestOperationType.GetFileSystemProperties,
            HTTP_METHOD_HEAD,
            url,
            requestHeaders);
    try {
      op.execute(tracingContext);
    } finally {
      this.isSendMetricCall = false;
    }
  }

  public boolean isSendMetricCall() {
    return isSendMetricCall;
  }

  public boolean isMetricCollectionEnabled() {
    return isMetricCollectionEnabled;
  }

  class TimerTaskImpl extends TimerTask {
    TimerTaskImpl() {
      runningTimerTask = this;
    }
    @Override
    public void run() {
      try {
        if (timerOrchestrator(TimerFunctionality.SUSPEND, this)) {
            try {
              getMetricCall(getMetricTracingContext());
            } finally {
              abfsCounters.initializeMetrics(metricFormat);
            }
        }
      } catch (IOException e) {
      }
    }
  }

  /**
   * Creates an AbfsRestOperation with additional parameters for buffer and SAS token.
   *
   * @param operationType    The type of the operation.
   * @param httpMethod       The HTTP method of the operation.
   * @param url              The URL associated with the operation.
   * @param requestHeaders   The list of HTTP headers for the request.
   * @param buffer           The byte buffer containing data for the operation.
   * @param bufferOffset     The offset within the buffer where the data starts.
   * @param bufferLength     The length of the data within the buffer.
   * @param sasTokenForReuse The SAS token for reusing authentication.
   * @return An AbfsRestOperation instance.
   */
  AbfsRestOperation getAbfsRestOperation(final AbfsRestOperationType operationType,
      final String httpMethod,
      final URL url,
      final List<AbfsHttpHeader> requestHeaders,
      final byte[] buffer,
      final int bufferOffset,
      final int bufferLength,
      final String sasTokenForReuse) {
    return new AbfsRestOperation(
        operationType,
        this,
        httpMethod,
        url,
        requestHeaders,
        buffer,
        bufferOffset,
        bufferLength,
        sasTokenForReuse);
  }

  /**
   * Creates an AbfsRestOperation with basic parameters and no buffer or SAS token.
   *
   * @param operationType   The type of the operation.
   * @param httpMethod      The HTTP method of the operation.
   * @param url             The URL associated with the operation.
   * @param requestHeaders  The list of HTTP headers for the request.
   * @return An AbfsRestOperation instance.
   */
  AbfsRestOperation getAbfsRestOperation(final AbfsRestOperationType operationType,
      final String httpMethod,
      final URL url,
      final List<AbfsHttpHeader> requestHeaders) {
    return new AbfsRestOperation(
        operationType,
        this,
        httpMethod,
        url,
        requestHeaders
    );
  }

  /**
   * Creates an AbfsRestOperation with parameters including request headers and SAS token.
   *
   * @param operationType    The type of the operation.
   * @param httpMethod       The HTTP method of the operation.
   * @param url              The URL associated with the operation.
   * @param requestHeaders   The list of HTTP headers for the request.
   * @param sasTokenForReuse The SAS token for reusing authentication.
   * @return An AbfsRestOperation instance.
   */
  AbfsRestOperation getAbfsRestOperation(final AbfsRestOperationType operationType,
      final String httpMethod,
      final URL url,
      final List<AbfsHttpHeader> requestHeaders,
      final String sasTokenForReuse) {
    return new AbfsRestOperation(
        operationType,
        this,
        httpMethod,
        url,
        requestHeaders, sasTokenForReuse);
  }

  protected String getUserAgent() {
    return userAgent;
  }

  protected boolean isRenameResilience() {
    return renameResilience;
  }
}<|MERGE_RESOLUTION|>--- conflicted
+++ resolved
@@ -625,41 +625,7 @@
       boolean retainUncommittedData, boolean isClose,
       String cachedSasToken, String leaseId,
       ContextEncryptionAdapter contextEncryptionAdapter, TracingContext tracingContext)
-<<<<<<< HEAD
       throws AzureBlobFileSystemException;
-=======
-      throws AzureBlobFileSystemException {
-    final List<AbfsHttpHeader> requestHeaders = createDefaultHeaders();
-    addEncryptionKeyRequestHeaders(path, requestHeaders, false,
-        contextEncryptionAdapter, tracingContext);
-    // JDK7 does not support PATCH, so to workaround the issue we will use
-    // PUT and specify the real method in the X-Http-Method-Override header.
-    requestHeaders.add(new AbfsHttpHeader(X_HTTP_METHOD_OVERRIDE,
-            HTTP_METHOD_PATCH));
-    if (leaseId != null) {
-      requestHeaders.add(new AbfsHttpHeader(X_MS_LEASE_ID, leaseId));
-    }
-
-    final AbfsUriQueryBuilder abfsUriQueryBuilder = createDefaultUriQueryBuilder();
-    abfsUriQueryBuilder.addQuery(QUERY_PARAM_ACTION, FLUSH_ACTION);
-    abfsUriQueryBuilder.addQuery(QUERY_PARAM_POSITION, Long.toString(position));
-    abfsUriQueryBuilder.addQuery(QUERY_PARAM_RETAIN_UNCOMMITTED_DATA, String.valueOf(retainUncommittedData));
-    abfsUriQueryBuilder.addQuery(QUERY_PARAM_CLOSE, String.valueOf(isClose));
-
-    // AbfsInputStream/AbfsOutputStream reuse SAS tokens for better performance
-    String sasTokenForReuse = appendSASTokenToQuery(path, SASTokenProvider.WRITE_OPERATION,
-        abfsUriQueryBuilder, cachedSasToken);
-
-    final URL url = createRequestUrl(path, abfsUriQueryBuilder.toString());
-    final AbfsRestOperation op = getAbfsRestOperation(
-            AbfsRestOperationType.Flush,
-            HTTP_METHOD_PUT,
-            url,
-            requestHeaders, sasTokenForReuse);
-    op.execute(tracingContext);
-    return op;
-  }
->>>>>>> 167d4c84
 
   public abstract AbfsRestOperation flush(byte[] buffer,
       String path,
@@ -688,38 +654,8 @@
       ContextEncryptionAdapter contextEncryptionAdapter,
       TracingContext tracingContext) throws AzureBlobFileSystemException;
 
-<<<<<<< HEAD
   public abstract AbfsRestOperation deletePath(String path, boolean recursive,
                                       String continuation,
-=======
-    final AbfsUriQueryBuilder abfsUriQueryBuilder = createDefaultUriQueryBuilder();
-
-    // AbfsInputStream/AbfsOutputStream reuse SAS tokens for better performance
-    String sasTokenForReuse = appendSASTokenToQuery(path, SASTokenProvider.READ_OPERATION,
-        abfsUriQueryBuilder, cachedSasToken);
-
-    final URL url = createRequestUrl(path, abfsUriQueryBuilder.toString());
-    final AbfsRestOperation op = getAbfsRestOperation(
-            AbfsRestOperationType.ReadFile,
-            HTTP_METHOD_GET,
-            url,
-            requestHeaders,
-            buffer,
-            bufferOffset,
-            bufferLength, sasTokenForReuse);
-    op.execute(tracingContext);
-
-    // Verify the MD5 hash returned by server holds valid on the data received.
-    if (isChecksumValidationEnabled(requestHeaders, rangeHeader, bufferLength)) {
-      verifyCheckSumForRead(buffer, op.getResult(), bufferOffset);
-    }
-
-    return op;
-  }
-
-  public AbfsRestOperation deletePath(final String path, final boolean recursive,
-                                      final String continuation,
->>>>>>> 167d4c84
                                       TracingContext tracingContext,
                                       boolean isNamespaceEnabled)
           throws AzureBlobFileSystemException;
