/**
 * Licensed to the Apache Software Foundation (ASF) under one or more
 * contributor license agreements.  See the NOTICE file distributed with this
 * work for additional information regarding copyright ownership.  The ASF
 * licenses this file to you under the Apache License, Version 2.0 (the
 * "License"); you may not use this file except in compliance with the License.
 * You may obtain a copy of the License at
 * <p>
 * http://www.apache.org/licenses/LICENSE-2.0
 * <p>
 * Unless required by applicable law or agreed to in writing, software
 * distributed under the License is distributed on an "AS IS" BASIS,WITHOUT
 * WARRANTIES OR CONDITIONS OF ANY KIND, either express or implied. See the
 * License for the specific language governing permissions and limitations under
 * the License.
 */

package org.apache.hadoop.ozone.om;

import com.fasterxml.jackson.databind.ObjectMapper;
import com.fasterxml.jackson.databind.ObjectReader;
import com.fasterxml.jackson.databind.ObjectWriter;
import com.google.common.annotations.VisibleForTesting;
import com.google.common.base.Preconditions;
import com.google.protobuf.BlockingService;

import java.security.PrivateKey;
import java.security.PublicKey;
import java.security.KeyPair;
import java.security.cert.CertificateException;
import java.util.Collection;
import java.util.Objects;

import org.apache.hadoop.classification.InterfaceAudience;
import org.apache.hadoop.crypto.key.KeyProvider;
import org.apache.hadoop.crypto.key.KeyProviderCryptoExtension;
import org.apache.hadoop.fs.CommonConfigurationKeys;
import org.apache.hadoop.fs.CommonConfigurationKeysPublic;
import org.apache.hadoop.conf.Configuration;
import org.apache.hadoop.hdds.HddsConfigKeys;
import org.apache.hadoop.hdds.HddsUtils;
import org.apache.hadoop.hdds.conf.OzoneConfiguration;
import org.apache.hadoop.hdds.protocol.DatanodeDetails;
import org.apache.hadoop.hdds.protocol.proto.HddsProtos;
import org.apache.hadoop.hdds.protocol.SCMSecurityProtocol;
import org.apache.hadoop.hdds.protocolPB.SCMSecurityProtocolClientSideTranslatorPB;
import org.apache.hadoop.hdds.protocolPB.SCMSecurityProtocolPB;
import org.apache.hadoop.hdds.scm.ScmInfo;
import org.apache.hadoop.hdds.scm.container.common.helpers.ExcludeList;
import org.apache.hadoop.hdds.scm.protocol.ScmBlockLocationProtocol;
import org.apache.hadoop.hdds.scm.protocol.StorageContainerLocationProtocol;
import org.apache.hadoop.hdds.scm.protocolPB.ScmBlockLocationProtocolClientSideTranslatorPB;
import org.apache.hadoop.hdds.scm.protocolPB.ScmBlockLocationProtocolPB;
import org.apache.hadoop.hdds.scm.protocolPB.StorageContainerLocationProtocolClientSideTranslatorPB;
import org.apache.hadoop.hdds.scm.protocolPB.StorageContainerLocationProtocolPB;
import org.apache.hadoop.hdds.security.x509.SecurityConfig;
import org.apache.hadoop.hdds.security.x509.certificate.client.CertificateClient;
import org.apache.hadoop.hdds.security.x509.certificate.client.OMCertificateClient;
import org.apache.hadoop.hdds.security.x509.certificate.utils.CertificateCodec;
import org.apache.hadoop.hdds.security.x509.certificates.utils.CertificateSignRequest;
import org.apache.hadoop.hdds.server.ServiceRuntimeInfoImpl;
import org.apache.hadoop.hdds.tracing.TracingUtil;
import org.apache.hadoop.hdfs.DFSUtil;
import org.apache.hadoop.io.Text;
import org.apache.hadoop.io.retry.RetryPolicy;
import org.apache.hadoop.ipc.Client;
import org.apache.hadoop.ipc.ProtobufRpcEngine;
import org.apache.hadoop.ipc.RPC;
import org.apache.hadoop.ipc.Server;
import org.apache.hadoop.ozone.OzoneIllegalArgumentException;
import org.apache.hadoop.ozone.OzoneSecurityUtil;
import org.apache.hadoop.ozone.om.ha.OMFailoverProxyProvider;
import org.apache.hadoop.ozone.om.helpers.S3SecretValue;
import org.apache.hadoop.ozone.security.OzoneSecurityException;
import org.apache.hadoop.ozone.security.OzoneTokenIdentifier;
import org.apache.hadoop.metrics2.lib.DefaultMetricsSystem;
import org.apache.hadoop.metrics2.util.MBeans;
import org.apache.hadoop.net.NetUtils;
import org.apache.hadoop.ozone.OmUtils;
import org.apache.hadoop.ozone.OzoneConsts;
import org.apache.hadoop.ozone.audit.AuditAction;
import org.apache.hadoop.ozone.audit.AuditEventStatus;
import org.apache.hadoop.ozone.audit.AuditLogger;
import org.apache.hadoop.ozone.audit.AuditLoggerType;
import org.apache.hadoop.ozone.audit.AuditMessage;
import org.apache.hadoop.ozone.audit.Auditor;
import org.apache.hadoop.ozone.audit.OMAction;
import org.apache.hadoop.ozone.common.Storage.StorageState;
import org.apache.hadoop.ozone.om.exceptions.OMException;
import org.apache.hadoop.ozone.om.exceptions.OMException.ResultCodes;
import org.apache.hadoop.ozone.om.helpers.OmBucketArgs;
import org.apache.hadoop.ozone.om.helpers.OmBucketInfo;
import org.apache.hadoop.ozone.om.helpers.OmKeyArgs;
import org.apache.hadoop.ozone.om.helpers.OmKeyInfo;
import org.apache.hadoop.ozone.om.helpers.OmKeyLocationInfo;
import org.apache.hadoop.ozone.om.helpers.OmMultipartCommitUploadPartInfo;
import org.apache.hadoop.ozone.om.helpers.OmMultipartInfo;
import org.apache.hadoop.ozone.om.helpers.OmMultipartUploadCompleteInfo;
import org.apache.hadoop.ozone.om.helpers.OmMultipartUploadList;
import org.apache.hadoop.ozone.om.helpers.OmMultipartUploadListParts;
import org.apache.hadoop.ozone.om.helpers.OmVolumeArgs;
import org.apache.hadoop.ozone.om.helpers.OpenKeySession;
import org.apache.hadoop.ozone.om.helpers.ServiceInfo;
import org.apache.hadoop.ozone.om.protocol.OzoneManagerProtocol;
import org.apache.hadoop.ozone.om.protocolPB.OzoneManagerProtocolPB;
import org.apache.hadoop.ozone.om.ratis.OzoneManagerRatisClient;
import org.apache.hadoop.ozone.om.ratis.OzoneManagerRatisServer;
import org.apache.hadoop.ozone.protocol.proto.OzoneManagerProtocolProtos.OzoneAclInfo;
import org.apache.hadoop.ozone.protocol.proto.OzoneManagerProtocolProtos.ServicePort;
import org.apache.hadoop.ozone.protocolPB.OzoneManagerProtocolServerSideTranslatorPB;
import org.apache.hadoop.ozone.security.acl.IAccessAuthorizer;
import org.apache.hadoop.ozone.security.acl.IAccessAuthorizer.ACLType;
import org.apache.hadoop.ozone.security.acl.IAccessAuthorizer.ACLIdentityType;
import org.apache.hadoop.ozone.security.acl.OzoneAccessAuthorizer;
import org.apache.hadoop.ozone.security.acl.OzoneAclException;
import org.apache.hadoop.ozone.security.acl.OzoneAclException.ErrorCode;
import org.apache.hadoop.ozone.security.acl.OzoneObj;
import org.apache.hadoop.ozone.security.acl.OzoneObj.StoreType;
import org.apache.hadoop.ozone.security.acl.OzoneObj.ResourceType;
import org.apache.hadoop.ozone.security.acl.OzoneObjInfo;
import org.apache.hadoop.ozone.security.acl.RequestContext;
import org.apache.hadoop.ozone.security.OzoneBlockTokenSecretManager;
import org.apache.hadoop.ozone.security.OzoneDelegationTokenSecretManager;
import org.apache.hadoop.ozone.util.OzoneVersionInfo;
import org.apache.hadoop.security.SecurityUtil;
import org.apache.hadoop.security.UserGroupInformation;
import org.apache.hadoop.security.UserGroupInformation.AuthenticationMethod;
import org.apache.hadoop.security.authentication.client.AuthenticationException;
import org.apache.hadoop.security.token.SecretManager.InvalidToken;
import org.apache.hadoop.security.token.Token;
import org.apache.hadoop.util.GenericOptionsParser;
import org.apache.hadoop.util.JvmPauseMonitor;
import org.apache.hadoop.util.KMSUtil;
import org.apache.hadoop.util.ReflectionUtils;
import org.apache.hadoop.util.ShutdownHookManager;
import org.apache.hadoop.util.StringUtils;
import org.apache.hadoop.utils.RetriableTask;
import org.apache.ratis.util.LifeCycle;
import org.bouncycastle.pkcs.PKCS10CertificationRequest;
import org.slf4j.Logger;
import org.slf4j.LoggerFactory;

import javax.management.ObjectName;
import java.io.BufferedWriter;
import java.io.File;
import java.io.FileOutputStream;
import java.io.IOException;
import java.io.OutputStreamWriter;
import java.io.PrintStream;
import java.net.InetSocketAddress;
import java.nio.file.Files;
import java.nio.file.StandardCopyOption;
import java.util.ArrayList;
import java.util.HashMap;
import java.util.LinkedHashMap;
import java.util.List;
import java.util.Map;
import java.util.Timer;
import java.util.TimerTask;
import java.util.concurrent.TimeUnit;

import static org.apache.hadoop.hdds.HddsUtils.getScmAddressForBlockClients;
import static org.apache.hadoop.hdds.HddsUtils.getScmAddressForClients;
import static org.apache.hadoop.hdds.HddsUtils.getScmAddressForSecurityProtocol;
import static org.apache.hadoop.hdds.protocol.proto.HddsProtos.NodeState.HEALTHY;
import static org.apache.hadoop.hdds.security.x509.certificates.utils.CertificateSignRequest.getEncodedString;
import static org.apache.hadoop.hdds.server.ServerUtils.updateRPCListenAddress;
import static org.apache.hadoop.io.retry.RetryPolicies.retryUpToMaximumCountWithFixedSleep;
import static org.apache.hadoop.ozone.OzoneConfigKeys.OZONE_ACL_AUTHORIZER_CLASS;
import static org.apache.hadoop.ozone.OzoneConfigKeys.OZONE_ACL_ENABLED;
import static org.apache.hadoop.ozone.OzoneConfigKeys.OZONE_ACL_ENABLED_DEFAULT;
import static org.apache.hadoop.ozone.OzoneConsts.OM_METRICS_FILE;
import static org.apache.hadoop.ozone.OzoneConsts.OM_METRICS_TEMP_FILE;

import static org.apache.hadoop.ozone.OzoneConsts.RPC_PORT;
import static org.apache.hadoop.ozone.om.OMConfigKeys.OZONE_OM_ADDRESS_KEY;
import static org.apache.hadoop.ozone.om.OMConfigKeys
    .OZONE_OM_HANDLER_COUNT_DEFAULT;
import static org.apache.hadoop.ozone.om.OMConfigKeys
    .OZONE_OM_HANDLER_COUNT_KEY;
import static org.apache.hadoop.ozone.om.OMConfigKeys
    .OZONE_OM_METRICS_SAVE_INTERVAL;
import static org.apache.hadoop.ozone.om.OMConfigKeys
    .OZONE_OM_METRICS_SAVE_INTERVAL_DEFAULT;

import static org.apache.hadoop.ozone.om.OMConfigKeys.OZONE_OM_NODE_ID_KEY;
import static org.apache.hadoop.ozone.om.OMConfigKeys
    .OZONE_OM_RATIS_PORT_DEFAULT;
import static org.apache.hadoop.ozone.om.OMConfigKeys.OZONE_OM_SERVICE_IDS_KEY;
import static org.apache.hadoop.ozone.om.OMConfigKeys.OZONE_OM_RATIS_PORT_KEY;
import static org.apache.hadoop.ozone.om.exceptions.OMException.ResultCodes.INVALID_AUTH_METHOD;
import static org.apache.hadoop.ozone.om.exceptions.OMException.ResultCodes.TOKEN_ERROR_OTHER;
import static org.apache.hadoop.ozone.protocol.proto
    .OzoneManagerProtocolProtos.OzoneManagerService
    .newReflectiveBlockingService;
import static org.apache.hadoop.ozone.om.OMConfigKeys
    .OZONE_OM_KERBEROS_KEYTAB_FILE_KEY;
import static org.apache.hadoop.ozone.om.OMConfigKeys
    .OZONE_OM_KERBEROS_PRINCIPAL_KEY;
import static org.apache.hadoop.util.ExitUtil.terminate;

/**
 * Ozone Manager is the metadata manager of ozone.
 */
@InterfaceAudience.LimitedPrivate({"HDFS", "CBLOCK", "OZONE", "HBASE"})
public final class OzoneManager extends ServiceRuntimeInfoImpl
    implements OzoneManagerProtocol, OMMXBean, Auditor {
  public static final Logger LOG =
      LoggerFactory.getLogger(OzoneManager.class);

  private static final AuditLogger AUDIT = new AuditLogger(
      AuditLoggerType.OMLOGGER);

  private static final String USAGE =
      "Usage: \n ozone om [genericOptions] " + "[ "
          + StartupOption.INIT.getName() + " ]\n " + "ozone om [ "
          + StartupOption.HELP.getName() + " ]\n";
  private static final String OM_DAEMON = "om";
  private static boolean securityEnabled = false;
  private OzoneDelegationTokenSecretManager delegationTokenMgr;
  private OzoneBlockTokenSecretManager blockTokenMgr;
  private CertificateClient certClient;
  private static boolean testSecureOmFlag = false;
  private final Text omRpcAddressTxt;
  private final OzoneConfiguration configuration;
  private RPC.Server omRpcServer;
  private InetSocketAddress omRpcAddress;
  private String omId;
  private OMNodeDetails omNodeDetails;
  private List<OMNodeDetails> peerNodes;
  private boolean isRatisEnabled;
  private OzoneManagerRatisServer omRatisServer;
  private OzoneManagerRatisClient omRatisClient;
  private final OMMetadataManager metadataManager;
  private final VolumeManager volumeManager;
  private final BucketManager bucketManager;
  private final KeyManager keyManager;
  private final OMMetrics metrics;
  private OzoneManagerHttpServer httpServer;
  private final OMStorage omStorage;
  private final ScmBlockLocationProtocol scmBlockClient;
  private final StorageContainerLocationProtocol scmContainerClient;
  private ObjectName omInfoBeanName;
  private final S3BucketManager s3BucketManager;
  private Timer metricsTimer;
  private ScheduleOMMetricsWriteTask scheduleOMMetricsWriteTask;
  private static final ObjectWriter WRITER =
      new ObjectMapper().writerWithDefaultPrettyPrinter();
  private static final ObjectReader READER =
      new ObjectMapper().readerFor(OmMetricsInfo.class);
  private static final int SHUTDOWN_HOOK_PRIORITY = 30;
  private final Runnable shutdownHook;
  private final File omMetaDir;
  private final boolean isAclEnabled;
  private final IAccessAuthorizer accessAuthorizer;
  private JvmPauseMonitor jvmPauseMonitor;
  private final SecurityConfig secConfig;
  private S3SecretManager s3SecretManager;
  private volatile boolean isOmRpcServerRunning = false;
  private String omComponent;

  private KeyProviderCryptoExtension kmsProvider = null;
  private static String keyProviderUriKeyName =
      CommonConfigurationKeysPublic.HADOOP_SECURITY_KEY_PROVIDER_PATH;

  private OzoneManager(OzoneConfiguration conf) throws IOException,
      AuthenticationException {
    super(OzoneVersionInfo.OZONE_VERSION_INFO);
    Preconditions.checkNotNull(conf);
    configuration = conf;
    omStorage = new OMStorage(conf);
    omId = omStorage.getOmId();
    if (omStorage.getState() != StorageState.INITIALIZED) {
      throw new OMException("OM not initialized.",
          ResultCodes.OM_NOT_INITIALIZED);
    }

    // Load HA related configurations
    loadOMHAConfigs(configuration);

    scmContainerClient = getScmContainerClient(configuration);
    // verifies that the SCM info in the OM Version file is correct.
    scmBlockClient = getScmBlockClient(configuration);

    // For testing purpose only, not hit scm from om as Hadoop UGI can't login
    // two principals in the same JVM.
    if (!testSecureOmFlag) {
      ScmInfo scmInfo = scmBlockClient.getScmInfo();
      if (!(scmInfo.getClusterId().equals(omStorage.getClusterID()) && scmInfo
          .getScmId().equals(omStorage.getScmId()))) {
        throw new OMException("SCM version info mismatch.",
            ResultCodes.SCM_VERSION_MISMATCH_ERROR);
      }
    }

    RPC.setProtocolEngine(configuration, OzoneManagerProtocolPB.class,
        ProtobufRpcEngine.class);

    startRatisServer();
    startRatisClient();

    InetSocketAddress omNodeRpcAddr = omNodeDetails.getRpcAddress();
    omRpcAddressTxt = new Text(omNodeDetails.getRpcAddressString());

    secConfig = new SecurityConfig(configuration);
<<<<<<< HEAD
    if (secConfig.isSecurityEnabled()) {
      omComponent = OM_DAEMON + "-" + omId;
      if(omStorage.getOmCertSerialId() == null) {
        throw new RuntimeException("OzoneManager started in secure mode but " +
            "doesn't have SCM signed certificate.");
      }
      certClient = new OMCertificateClient(new SecurityConfig(conf),
          omStorage.getOmCertSerialId());
      delegationTokenMgr = createDelegationTokenSecretManager(configuration);
    }
    if (secConfig.isBlockTokenEnabled()) {
      blockTokenMgr = createBlockTokenSecretManager(configuration);
    }
=======
>>>>>>> c449cdeb

    metadataManager = new OmMetadataManagerImpl(configuration);
    volumeManager = new VolumeManagerImpl(metadataManager, configuration);

    // Create the KMS Key Provider
    try {
      kmsProvider = createKeyProviderExt(configuration);
    } catch (IOException ioe) {
      kmsProvider = null;
      LOG.error("Fail to create Key Provider");
    }

    bucketManager = new BucketManagerImpl(metadataManager, getKmsProvider());
    metrics = OMMetrics.create();

    s3BucketManager = new S3BucketManagerImpl(configuration, metadataManager,
        volumeManager, bucketManager);
    if (secConfig.isSecurityEnabled()) {
      omComponent = OM_DAEMON + "-" + omId;
      certClient = new OMCertificateClient(new SecurityConfig(conf));
      s3SecretManager = new S3SecretManagerImpl(configuration, metadataManager);
      delegationTokenMgr = createDelegationTokenSecretManager(configuration);
    }
    if (secConfig.isBlockTokenEnabled()) {
      blockTokenMgr = createBlockTokenSecretManager(configuration);
    }
    omRpcServer = getRpcServer(conf);
    omRpcAddress = updateRPCListenAddress(configuration,
        OZONE_OM_ADDRESS_KEY, omNodeRpcAddr, omRpcServer);
    keyManager = new KeyManagerImpl(scmBlockClient, metadataManager,
        configuration, omStorage.getOmId(), blockTokenMgr, getKmsProvider());

    shutdownHook = () -> {
      saveOmMetrics();
    };
    ShutdownHookManager.get().addShutdownHook(shutdownHook,
        SHUTDOWN_HOOK_PRIORITY);
    isAclEnabled = conf.getBoolean(OZONE_ACL_ENABLED,
            OZONE_ACL_ENABLED_DEFAULT);
    if (isAclEnabled) {
      accessAuthorizer = getACLAuthorizerInstance(conf);
    } else {
      accessAuthorizer = null;
    }
    omMetaDir = OmUtils.getOmDbDir(configuration);
  }

  /**
   * Inspects and loads OM node configurations.
   *
   * If {@link OMConfigKeys#OZONE_OM_SERVICE_IDS_KEY} is configured with
   * multiple ids and/ or if {@link OMConfigKeys#OZONE_OM_NODE_ID_KEY} is not
   * specifically configured , this method determines the omServiceId
   * and omNodeId by matching the node's address with the configured
   * addresses. When a match is found, it sets the omServicId and omNodeId from
   * the corresponding configuration key. This method also finds the OM peers
   * nodes belonging to the same OM service.
   *
   * @param conf
   */
  private void loadOMHAConfigs(Configuration conf) {
    InetSocketAddress localRpcAddress = null;
    String localOMServiceId = null;
    String localOMNodeId = null;
    int localRatisPort = 0;
    Collection<String> omServiceIds = conf.getTrimmedStringCollection(
        OZONE_OM_SERVICE_IDS_KEY);

    String knownOMNodeId = conf.get(OZONE_OM_NODE_ID_KEY);
    int found = 0;
    boolean isOMAddressSet = false;

    for (String serviceId : OmUtils.emptyAsSingletonNull(omServiceIds)) {
      Collection<String> omNodeIds = OmUtils.getOMNodeIds(conf, serviceId);

      List<OMNodeDetails> peerNodesList = new ArrayList<>();
      boolean isPeer = false;
      for (String nodeId : OmUtils.emptyAsSingletonNull(omNodeIds)) {
        if (knownOMNodeId != null && !knownOMNodeId.equals(nodeId)) {
          isPeer = true;
        } else {
          isPeer = false;
        }
        String rpcAddrKey = OmUtils.addKeySuffixes(OZONE_OM_ADDRESS_KEY,
            serviceId, nodeId);
        String rpcAddrStr = OmUtils.getOmRpcAddress(conf, rpcAddrKey);
        if (rpcAddrStr == null) {
          continue;
        }

        // If OM address is set for any node id, we will not fallback to the
        // default
        isOMAddressSet = true;

        String ratisPortKey = OmUtils.addKeySuffixes(OZONE_OM_RATIS_PORT_KEY,
            serviceId, nodeId);
        int ratisPort = conf.getInt(ratisPortKey, OZONE_OM_RATIS_PORT_DEFAULT);

        InetSocketAddress addr = null;
        try {
          addr = NetUtils.createSocketAddr(rpcAddrStr);
        } catch (Exception e) {
          LOG.warn("Exception in creating socket address " + addr, e);
          continue;
        }
        if (!addr.isUnresolved()) {
          if (!isPeer && OmUtils.isAddressLocal(addr)) {
            localRpcAddress = addr;
            localOMServiceId = serviceId;
            localOMNodeId = nodeId;
            localRatisPort = ratisPort;
            found++;
          } else {
            // This OMNode belongs to same OM service as the current OMNode.
            // Add it to peerNodes list.
            OMNodeDetails peerNodeInfo = new OMNodeDetails.Builder()
                .setOMServiceId(serviceId)
                .setOMNodeId(nodeId)
                .setRpcAddress(addr)
                .setRatisPort(ratisPort)
                .build();
            peerNodesList.add(peerNodeInfo);
          }
        }
      }
      if (found == 1) {
        LOG.debug("Found one matching OM address with service ID: {} and node" +
                " ID: {}", localOMServiceId, localOMNodeId);

        setOMNodeDetails(localOMServiceId, localOMNodeId, localRpcAddress,
            localRatisPort);
        this.peerNodes = peerNodesList;

        LOG.info("Found matching OM address with OMServiceId: {}, " +
            "OMNodeId: {}, RPC Address: {} and Ratis port: {}",
            localOMServiceId, localOMNodeId,
            NetUtils.getHostPortString(localRpcAddress), localRatisPort);
        return;
      } else if (found > 1) {
        String msg = "Configuration has multiple " + OZONE_OM_ADDRESS_KEY +
            " addresses that match local node's address. Please configure the" +
            " system with " + OZONE_OM_SERVICE_IDS_KEY + " and " +
            OZONE_OM_ADDRESS_KEY;
        throw new OzoneIllegalArgumentException(msg);
      }
    }

    if (!isOMAddressSet) {
      // No OM address is set. Fallback to default
      InetSocketAddress omAddress = OmUtils.getOmAddress(conf);
      int ratisPort = conf.getInt(OZONE_OM_RATIS_PORT_KEY,
          OZONE_OM_RATIS_PORT_DEFAULT);

      LOG.info("Configuration either no {} set. Falling back to the default " +
          "OM address {}", OZONE_OM_ADDRESS_KEY, omAddress);

      setOMNodeDetails(null, null, omAddress, ratisPort);

    } else {
      String msg = "Configuration has no " + OZONE_OM_ADDRESS_KEY + " " +
          "address that matches local node's address. Please configure the " +
          "system with " + OZONE_OM_ADDRESS_KEY;
      LOG.info(msg);
      throw new OzoneIllegalArgumentException(msg);
    }
  }

  /**
   * Builds and sets OMNodeDetails object.
   */
  private void setOMNodeDetails(String serviceId, String nodeId,
      InetSocketAddress rpcAddress, int ratisPort) {

    if (serviceId == null) {
      // If no serviceId is set, take the default serviceID om-service
      serviceId = OzoneConsts.OM_SERVICE_ID_DEFAULT;
      LOG.info("OM Service ID is not set. Setting it to the default ID: {}",
          serviceId);
    }
    if (nodeId == null) {
      // If no nodeId is set, take the omId from omStorage as the nodeID
      nodeId = omId;
      LOG.info("OM Node ID is not set. Setting it to the OmStorage's " +
          "OmID: {}", nodeId);
    }

    this.omNodeDetails = new OMNodeDetails.Builder()
        .setOMServiceId(serviceId)
        .setOMNodeId(nodeId)
        .setRpcAddress(rpcAddress)
        .setRatisPort(ratisPort)
        .build();

    // Set this nodes OZONE_OM_ADDRESS_KEY to the discovered address.
    configuration.set(OZONE_OM_ADDRESS_KEY,
        NetUtils.getHostPortString(rpcAddress));
  }

  private KeyProviderCryptoExtension createKeyProviderExt(
      OzoneConfiguration conf) throws IOException {
    KeyProvider keyProvider = KMSUtil.createKeyProvider(conf,
        keyProviderUriKeyName);
    if (keyProvider == null) {
      return null;
    }
    KeyProviderCryptoExtension cryptoProvider = KeyProviderCryptoExtension
        .createKeyProviderCryptoExtension(keyProvider);
    return cryptoProvider;
  }

  /**
   * Returns an instance of {@link IAccessAuthorizer}.
   * Looks up the configuration to see if there is custom class specified.
   * Constructs the instance by passing the configuration directly to the
   * constructor to achieve thread safety using final fields.
   * @param conf
   * @return IAccessAuthorizer
   */
  private IAccessAuthorizer getACLAuthorizerInstance(OzoneConfiguration conf) {
    Class<? extends IAccessAuthorizer> clazz = conf.getClass(
        OZONE_ACL_AUTHORIZER_CLASS, OzoneAccessAuthorizer.class,
        IAccessAuthorizer.class);
    return ReflectionUtils.newInstance(clazz, conf);
  }

  @Override
  public void close() throws IOException {
    stop();
  }

  /**
   * Class which schedule saving metrics to a file.
   */
  private class ScheduleOMMetricsWriteTask extends TimerTask {
    public void run() {
      saveOmMetrics();
    }
  }

  private void saveOmMetrics() {
    try {
      boolean success;
      Files.createDirectories(
          getTempMetricsStorageFile().getParentFile().toPath());
      try (BufferedWriter writer = new BufferedWriter(
          new OutputStreamWriter(new FileOutputStream(
              getTempMetricsStorageFile()), "UTF-8"))) {
        OmMetricsInfo metricsInfo = new OmMetricsInfo();
        metricsInfo.setNumKeys(metrics.getNumKeys());
        WRITER.writeValue(writer, metricsInfo);
        success = true;
      }

      if (success) {
        Files.move(getTempMetricsStorageFile().toPath(),
            getMetricsStorageFile().toPath(), StandardCopyOption
                .ATOMIC_MOVE, StandardCopyOption.REPLACE_EXISTING);
      }
    } catch (IOException ex) {
      LOG.error("Unable to write the om Metrics file", ex);
    }
  }

  /**
   * Returns temporary metrics storage file.
   * @return File
   */
  private File getTempMetricsStorageFile() {
    return new File(omMetaDir, OM_METRICS_TEMP_FILE);
  }

  /**
   * Returns metrics storage file.
   * @return File
   */
  private File getMetricsStorageFile() {
    return new File(omMetaDir, OM_METRICS_FILE);
  }


  private OzoneDelegationTokenSecretManager createDelegationTokenSecretManager(
      OzoneConfiguration conf) throws IOException {
    long tokenRemoverScanInterval =
        conf.getTimeDuration(OMConfigKeys.DELEGATION_REMOVER_SCAN_INTERVAL_KEY,
            OMConfigKeys.DELEGATION_REMOVER_SCAN_INTERVAL_DEFAULT,
            TimeUnit.MILLISECONDS);
    long tokenMaxLifetime =
        conf.getTimeDuration(OMConfigKeys.DELEGATION_TOKEN_MAX_LIFETIME_KEY,
            OMConfigKeys.DELEGATION_TOKEN_MAX_LIFETIME_DEFAULT,
            TimeUnit.MILLISECONDS);
    long tokenRenewInterval =
        conf.getTimeDuration(OMConfigKeys.DELEGATION_TOKEN_RENEW_INTERVAL_KEY,
            OMConfigKeys.DELEGATION_TOKEN_RENEW_INTERVAL_DEFAULT,
            TimeUnit.MILLISECONDS);

    return new OzoneDelegationTokenSecretManager(conf, tokenMaxLifetime,
        tokenRenewInterval, tokenRemoverScanInterval, omRpcAddressTxt,
        s3SecretManager);
  }

  private OzoneBlockTokenSecretManager createBlockTokenSecretManager(
      OzoneConfiguration conf) {

    long expiryTime = conf.getTimeDuration(
        HddsConfigKeys.HDDS_BLOCK_TOKEN_EXPIRY_TIME,
        HddsConfigKeys.HDDS_BLOCK_TOKEN_EXPIRY_TIME_DEFAULT,
        TimeUnit.MILLISECONDS);
    // TODO: Pass OM cert serial ID.
    if (testSecureOmFlag) {
      return new OzoneBlockTokenSecretManager(secConfig, expiryTime, "1");
    }
    Objects.requireNonNull(certClient);
    return new OzoneBlockTokenSecretManager(secConfig, expiryTime,
        certClient.getCertificate().getSerialNumber().toString());
  }

  private void stopSecretManager() {
    if (blockTokenMgr != null) {
      LOG.info("Stopping OM block token manager.");
      try {
        blockTokenMgr.stop();
      } catch (IOException e) {
        LOG.error("Failed to stop block token manager", e);
      }
    }

    if (delegationTokenMgr != null) {
      LOG.info("Stopping OM delegation token secret manager.");
      try {
        delegationTokenMgr.stop();
      } catch (IOException e) {
        LOG.error("Failed to stop delegation token manager", e);
      }
    }
  }

  @VisibleForTesting
  public void startSecretManager() {
    try {
      readKeyPair();
    } catch (OzoneSecurityException e) {
      LOG.error("Unable to read key pair for OM.", e);
      throw new RuntimeException(e);
    }
    if (secConfig.isBlockTokenEnabled() && blockTokenMgr != null) {
      try {
        LOG.info("Starting OM block token secret manager");
        blockTokenMgr.start(certClient);
      } catch (IOException e) {
        // Unable to start secret manager.
        LOG.error("Error starting block token secret manager.", e);
        throw new RuntimeException(e);
      }
    }

    if (delegationTokenMgr != null) {
      try {
        LOG.info("Starting OM delegation token secret manager");
        delegationTokenMgr.start(certClient);
      } catch (IOException e) {
        // Unable to start secret manager.
        LOG.error("Error starting delegation token secret manager.", e);
        throw new RuntimeException(e);
      }
    }
  }

  /**
   * For testing purpose only.
   * */
  public void setCertClient(CertificateClient certClient) {
    // TODO: Initialize it in constructor with implementation for certClient.
    this.certClient = certClient;
  }

  /**
   * Read private key from file.
   */
  private void readKeyPair() throws OzoneSecurityException {
    try {
      LOG.info("Reading keypair and certificate from file system.");
      PublicKey pubKey = certClient.getPublicKey();
      PrivateKey pvtKey = certClient.getPrivateKey();
      Objects.requireNonNull(pubKey);
      Objects.requireNonNull(pvtKey);
      Objects.requireNonNull(certClient.getCertificate());
    } catch (Exception e) {
      throw new OzoneSecurityException("Error reading keypair & certificate "
          + "OzoneManager.", e, OzoneSecurityException
          .ResultCodes.OM_PUBLIC_PRIVATE_KEY_FILE_NOT_EXIST);
    }
  }

  /**
   * Login OM service user if security and Kerberos are enabled.
   *
   * @param  conf
   * @throws IOException, AuthenticationException
   */
  private static void loginOMUser(OzoneConfiguration conf)
      throws IOException, AuthenticationException {

    if (SecurityUtil.getAuthenticationMethod(conf).equals(
        AuthenticationMethod.KERBEROS)) {
      LOG.debug("Ozone security is enabled. Attempting login for OM user. "
              + "Principal: {},keytab: {}", conf.get(
          OZONE_OM_KERBEROS_PRINCIPAL_KEY),
          conf.get(OZONE_OM_KERBEROS_KEYTAB_FILE_KEY));

      UserGroupInformation.setConfiguration(conf);

      InetSocketAddress socAddr = OmUtils.getOmAddress(conf);
      SecurityUtil.login(conf, OZONE_OM_KERBEROS_KEYTAB_FILE_KEY,
          OZONE_OM_KERBEROS_PRINCIPAL_KEY, socAddr.getHostName());
    } else {
      throw new AuthenticationException(SecurityUtil.getAuthenticationMethod(
          conf) + " authentication method not supported. OM user login "
          + "failed.");
    }
    LOG.info("Ozone Manager login successful.");
  }

  /**
   * Create a scm block client, used by putKey() and getKey().
   *
   * @return {@link ScmBlockLocationProtocol}
   * @throws IOException
   */
  private static ScmBlockLocationProtocol getScmBlockClient(
      OzoneConfiguration conf) throws IOException {
    RPC.setProtocolEngine(conf, ScmBlockLocationProtocolPB.class,
        ProtobufRpcEngine.class);
    long scmVersion =
        RPC.getProtocolVersion(ScmBlockLocationProtocolPB.class);
    InetSocketAddress scmBlockAddress =
        getScmAddressForBlockClients(conf);
    ScmBlockLocationProtocolClientSideTranslatorPB scmBlockLocationClient =
        new ScmBlockLocationProtocolClientSideTranslatorPB(
            RPC.getProxy(ScmBlockLocationProtocolPB.class, scmVersion,
                scmBlockAddress, UserGroupInformation.getCurrentUser(), conf,
                NetUtils.getDefaultSocketFactory(conf),
                Client.getRpcTimeout(conf)));
    return TracingUtil
        .createProxy(scmBlockLocationClient, ScmBlockLocationProtocol.class);
  }

  /**
   * Create a scm security client, used to get SCM signed certificate.
   *
   * @return {@link SCMSecurityProtocol}
   * @throws IOException
   */
  private static SCMSecurityProtocol getScmSecurityClient(
      OzoneConfiguration conf) throws IOException {
    RPC.setProtocolEngine(conf, SCMSecurityProtocolPB.class,
        ProtobufRpcEngine.class);
    long scmVersion =
        RPC.getProtocolVersion(ScmBlockLocationProtocolPB.class);
    InetSocketAddress scmSecurityProtoAdd =
        getScmAddressForSecurityProtocol(conf);
    SCMSecurityProtocolClientSideTranslatorPB scmSecurityClient =
        new SCMSecurityProtocolClientSideTranslatorPB(
            RPC.getProxy(SCMSecurityProtocolPB.class, scmVersion,
                scmSecurityProtoAdd, UserGroupInformation.getCurrentUser(),
                conf, NetUtils.getDefaultSocketFactory(conf),
                Client.getRpcTimeout(conf)));
    return scmSecurityClient;
  }

  /**
   * Returns a scm container client.
   *
   * @return {@link StorageContainerLocationProtocol}
   * @throws IOException
   */
  private static StorageContainerLocationProtocol getScmContainerClient(
      OzoneConfiguration conf) throws IOException {
    RPC.setProtocolEngine(conf, StorageContainerLocationProtocolPB.class,
        ProtobufRpcEngine.class);
    long scmVersion =
        RPC.getProtocolVersion(StorageContainerLocationProtocolPB.class);
    InetSocketAddress scmAddr = getScmAddressForClients(
        conf);
    StorageContainerLocationProtocol scmContainerClient =
        TracingUtil.createProxy(
            new StorageContainerLocationProtocolClientSideTranslatorPB(
            RPC.getProxy(StorageContainerLocationProtocolPB.class, scmVersion,
                scmAddr, UserGroupInformation.getCurrentUser(), conf,
                NetUtils.getDefaultSocketFactory(conf),
                Client.getRpcTimeout(conf))),
            StorageContainerLocationProtocol.class);
    return scmContainerClient;
  }

  /**
   * Starts an RPC server, if configured.
   *
   * @param conf configuration
   * @param addr configured address of RPC server
   * @param protocol RPC protocol provided by RPC server
   * @param instance RPC protocol implementation instance
   * @param handlerCount RPC server handler count
   * @return RPC server
   * @throws IOException if there is an I/O error while creating RPC server
   */
  private RPC.Server startRpcServer(OzoneConfiguration conf,
      InetSocketAddress addr, Class<?> protocol, BlockingService instance,
      int handlerCount) throws IOException {
    RPC.Server rpcServer = new RPC.Builder(conf)
        .setProtocol(protocol)
        .setInstance(instance)
        .setBindAddress(addr.getHostString())
        .setPort(addr.getPort())
        .setNumHandlers(handlerCount)
        .setVerbose(false)
        .setSecretManager(delegationTokenMgr)
        .build();

    DFSUtil.addPBProtocol(conf, protocol, instance, rpcServer);

    if (conf.getBoolean(CommonConfigurationKeys.HADOOP_SECURITY_AUTHORIZATION,
        false)) {
      rpcServer.refreshServiceAcl(conf, OMPolicyProvider.getInstance());
    }
    return rpcServer;
  }

  /**
   * Main entry point for starting OzoneManager.
   *
   * @param argv arguments
   * @throws IOException if startup fails due to I/O error
   */
  public static void main(String[] argv) throws IOException {
    if (DFSUtil.parseHelpArgument(argv, USAGE, System.out, true)) {
      System.exit(0);
    }
    try {
      TracingUtil.initTracing("OzoneManager");
      OzoneConfiguration conf = new OzoneConfiguration();
      GenericOptionsParser hParser = new GenericOptionsParser(conf, argv);
      if (!hParser.isParseSuccessful()) {
        System.err.println("USAGE: " + USAGE + " \n");
        hParser.printGenericCommandUsage(System.err);
        System.exit(1);
      }
      OzoneManager om = createOm(hParser.getRemainingArgs(), conf, true);
      if (om != null) {
        om.start();
        om.join();
      }
    } catch (Throwable t) {
      LOG.error("Failed to start the OzoneManager.", t);
      terminate(1, t);
    }
  }

  private static void printUsage(PrintStream out) {
    out.println(USAGE + "\n");
  }

  private static boolean isOzoneSecurityEnabled() {
    return securityEnabled;
  }

  /**
   * Constructs OM instance based on command line arguments.
   *
   * This method is intended for unit tests only. It suppresses the
   * startup/shutdown message and skips registering Unix signal
   * handlers.
   *
   * @param argv Command line arguments
   * @param conf OzoneConfiguration
   * @return OM instance
   * @throws IOException, AuthenticationException in case OM instance
   *   creation fails.
   */
  @VisibleForTesting
  public static OzoneManager createOm(
      String[] argv, OzoneConfiguration conf)
      throws IOException, AuthenticationException {
    return createOm(argv, conf, false);
  }

  /**
   * Constructs OM instance based on command line arguments.
   *
   * @param argv Command line arguments
   * @param conf OzoneConfiguration
   * @param printBanner if true then log a verbose startup message.
   * @return OM instance
   * @throws IOException, AuthenticationException in case OM instance
   *   creation fails.
   */
  private static OzoneManager createOm(String[] argv,
      OzoneConfiguration conf, boolean printBanner)
      throws IOException, AuthenticationException {
    StartupOption startOpt = parseArguments(argv);
    if (startOpt == null) {
      printUsage(System.err);
      terminate(1);
      return null;
    }

    securityEnabled = OzoneSecurityUtil.isSecurityEnabled(conf);
    if (securityEnabled) {
      loginOMUser(conf);
    }

    switch (startOpt) {
    case INIT:
      if (printBanner) {
        StringUtils.startupShutdownMessage(OzoneManager.class, argv, LOG);
      }
      terminate(omInit(conf) ? 0 : 1);
      return null;
    case HELP:
      printUsage(System.err);
      terminate(0);
      return null;
    default:
      if (argv == null) {
        argv = new String[]{};
      }
      if (printBanner) {
        StringUtils.startupShutdownMessage(OzoneManager.class, argv, LOG);
      }
      return new OzoneManager(conf);
    }
  }

  /**
   * Initializes the OM instance.
   *
   * @param conf OzoneConfiguration
   * @return true if OM initialization succeeds, false otherwise
   * @throws IOException in case ozone metadata directory path is not
   *                     accessible
   */
  @VisibleForTesting
  static boolean omInit(OzoneConfiguration conf) throws IOException {
    OMStorage omStorage = new OMStorage(conf);
    StorageState state = omStorage.getState();
    if (state != StorageState.INITIALIZED) {
      try {
        ScmInfo scmInfo = getScmInfo(conf);
        String clusterId = scmInfo.getClusterId();
        String scmId = scmInfo.getScmId();
        if (clusterId == null || clusterId.isEmpty()) {
          throw new IOException("Invalid Cluster ID");
        }
        if (scmId == null || scmId.isEmpty()) {
          throw new IOException("Invalid SCM ID");
        }
        omStorage.setClusterId(clusterId);
        omStorage.setScmId(scmId);
        if (OzoneSecurityUtil.isSecurityEnabled(conf)) {
          initializeSecurity(conf, omStorage);
        }
        omStorage.initialize();
        System.out.println(
            "OM initialization succeeded.Current cluster id for sd="
                + omStorage.getStorageDir() + ";cid=" + omStorage
                .getClusterID());

        return true;
      } catch (IOException ioe) {
        LOG.error("Could not initialize OM version file", ioe);
        return false;
      }
    } else {
      System.out.println(
          "OM already initialized.Reusing existing cluster id for sd="
              + omStorage.getStorageDir() + ";cid=" + omStorage
              .getClusterID());
      return true;
    }
  }

  /**
   * Initializes secure OzoneManager.
   * */
  @VisibleForTesting
  public static void initializeSecurity(OzoneConfiguration conf,
      OMStorage omStore)
      throws IOException {
    LOG.info("Initializing secure OzoneManager.");

    CertificateClient certClient =
        new OMCertificateClient(new SecurityConfig(conf));
    CertificateClient.InitResponse response = certClient.init();
    LOG.info("Init response: {}", response);
    switch (response) {
    case SUCCESS:
      LOG.info("Initialization successful.");
      break;
    case GETCERT:
      getSCMSignedCert(certClient, conf, omStore);
      LOG.info("Successfully stored SCM signed certificate.");
      break;
    case FAILURE:
      LOG.error("OM security initialization failed.");
      throw new RuntimeException("OM security initialization failed.");
    case RECOVER:
      LOG.error("OM security initialization failed. OM certificate is " +
          "missing.");
      throw new RuntimeException("OM security initialization failed.");
    default:
      LOG.error("OM security initialization failed. Init response: {}",
          response);
      throw new RuntimeException("OM security initialization failed.");
    }
  }

  private static ScmInfo getScmInfo(OzoneConfiguration conf)
      throws IOException {
    try {
      RetryPolicy retryPolicy = retryUpToMaximumCountWithFixedSleep(
          10, 5, TimeUnit.SECONDS);
      RetriableTask<ScmInfo> retriable = new RetriableTask<>(
          retryPolicy, "OM#getScmInfo",
          () -> getScmBlockClient(conf).getScmInfo());
      return retriable.call();
    } catch (IOException e) {
      throw e;
    } catch (Exception e) {
      throw new IOException("Failed to get SCM info", e);
    }
  }

  /**
   * Parses the command line options for OM initialization.
   *
   * @param args command line arguments
   * @return StartupOption if options are valid, null otherwise
   */
  private static StartupOption parseArguments(String[] args) {
    if (args == null || args.length == 0) {
      return StartupOption.REGULAR;
    } else {
      if (args.length == 1) {
        return StartupOption.parse(args[0]);
      }
    }
    return null;
  }

  /**
   * Builds a message for logging startup information about an RPC server.
   *
   * @param description RPC server description
   * @param addr RPC server listening address
   * @return server startup message
   */
  private static String buildRpcServerStartMessage(String description,
      InetSocketAddress addr) {
    return addr != null ? String.format("%s is listening at %s",
        description, addr.toString()) :
        String.format("%s not started", description);
  }

  @VisibleForTesting
  public KeyManager getKeyManager() {
    return keyManager;
  }

  @VisibleForTesting
  public ScmInfo getScmInfo() throws IOException {
    return scmBlockClient.getScmInfo();
  }

  @VisibleForTesting
  public OMStorage getOmStorage() {
    return omStorage;
  }

  @VisibleForTesting
  public OzoneManagerRatisServer getOmRatisServer() {
    return omRatisServer;
  }

  @VisibleForTesting
  public InetSocketAddress getOmRpcServerAddr() {
    return omRpcAddress;
  }

  @VisibleForTesting
  public LifeCycle.State getOmRatisServerState() {
    if (omRatisServer == null) {
      return null;
    } else {
      return omRatisServer.getServerState();
    }
  }

  @VisibleForTesting
  public KeyProviderCryptoExtension getKmsProvider() {
    return kmsProvider;
  }
  /**
   * Get metadata manager.
   *
   * @return metadata manager.
   */
  public OMMetadataManager getMetadataManager() {
    return metadataManager;
  }

  public OMMetrics getMetrics() {
    return metrics;
  }

  /**
   * Start service.
   */
  public void start() throws IOException {

    LOG.info(buildRpcServerStartMessage("OzoneManager RPC server",
        omRpcAddress));

    DefaultMetricsSystem.initialize("OzoneManager");

    metadataManager.start(configuration);
    startSecretManagerIfNecessary();

    // Set metrics and start metrics back ground thread
    metrics.setNumVolumes(metadataManager.countRowsInTable(metadataManager
        .getVolumeTable()));
    metrics.setNumBuckets(metadataManager.countRowsInTable(metadataManager
        .getBucketTable()));

    if (getMetricsStorageFile().exists()) {
      OmMetricsInfo metricsInfo = READER.readValue(getMetricsStorageFile());
      metrics.setNumKeys(metricsInfo.getNumKeys());
    }

    // Schedule save metrics
    long period = configuration.getTimeDuration(OZONE_OM_METRICS_SAVE_INTERVAL,
        OZONE_OM_METRICS_SAVE_INTERVAL_DEFAULT, TimeUnit.MILLISECONDS);
    scheduleOMMetricsWriteTask = new ScheduleOMMetricsWriteTask();
    metricsTimer = new Timer();
    metricsTimer.schedule(scheduleOMMetricsWriteTask, 0, period);

    keyManager.start(configuration);
    omRpcServer.start();
    isOmRpcServerRunning = true;
    try {
      httpServer = new OzoneManagerHttpServer(configuration, this);
      httpServer.start();
    } catch (Exception ex) {
      // Allow OM to start as Http Server failure is not fatal.
      LOG.error("OM HttpServer failed to start.", ex);
    }
    registerMXBean();
    setStartTime();
  }

  /**
   * Restarts the service. This method re-initializes the rpc server.
   */
  public void restart() throws IOException {
    LOG.info(buildRpcServerStartMessage("OzoneManager RPC server",
        omRpcAddress));

    DefaultMetricsSystem.initialize("OzoneManager");

    metadataManager.start(configuration);
    startSecretManagerIfNecessary();

    // Set metrics and start metrics back ground thread
    metrics.setNumVolumes(metadataManager.countRowsInTable(metadataManager
        .getVolumeTable()));
    metrics.setNumBuckets(metadataManager.countRowsInTable(metadataManager
        .getBucketTable()));

    if (getMetricsStorageFile().exists()) {
      OmMetricsInfo metricsInfo = READER.readValue(getMetricsStorageFile());
      metrics.setNumKeys(metricsInfo.getNumKeys());
    }

    // Schedule save metrics
    long period = configuration.getTimeDuration(OZONE_OM_METRICS_SAVE_INTERVAL,
        OZONE_OM_METRICS_SAVE_INTERVAL_DEFAULT, TimeUnit.MILLISECONDS);
    scheduleOMMetricsWriteTask = new ScheduleOMMetricsWriteTask();
    metricsTimer = new Timer();
    metricsTimer.schedule(scheduleOMMetricsWriteTask, 0, period);

    keyManager.start(configuration);
    omRpcServer = getRpcServer(configuration);
    omRpcServer.start();
    isOmRpcServerRunning = true;

    startRatisServer();
    startRatisClient();

    try {
      httpServer = new OzoneManagerHttpServer(configuration, this);
      httpServer.start();
    } catch (Exception ex) {
      // Allow OM to start as Http Server failure is not fatal.
      LOG.error("OM HttpServer failed to start.", ex);
    }
    registerMXBean();

    // Start jvm monitor
    jvmPauseMonitor = new JvmPauseMonitor();
    jvmPauseMonitor.init(configuration);
    jvmPauseMonitor.start();
    setStartTime();
  }

  /**
   * Creates a new instance of rpc server. If an earlier instance is already
   * running then returns the same.
   */
  private RPC.Server getRpcServer(OzoneConfiguration conf) throws IOException {
    if (isOmRpcServerRunning) {
      return omRpcServer;
    }

    InetSocketAddress omNodeRpcAddr = OmUtils.getOmAddress(configuration);

    final int handlerCount = conf.getInt(OZONE_OM_HANDLER_COUNT_KEY,
        OZONE_OM_HANDLER_COUNT_DEFAULT);
    RPC.setProtocolEngine(configuration, OzoneManagerProtocolPB.class,
        ProtobufRpcEngine.class);

    BlockingService omService = newReflectiveBlockingService(
        new OzoneManagerProtocolServerSideTranslatorPB(this, omRatisServer,
            omRatisClient, isRatisEnabled));
    return startRpcServer(configuration, omNodeRpcAddr,
        OzoneManagerProtocolPB.class, omService,
        handlerCount);
  }

  /**
   * Creates an instance of ratis server.
   */
  private void startRatisServer() throws IOException {
    // This is a temporary check. Once fully implemented, all OM state change
    // should go through Ratis - be it standalone (for non-HA) or replicated
    // (for HA).
    isRatisEnabled = configuration.getBoolean(
        OMConfigKeys.OZONE_OM_RATIS_ENABLE_KEY,
        OMConfigKeys.OZONE_OM_RATIS_ENABLE_DEFAULT);
    if (isRatisEnabled) {
      if (omRatisServer == null) {
        omRatisServer = OzoneManagerRatisServer.newOMRatisServer(
            configuration, this, omNodeDetails, peerNodes);
      }
      omRatisServer.start();

      LOG.info("OzoneManager Ratis server started at port {}",
          omRatisServer.getServerPort());
    } else {
      omRatisServer = null;
    }
  }

  /**
   * Creates an instance of ratis client.
   */
  private void startRatisClient() throws IOException {
    // This is a temporary check. Once fully implemented, all OM state change
    // should go through Ratis - be it standalone (for non-HA) or replicated
    // (for HA).
    isRatisEnabled = configuration.getBoolean(
      OMConfigKeys.OZONE_OM_RATIS_ENABLE_KEY,
      OMConfigKeys.OZONE_OM_RATIS_ENABLE_DEFAULT);
    if (isRatisEnabled) {
      if (omRatisClient == null) {
        omRatisClient = OzoneManagerRatisClient.newOzoneManagerRatisClient(
            omNodeDetails.getOMNodeId(), omRatisServer.getRaftGroup(),
            configuration);
      }
      omRatisClient.connect();
    } else {
      omRatisClient = null;
    }
  }

  /**
   * Stop service.
   */
  public void stop() {
    try {
      // Cancel the metrics timer and set to null.
      if (metricsTimer!= null) {
        metricsTimer.cancel();
        metricsTimer = null;
        scheduleOMMetricsWriteTask = null;
      }
      omRpcServer.stop();
      if (omRatisServer != null) {
        omRatisServer.stop();
      }
      if (omRatisClient != null) {
        omRatisClient.close();
      }
      isOmRpcServerRunning = false;
      keyManager.stop();
      stopSecretManager();
      httpServer.stop();
      metadataManager.stop();
      metrics.unRegister();
      unregisterMXBean();
      if (jvmPauseMonitor != null) {
        jvmPauseMonitor.stop();
      }
    } catch (Exception e) {
      LOG.error("OzoneManager stop failed.", e);
    }
  }

  /**
   * Wait until service has completed shutdown.
   */
  public void join() {
    try {
      omRpcServer.join();
    } catch (InterruptedException e) {
      Thread.currentThread().interrupt();
      LOG.info("Interrupted during OzoneManager join.", e);
    }
  }

  private void startSecretManagerIfNecessary() {
    boolean shouldRun = isOzoneSecurityEnabled();
    if (shouldRun) {
      boolean running = delegationTokenMgr.isRunning()
          && blockTokenMgr.isRunning();
      if(!running){
        startSecretManager();
      }
    }
  }

  /**
   * Get SCM signed certificate and store it using certificate client.
   * */
  private static void getSCMSignedCert(CertificateClient client,
      OzoneConfiguration config, OMStorage omStore) throws IOException {
    CertificateSignRequest.Builder builder = client.getCSRBuilder();
    KeyPair keyPair = new KeyPair(client.getPublicKey(),
        client.getPrivateKey());
    InetSocketAddress omRpcAdd;

    omRpcAdd = OmUtils.getOmAddress(config);
    // Get host name.
    String hostname = omRpcAdd.getAddress().getHostName();

    String subject = UserGroupInformation.getCurrentUser()
        .getShortUserName() + "@" + hostname;

    builder.setCA(false)
        .setKey(keyPair)
        .setConfiguration(config)
        .setScmID(omStore.getScmId())
        .setClusterID(omStore.getClusterID())
        .setSubject(subject)
        .addIpAddress(omRpcAdd.getAddress().getHostAddress());

    LOG.info("Creating csr for OM->dns:{},ip:{},scmId:{},clusterId:{}," +
            "subject:{}", hostname, omRpcAdd.getAddress().getHostAddress(),
        omStore.getScmId(), omStore.getClusterID(), subject);

    HddsProtos.OzoneManagerDetailsProto.Builder omDetailsProtoBuilder =
        HddsProtos.OzoneManagerDetailsProto.newBuilder()
            .setHostName(omRpcAdd.getHostName())
            .setIpAddress(omRpcAdd.getAddress().getHostAddress())
            .setUuid(omStore.getOmId())
            .addPorts(HddsProtos.Port.newBuilder()
                .setName(RPC_PORT)
                .setValue(omRpcAdd.getPort())
                .build());

    PKCS10CertificationRequest csr = builder.build();
    HddsProtos.OzoneManagerDetailsProto omDetailsProto =
        omDetailsProtoBuilder.build();
    LOG.info("OzoneManager ports added:{}", omDetailsProto.getPortsList());
    SCMSecurityProtocol secureScmClient = getScmSecurityClient(config);

    String pemEncodedCert = secureScmClient.getOMCertificate(omDetailsProto,
        getEncodedString(csr));

    try {
      client.storeCertificate(pemEncodedCert, true);
      // Persist om cert serial id.
      omStore.setOmCertSerialId(CertificateCodec.
          getX509Certificate(pemEncodedCert).getSerialNumber().toString());
    } catch (IOException | CertificateException e) {
      LOG.error("Error while storing SCM signed certificate.", e);
      throw new RuntimeException(e);
    }

  }

  /**
   *
   * @return true if delegation token operation is allowed
   */
  private boolean isAllowedDelegationTokenOp() throws IOException {
    AuthenticationMethod authMethod = getConnectionAuthenticationMethod();
    if (UserGroupInformation.isSecurityEnabled()
        && (authMethod != AuthenticationMethod.KERBEROS)
        && (authMethod != AuthenticationMethod.KERBEROS_SSL)
        && (authMethod != AuthenticationMethod.CERTIFICATE)) {
      return false;
    }
    return true;
  }

  /**
   * Returns authentication method used to establish the connection.
   * @return AuthenticationMethod used to establish connection
   * @throws IOException
   */
  private AuthenticationMethod getConnectionAuthenticationMethod()
      throws IOException {
    UserGroupInformation ugi = getRemoteUser();
    AuthenticationMethod authMethod = ugi.getAuthenticationMethod();
    if (authMethod == AuthenticationMethod.PROXY) {
      authMethod = ugi.getRealUser().getAuthenticationMethod();
    }
    return authMethod;
  }

  // optimize ugi lookup for RPC operations to avoid a trip through
  // UGI.getCurrentUser which is synch'ed
  private static UserGroupInformation getRemoteUser() throws IOException {
    UserGroupInformation ugi = Server.getRemoteUser();
    return (ugi != null) ? ugi : UserGroupInformation.getCurrentUser();
  }

  /**
   * Get delegation token from OzoneManager.
   * @param renewer Renewer information
   * @return delegationToken DelegationToken signed by OzoneManager
   * @throws IOException on error
   */
  @Override
  public Token<OzoneTokenIdentifier> getDelegationToken(Text renewer)
      throws OMException {
    final boolean success;
    final String tokenId;
    Token<OzoneTokenIdentifier> token;
    try {
      if (!isAllowedDelegationTokenOp()) {
        throw new OMException("Delegation Token can be issued only with "
            + "kerberos or web authentication",
            INVALID_AUTH_METHOD);
      }
      if (delegationTokenMgr == null || !delegationTokenMgr.isRunning()) {
        LOG.warn("trying to get DT with no secret manager running in OM.");
        return null;
      }

      UserGroupInformation ugi = getRemoteUser();
      String user = ugi.getUserName();
      Text owner = new Text(user);
      Text realUser = null;
      if (ugi.getRealUser() != null) {
        realUser = new Text(ugi.getRealUser().getUserName());
      }

      return delegationTokenMgr.createToken(owner, renewer, realUser);
    } catch (OMException oex) {
      throw oex;
    } catch (IOException ex) {
      LOG.error("Get Delegation token failed, cause: {}", ex.getMessage());
      throw new OMException("Get Delegation token failed.", ex,
          TOKEN_ERROR_OTHER);
    }
  }

  /**
   * Method to renew a delegationToken issued by OzoneManager.
   * @param token token to renew
   * @return new expiryTime of the token
   * @throws InvalidToken if {@code token} is invalid
   * @throws IOException on other errors
   */
  @Override
  public long renewDelegationToken(Token<OzoneTokenIdentifier> token)
      throws OMException {
    long expiryTime;

    try {

      if (!isAllowedDelegationTokenOp()) {
        throw new OMException("Delegation Token can be renewed only with "
            + "kerberos or web authentication",
            INVALID_AUTH_METHOD);
      }
      String renewer = getRemoteUser().getShortUserName();
      expiryTime = delegationTokenMgr.renewToken(token, renewer);

    } catch (OMException oex) {
      throw oex;
    } catch (IOException ex) {
      OzoneTokenIdentifier id = null;
      try {
        id = OzoneTokenIdentifier.readProtoBuf(token.getIdentifier());
      } catch (IOException exe) {
      }
      LOG.error("Delegation token renewal failed for dt id: {}, cause: {}",
          id, ex.getMessage());
      throw new OMException("Delegation token renewal failed for dt: " + token,
          ex, TOKEN_ERROR_OTHER);
    }
    return expiryTime;
  }

  /**
   * Cancels a delegation token.
   * @param token token to cancel
   * @throws IOException on error
   */
  @Override
  public void cancelDelegationToken(Token<OzoneTokenIdentifier> token)
      throws OMException {
    OzoneTokenIdentifier id = null;
    try {
      String canceller = getRemoteUser().getUserName();
      id = delegationTokenMgr.cancelToken(token, canceller);
      LOG.trace("Delegation token cancelled for dt: {}", id);
    } catch (OMException oex) {
      throw oex;
    } catch (IOException ex) {
      LOG.error("Delegation token cancellation failed for dt id: {}, cause: {}",
          id, ex.getMessage());
      throw new OMException("Delegation token renewal failed for dt: " + token,
          ex, TOKEN_ERROR_OTHER);
    }
  }
  /**
   * Creates a volume.
   *
   * @param args - Arguments to create Volume.
   * @throws IOException
   */
  @Override
  public void createVolume(OmVolumeArgs args) throws IOException {
    try {
      if(isAclEnabled) {
        checkAcls(ResourceType.VOLUME, StoreType.OZONE,
            ACLType.CREATE, args.getVolume(), null, null);
      }
      metrics.incNumVolumeCreates();
      volumeManager.createVolume(args);
      AUDIT.logWriteSuccess(buildAuditMessageForSuccess(OMAction.CREATE_VOLUME,
          (args == null) ? null : args.toAuditMap()));
      metrics.incNumVolumes();
    } catch (Exception ex) {
      metrics.incNumVolumeCreateFails();
      AUDIT.logWriteFailure(
          buildAuditMessageForFailure(OMAction.CREATE_VOLUME,
              (args == null) ? null : args.toAuditMap(), ex)
      );
      throw ex;
    }
  }

  /**
   * Checks if current caller has acl permissions.
   *
   * @param resType - Type of ozone resource. Ex volume, bucket.
   * @param store   - Store type. i.e Ozone, S3.
   * @param acl     - type of access to be checked.
   * @param vol     - name of volume
   * @param bucket  - bucket name
   * @param key     - key
   * @throws OzoneAclException
   */
  private void checkAcls(ResourceType resType, StoreType store,
      ACLType acl, String vol, String bucket, String key)
      throws OzoneAclException {
    if(!isAclEnabled) {
      return;
    }

    OzoneObj obj = OzoneObjInfo.Builder.newBuilder()
        .setResType(resType)
        .setStoreType(store)
        .setVolumeName(vol)
        .setBucketName(bucket)
        .setKeyName(key).build();
    UserGroupInformation user = ProtobufRpcEngine.Server.getRemoteUser();
    RequestContext context = RequestContext.newBuilder()
        .setClientUgi(user)
        .setIp(ProtobufRpcEngine.Server.getRemoteIp())
        .setAclType(ACLIdentityType.USER)
        .setAclRights(acl)
        .build();
    if (!accessAuthorizer.checkAccess(obj, context)) {
      LOG.warn("User {} doesn't have {} permission to access {}",
          user.getUserName(), acl, resType);
      throw new OzoneAclException("User " + user.getUserName() + " doesn't " +
          "have " + acl + " permission to access " + resType,
          ErrorCode.PERMISSION_DENIED);
    }
  }

  /**
   * Changes the owner of a volume.
   *
   * @param volume - Name of the volume.
   * @param owner - Name of the owner.
   * @throws IOException
   */
  @Override
  public void setOwner(String volume, String owner) throws IOException {
    if(isAclEnabled) {
      checkAcls(ResourceType.VOLUME, StoreType.OZONE, ACLType.WRITE_ACL, volume,
          null, null);
    }
    Map<String, String> auditMap = buildAuditMap(volume);
    auditMap.put(OzoneConsts.OWNER, owner);
    try {
      metrics.incNumVolumeUpdates();
      volumeManager.setOwner(volume, owner);
      AUDIT.logWriteSuccess(buildAuditMessageForSuccess(OMAction.SET_OWNER,
          auditMap));
    } catch (Exception ex) {
      metrics.incNumVolumeUpdateFails();
      AUDIT.logWriteFailure(buildAuditMessageForFailure(OMAction.SET_OWNER,
          auditMap, ex)
      );
      throw ex;
    }
  }

  /**
   * Changes the Quota on a volume.
   *
   * @param volume - Name of the volume.
   * @param quota - Quota in bytes.
   * @throws IOException
   */
  @Override
  public void setQuota(String volume, long quota) throws IOException {
    if(isAclEnabled) {
      checkAcls(ResourceType.VOLUME, StoreType.OZONE, ACLType.WRITE, volume,
          null, null);
    }

    Map<String, String> auditMap = buildAuditMap(volume);
    auditMap.put(OzoneConsts.QUOTA, String.valueOf(quota));
    try {
      metrics.incNumVolumeUpdates();
      volumeManager.setQuota(volume, quota);
      AUDIT.logWriteSuccess(buildAuditMessageForSuccess(OMAction.SET_QUOTA,
          auditMap));
    } catch (Exception ex) {
      metrics.incNumVolumeUpdateFails();
      AUDIT.logWriteFailure(buildAuditMessageForFailure(OMAction.SET_QUOTA,
          auditMap, ex));
      throw ex;
    }
  }

  /**
   * Checks if the specified user can access this volume.
   *
   * @param volume - volume
   * @param userAcl - user acls which needs to be checked for access
   * @return true if the user has required access for the volume, false
   * otherwise
   * @throws IOException
   */
  @Override
  public boolean checkVolumeAccess(String volume, OzoneAclInfo userAcl)
      throws IOException {
    if(isAclEnabled) {
      checkAcls(ResourceType.VOLUME, StoreType.OZONE,
          ACLType.READ, volume, null, null);
    }
    boolean auditSuccess = true;
    Map<String, String> auditMap = buildAuditMap(volume);
    auditMap.put(OzoneConsts.USER_ACL,
        (userAcl == null) ? null : userAcl.getName());
    try {
      metrics.incNumVolumeCheckAccesses();
      return volumeManager.checkVolumeAccess(volume, userAcl);
    } catch (Exception ex) {
      metrics.incNumVolumeCheckAccessFails();
      auditSuccess = false;
      AUDIT.logReadFailure(buildAuditMessageForFailure(
          OMAction.CHECK_VOLUME_ACCESS, auditMap, ex));
      throw ex;
    } finally {
      if(auditSuccess){
        AUDIT.logReadSuccess(buildAuditMessageForSuccess(
            OMAction.CHECK_VOLUME_ACCESS, auditMap));
      }
    }
  }

  /**
   * Gets the volume information.
   *
   * @param volume - Volume name.
   * @return VolumeArgs or exception is thrown.
   * @throws IOException
   */
  @Override
  public OmVolumeArgs getVolumeInfo(String volume) throws IOException {
    if(isAclEnabled) {
      checkAcls(ResourceType.VOLUME, StoreType.OZONE, ACLType.READ, volume,
          null, null);
    }

    boolean auditSuccess = true;
    Map<String, String> auditMap = buildAuditMap(volume);
    try {
      metrics.incNumVolumeInfos();
      return volumeManager.getVolumeInfo(volume);
    } catch (Exception ex) {
      metrics.incNumVolumeInfoFails();
      auditSuccess = false;
      AUDIT.logReadFailure(buildAuditMessageForFailure(OMAction.READ_VOLUME,
          auditMap, ex));
      throw ex;
    } finally {
      if(auditSuccess){
        AUDIT.logReadSuccess(buildAuditMessageForSuccess(OMAction.READ_VOLUME,
            auditMap));
      }
    }
  }

  /**
   * Deletes an existing empty volume.
   *
   * @param volume - Name of the volume.
   * @throws IOException
   */
  @Override
  public void deleteVolume(String volume) throws IOException {
    try {
      if(isAclEnabled) {
        checkAcls(ResourceType.VOLUME, StoreType.OZONE, ACLType.DELETE, volume,
            null, null);
      }
      metrics.incNumVolumeDeletes();
      volumeManager.deleteVolume(volume);
      AUDIT.logWriteSuccess(buildAuditMessageForSuccess(OMAction.DELETE_VOLUME,
          buildAuditMap(volume)));
      metrics.decNumVolumes();
    } catch (Exception ex) {
      metrics.incNumVolumeDeleteFails();
      AUDIT.logWriteFailure(buildAuditMessageForFailure(OMAction.DELETE_VOLUME,
          buildAuditMap(volume), ex));
      throw ex;
    }
  }

  /**
   * Lists volume owned by a specific user.
   *
   * @param userName - user name
   * @param prefix - Filter prefix -- Return only entries that match this.
   * @param prevKey - Previous key -- List starts from the next from the
   * prevkey
   * @param maxKeys - Max number of keys to return.
   * @return List of Volumes.
   * @throws IOException
   */
  @Override
  public List<OmVolumeArgs> listVolumeByUser(String userName, String prefix,
      String prevKey, int maxKeys) throws IOException {
    if(isAclEnabled) {
      checkAcls(ResourceType.VOLUME, StoreType.OZONE, ACLType.LIST, prefix,
          null, null);
    }
    boolean auditSuccess = true;
    Map<String, String> auditMap = new LinkedHashMap<>();
    auditMap.put(OzoneConsts.PREV_KEY, prevKey);
    auditMap.put(OzoneConsts.PREFIX, prefix);
    auditMap.put(OzoneConsts.MAX_KEYS, String.valueOf(maxKeys));
    auditMap.put(OzoneConsts.USERNAME, userName);
    try {
      metrics.incNumVolumeLists();
      return volumeManager.listVolumes(userName, prefix, prevKey, maxKeys);
    } catch (Exception ex) {
      metrics.incNumVolumeListFails();
      auditSuccess = false;
      AUDIT.logReadFailure(buildAuditMessageForFailure(OMAction.LIST_VOLUMES,
          auditMap, ex));
      throw ex;
    } finally {
      if(auditSuccess){
        AUDIT.logReadSuccess(buildAuditMessageForSuccess(OMAction.LIST_VOLUMES,
            auditMap));
      }
    }
  }

  /**
   * Lists volume all volumes in the cluster.
   *
   * @param prefix - Filter prefix -- Return only entries that match this.
   * @param prevKey - Previous key -- List starts from the next from the
   * prevkey
   * @param maxKeys - Max number of keys to return.
   * @return List of Volumes.
   * @throws IOException
   */
  @Override
  public List<OmVolumeArgs> listAllVolumes(String prefix, String prevKey, int
      maxKeys) throws IOException {
    if(isAclEnabled) {
      checkAcls(ResourceType.VOLUME, StoreType.OZONE, ACLType.LIST, prefix,
          null, null);
    }
    boolean auditSuccess = true;
    Map<String, String> auditMap = new LinkedHashMap<>();
    auditMap.put(OzoneConsts.PREV_KEY, prevKey);
    auditMap.put(OzoneConsts.PREFIX, prefix);
    auditMap.put(OzoneConsts.MAX_KEYS, String.valueOf(maxKeys));
    auditMap.put(OzoneConsts.USERNAME, null);
    try {
      metrics.incNumVolumeLists();
      return volumeManager.listVolumes(null, prefix, prevKey, maxKeys);
    } catch (Exception ex) {
      metrics.incNumVolumeListFails();
      auditSuccess = false;
      AUDIT.logReadFailure(buildAuditMessageForFailure(OMAction.LIST_VOLUMES,
          auditMap, ex));
      throw ex;
    } finally {
      if(auditSuccess){
        AUDIT.logReadSuccess(buildAuditMessageForSuccess(OMAction.LIST_VOLUMES,
            auditMap));
      }
    }
  }

  /**
   * Creates a bucket.
   *
   * @param bucketInfo - BucketInfo to create bucket.
   * @throws IOException
   */
  @Override
  public void createBucket(OmBucketInfo bucketInfo) throws IOException {
    try {
      if(isAclEnabled) {
        checkAcls(ResourceType.BUCKET, StoreType.OZONE, ACLType.CREATE,
            bucketInfo.getVolumeName(), bucketInfo.getBucketName(), null);
      }
      metrics.incNumBucketCreates();
      bucketManager.createBucket(bucketInfo);
      AUDIT.logWriteSuccess(buildAuditMessageForSuccess(OMAction.CREATE_BUCKET,
          (bucketInfo == null) ? null : bucketInfo.toAuditMap()));
      metrics.incNumBuckets();
    } catch (Exception ex) {
      metrics.incNumBucketCreateFails();
      AUDIT.logWriteFailure(buildAuditMessageForFailure(OMAction.CREATE_BUCKET,
          (bucketInfo == null) ? null : bucketInfo.toAuditMap(), ex));
      throw ex;
    }
  }

  /**
   * {@inheritDoc}
   */
  @Override
  public List<OmBucketInfo> listBuckets(String volumeName,
      String startKey, String prefix, int maxNumOfBuckets)
      throws IOException {
    if(isAclEnabled) {
      checkAcls(ResourceType.VOLUME, StoreType.OZONE, ACLType.LIST, volumeName,
          null, null);
    }
    boolean auditSuccess = true;
    Map<String, String> auditMap = buildAuditMap(volumeName);
    auditMap.put(OzoneConsts.START_KEY, startKey);
    auditMap.put(OzoneConsts.PREFIX, prefix);
    auditMap.put(OzoneConsts.MAX_NUM_OF_BUCKETS,
        String.valueOf(maxNumOfBuckets));
    try {
      metrics.incNumBucketLists();
      return bucketManager.listBuckets(volumeName,
          startKey, prefix, maxNumOfBuckets);
    } catch (IOException ex) {
      metrics.incNumBucketListFails();
      auditSuccess = false;
      AUDIT.logReadFailure(buildAuditMessageForFailure(OMAction.LIST_BUCKETS,
          auditMap, ex));
      throw ex;
    } finally {
      if(auditSuccess){
        AUDIT.logReadSuccess(buildAuditMessageForSuccess(OMAction.LIST_BUCKETS,
            auditMap));
      }
    }
  }

  /**
   * Gets the bucket information.
   *
   * @param volume - Volume name.
   * @param bucket - Bucket name.
   * @return OmBucketInfo or exception is thrown.
   * @throws IOException
   */
  @Override
  public OmBucketInfo getBucketInfo(String volume, String bucket)
      throws IOException {
    if(isAclEnabled) {
      checkAcls(ResourceType.BUCKET, StoreType.OZONE, ACLType.READ, volume,
          bucket, null);
    }
    boolean auditSuccess = true;
    Map<String, String> auditMap = buildAuditMap(volume);
    auditMap.put(OzoneConsts.BUCKET, bucket);
    try {
      metrics.incNumBucketInfos();
      return bucketManager.getBucketInfo(volume, bucket);
    } catch (Exception ex) {
      metrics.incNumBucketInfoFails();
      auditSuccess = false;
      AUDIT.logReadFailure(buildAuditMessageForFailure(OMAction.READ_BUCKET,
          auditMap, ex));
      throw ex;
    } finally {
      if(auditSuccess){
        AUDIT.logReadSuccess(buildAuditMessageForSuccess(OMAction.READ_BUCKET,
            auditMap));
      }
    }
  }

  /**
   * Allocate a key.
   *
   * @param args - attributes of the key.
   * @return OmKeyInfo - the info about the allocated key.
   * @throws IOException
   */
  @Override
  public OpenKeySession openKey(OmKeyArgs args) throws IOException {
    if(isAclEnabled) {
      checkAcls(ResourceType.KEY, StoreType.OZONE, ACLType.READ,
          args.getVolumeName(), args.getBucketName(), args.getKeyName());
    }
    boolean auditSuccess = true;
    try {
      metrics.incNumKeyAllocates();
      return keyManager.openKey(args);
    } catch (Exception ex) {
      metrics.incNumKeyAllocateFails();
      auditSuccess = false;
      AUDIT.logWriteFailure(buildAuditMessageForFailure(OMAction.ALLOCATE_KEY,
          (args == null) ? null : args.toAuditMap(), ex));
      throw ex;
    } finally {
      if(auditSuccess){
        AUDIT.logWriteSuccess(buildAuditMessageForSuccess(
            OMAction.ALLOCATE_KEY, (args == null) ? null : args.toAuditMap()));
      }
    }
  }

  @Override
  public void commitKey(OmKeyArgs args, long clientID)
      throws IOException {
    if(isAclEnabled) {
      checkAcls(ResourceType.KEY, StoreType.OZONE, ACLType.WRITE,
          args.getVolumeName(), args.getBucketName(), args.getKeyName());
    }
    Map<String, String> auditMap = (args == null) ? new LinkedHashMap<>() :
        args.toAuditMap();
    auditMap.put(OzoneConsts.CLIENT_ID, String.valueOf(clientID));
    try {
      metrics.incNumKeyCommits();
      keyManager.commitKey(args, clientID);
      AUDIT.logWriteSuccess(buildAuditMessageForSuccess(OMAction.COMMIT_KEY,
          auditMap));
      // As when we commit the key it is visible, so we should increment here.
      // As key also can have multiple versions, we need to increment keys
      // only if version is 0. Currently we have not complete support of
      // versioning of keys. So, this can be revisited later.
      if (args != null && args.getLocationInfoList() != null &&
          args.getLocationInfoList().size() > 0 &&
          args.getLocationInfoList().get(0) != null &&
          args.getLocationInfoList().get(0).getCreateVersion() == 0) {
        metrics.incNumKeys();
      }
    } catch (Exception ex) {
      metrics.incNumKeyCommitFails();
      AUDIT.logWriteFailure(buildAuditMessageForFailure(OMAction.COMMIT_KEY,
          auditMap, ex));
      throw ex;
    }
  }

  @Override
  public OmKeyLocationInfo allocateBlock(OmKeyArgs args, long clientID,
      ExcludeList excludeList)
      throws IOException {
    if(isAclEnabled) {
      checkAcls(ResourceType.KEY, StoreType.OZONE, ACLType.WRITE,
          args.getVolumeName(), args.getBucketName(), args.getKeyName());
    }
    boolean auditSuccess = true;
    Map<String, String> auditMap = (args == null) ? new LinkedHashMap<>() :
        args.toAuditMap();
    auditMap.put(OzoneConsts.CLIENT_ID, String.valueOf(clientID));
    try {
      metrics.incNumBlockAllocateCalls();
      return keyManager.allocateBlock(args, clientID, excludeList);
    } catch (Exception ex) {
      metrics.incNumBlockAllocateCallFails();
      auditSuccess = false;
      AUDIT.logWriteFailure(buildAuditMessageForFailure(OMAction.ALLOCATE_BLOCK,
          auditMap, ex));
      throw ex;
    } finally {
      if(auditSuccess){
        AUDIT.logWriteSuccess(buildAuditMessageForSuccess(
            OMAction.ALLOCATE_BLOCK, auditMap));
      }
    }
  }

  /**
   * Lookup a key.
   *
   * @param args - attributes of the key.
   * @return OmKeyInfo - the info about the requested key.
   * @throws IOException
   */
  @Override
  public OmKeyInfo lookupKey(OmKeyArgs args) throws IOException {
    if(isAclEnabled) {
      checkAcls(ResourceType.KEY, StoreType.OZONE, ACLType.READ,
          args.getVolumeName(), args.getBucketName(), args.getKeyName());
    }
    boolean auditSuccess = true;
    try {
      metrics.incNumKeyLookups();
      return keyManager.lookupKey(args);
    } catch (Exception ex) {
      metrics.incNumKeyLookupFails();
      auditSuccess = false;
      AUDIT.logReadFailure(buildAuditMessageForFailure(OMAction.READ_KEY,
          (args == null) ? null : args.toAuditMap(), ex));
      throw ex;
    } finally {
      if(auditSuccess){
        AUDIT.logReadSuccess(buildAuditMessageForSuccess(OMAction.READ_KEY,
            (args == null) ? null : args.toAuditMap()));
      }
    }
  }

  @Override
  public void renameKey(OmKeyArgs args, String toKeyName) throws IOException {
    if(isAclEnabled) {
      checkAcls(ResourceType.KEY, StoreType.OZONE, ACLType.WRITE,
          args.getVolumeName(), args.getBucketName(), args.getKeyName());
    }
    Map<String, String> auditMap = (args == null) ? new LinkedHashMap<>() :
        args.toAuditMap();
    auditMap.put(OzoneConsts.TO_KEY_NAME, toKeyName);
    try {
      metrics.incNumKeyRenames();
      keyManager.renameKey(args, toKeyName);
      AUDIT.logWriteSuccess(buildAuditMessageForSuccess(OMAction.RENAME_KEY,
          auditMap));
    } catch (IOException e) {
      metrics.incNumKeyRenameFails();
      AUDIT.logWriteFailure(buildAuditMessageForFailure(OMAction.RENAME_KEY,
          auditMap, e));
      throw e;
    }
  }

  /**
   * Deletes an existing key.
   *
   * @param args - attributes of the key.
   * @throws IOException
   */
  @Override
  public void deleteKey(OmKeyArgs args) throws IOException {
    try {
      if(isAclEnabled) {
        checkAcls(ResourceType.KEY, StoreType.OZONE, ACLType.DELETE,
            args.getVolumeName(), args.getBucketName(), args.getKeyName());
      }
      metrics.incNumKeyDeletes();
      keyManager.deleteKey(args);
      AUDIT.logWriteSuccess(buildAuditMessageForSuccess(OMAction.DELETE_KEY,
          (args == null) ? null : args.toAuditMap()));
      metrics.decNumKeys();
    } catch (Exception ex) {
      metrics.incNumKeyDeleteFails();
      AUDIT.logWriteFailure(buildAuditMessageForFailure(OMAction.DELETE_KEY,
          (args == null) ? null : args.toAuditMap(), ex));
      throw ex;
    }
  }

  @Override
  public List<OmKeyInfo> listKeys(String volumeName, String bucketName,
      String startKey, String keyPrefix, int maxKeys) throws IOException {
    if(isAclEnabled) {
      checkAcls(ResourceType.KEY, StoreType.OZONE, ACLType.LIST, volumeName,
          bucketName, keyPrefix);
    }
    boolean auditSuccess = true;
    Map<String, String> auditMap = buildAuditMap(volumeName);
    auditMap.put(OzoneConsts.BUCKET, bucketName);
    auditMap.put(OzoneConsts.START_KEY, startKey);
    auditMap.put(OzoneConsts.MAX_KEYS, String.valueOf(maxKeys));
    auditMap.put(OzoneConsts.KEY_PREFIX, keyPrefix);
    try {
      metrics.incNumKeyLists();
      return keyManager.listKeys(volumeName, bucketName,
          startKey, keyPrefix, maxKeys);
    } catch (IOException ex) {
      metrics.incNumKeyListFails();
      auditSuccess = false;
      AUDIT.logReadFailure(buildAuditMessageForFailure(OMAction.LIST_KEYS,
          auditMap, ex));
      throw ex;
    } finally {
      if(auditSuccess){
        AUDIT.logReadSuccess(buildAuditMessageForSuccess(OMAction.LIST_KEYS,
            auditMap));
      }
    }
  }

  /**
   * Sets bucket property from args.
   *
   * @param args - BucketArgs.
   * @throws IOException
   */
  @Override
  public void setBucketProperty(OmBucketArgs args)
      throws IOException {
    if(isAclEnabled) {
      checkAcls(ResourceType.BUCKET, StoreType.OZONE, ACLType.WRITE,
          args.getVolumeName(), args.getBucketName(), null);
    }
    try {
      metrics.incNumBucketUpdates();
      bucketManager.setBucketProperty(args);
      AUDIT.logWriteSuccess(buildAuditMessageForSuccess(OMAction.UPDATE_BUCKET,
          (args == null) ? null : args.toAuditMap()));
    } catch (Exception ex) {
      metrics.incNumBucketUpdateFails();
      AUDIT.logWriteFailure(buildAuditMessageForFailure(OMAction.UPDATE_BUCKET,
          (args == null) ? null : args.toAuditMap(), ex));
      throw ex;
    }
  }

  /**
   * Deletes an existing empty bucket from volume.
   *
   * @param volume - Name of the volume.
   * @param bucket - Name of the bucket.
   * @throws IOException
   */
  @Override
  public void deleteBucket(String volume, String bucket) throws IOException {
    checkAcls(ResourceType.BUCKET, StoreType.OZONE, ACLType.WRITE, volume,
        bucket, null);
    Map<String, String> auditMap = buildAuditMap(volume);
    auditMap.put(OzoneConsts.BUCKET, bucket);
    try {
      metrics.incNumBucketDeletes();
      bucketManager.deleteBucket(volume, bucket);
      AUDIT.logWriteSuccess(buildAuditMessageForSuccess(OMAction.DELETE_BUCKET,
          auditMap));
      metrics.decNumBuckets();
    } catch (Exception ex) {
      metrics.incNumBucketDeleteFails();
      AUDIT.logWriteFailure(buildAuditMessageForFailure(OMAction.DELETE_BUCKET,
          auditMap, ex));
      throw ex;
    }
  }

  private Map<String, String> buildAuditMap(String volume){
    Map<String, String> auditMap = new LinkedHashMap<>();
    auditMap.put(OzoneConsts.VOLUME, volume);
    return auditMap;
  }

  @Override
  public AuditMessage buildAuditMessageForSuccess(AuditAction op,
      Map<String, String> auditMap) {
    return new AuditMessage.Builder()
        .setUser((Server.getRemoteUser() == null) ? null :
            Server.getRemoteUser().getUserName())
        .atIp((Server.getRemoteIp() == null) ? null :
            Server.getRemoteIp().getHostAddress())
        .forOperation(op.getAction())
        .withParams(auditMap)
        .withResult(AuditEventStatus.SUCCESS.toString())
        .withException(null)
        .build();
  }

  @Override
  public AuditMessage buildAuditMessageForFailure(AuditAction op,
      Map<String, String> auditMap, Throwable throwable) {
    return new AuditMessage.Builder()
        .setUser((Server.getRemoteUser() == null) ? null :
            Server.getRemoteUser().getUserName())
        .atIp((Server.getRemoteIp() == null) ? null :
            Server.getRemoteIp().getHostAddress())
        .forOperation(op.getAction())
        .withParams(auditMap)
        .withResult(AuditEventStatus.FAILURE.toString())
        .withException(throwable)
        .build();
  }

  private void registerMXBean() {
    Map<String, String> jmxProperties = new HashMap<>();
    jmxProperties.put("component", "ServerRuntime");
    this.omInfoBeanName = HddsUtils.registerWithJmxProperties(
        "OzoneManager", "OzoneManagerInfo", jmxProperties, this);
  }

  private void unregisterMXBean() {
    if (this.omInfoBeanName != null) {
      MBeans.unregister(this.omInfoBeanName);
      this.omInfoBeanName = null;
    }
  }

  @Override
  public String getRpcPort() {
    return "" + omRpcAddress.getPort();
  }

  @VisibleForTesting
  public OzoneManagerHttpServer getHttpServer() {
    return httpServer;
  }

  @Override
  public List<ServiceInfo> getServiceList() throws IOException {
    // When we implement multi-home this call has to be handled properly.
    List<ServiceInfo> services = new ArrayList<>();
    ServiceInfo.Builder omServiceInfoBuilder = ServiceInfo.newBuilder()
        .setNodeType(HddsProtos.NodeType.OM)
        .setHostname(omRpcAddress.getHostName())
        .addServicePort(ServicePort.newBuilder()
            .setType(ServicePort.Type.RPC)
            .setValue(omRpcAddress.getPort())
            .build());
    if (httpServer.getHttpAddress() != null) {
      omServiceInfoBuilder.addServicePort(ServicePort.newBuilder()
          .setType(ServicePort.Type.HTTP)
          .setValue(httpServer.getHttpAddress().getPort())
          .build());
    }
    if (httpServer.getHttpsAddress() != null) {
      omServiceInfoBuilder.addServicePort(ServicePort.newBuilder()
          .setType(ServicePort.Type.HTTPS)
          .setValue(httpServer.getHttpsAddress().getPort())
          .build());
    }
    services.add(omServiceInfoBuilder.build());

    // For client we have to return SCM with container protocol port,
    // not block protocol.
    InetSocketAddress scmAddr = getScmAddressForClients(
        configuration);
    ServiceInfo.Builder scmServiceInfoBuilder = ServiceInfo.newBuilder()
        .setNodeType(HddsProtos.NodeType.SCM)
        .setHostname(scmAddr.getHostName())
        .addServicePort(ServicePort.newBuilder()
            .setType(ServicePort.Type.RPC)
            .setValue(scmAddr.getPort()).build());
    services.add(scmServiceInfoBuilder.build());

    List<HddsProtos.Node> nodes = scmContainerClient.queryNode(HEALTHY,
        HddsProtos.QueryScope.CLUSTER, "");

    for (HddsProtos.Node node : nodes) {
      HddsProtos.DatanodeDetailsProto datanode = node.getNodeID();

      ServiceInfo.Builder dnServiceInfoBuilder = ServiceInfo.newBuilder()
          .setNodeType(HddsProtos.NodeType.DATANODE)
          .setHostname(datanode.getHostName());

      if(DatanodeDetails.getFromProtoBuf(datanode)
          .getPort(DatanodeDetails.Port.Name.REST) != null) {
        dnServiceInfoBuilder.addServicePort(ServicePort.newBuilder()
            .setType(ServicePort.Type.HTTP)
            .setValue(DatanodeDetails.getFromProtoBuf(datanode)
                .getPort(DatanodeDetails.Port.Name.REST).getValue())
            .build());
      }

      services.add(dnServiceInfoBuilder.build());
    }

    metrics.incNumGetServiceLists();
    // For now there is no exception that can can happen in this call,
    // so failure metrics is not handled. In future if there is any need to
    // handle exception in this method, we need to incorporate
    // metrics.incNumGetServiceListFails()
    return services;
  }

  @Override
  /**
   * {@inheritDoc}
   */
  public void createS3Bucket(String userName, String s3BucketName)
      throws IOException {
    try {
      if(isAclEnabled) {
        checkAcls(ResourceType.BUCKET, StoreType.S3, ACLType.CREATE,
            null, s3BucketName, null);
      }
      metrics.incNumBucketCreates();
      try {
        boolean newVolumeCreate = s3BucketManager.createOzoneVolumeIfNeeded(
            userName);
        if (newVolumeCreate) {
          metrics.incNumVolumeCreates();
          metrics.incNumVolumes();
        }
      } catch (IOException ex) {
        // We need to increment volume creates also because this is first
        // time we are trying to create a volume, it failed. As we increment
        // ops and create when we try to do that operation.
        metrics.incNumVolumeCreates();
        metrics.incNumVolumeCreateFails();
        throw ex;
      }

      s3BucketManager.createS3Bucket(userName, s3BucketName);
      metrics.incNumBuckets();
    } catch (IOException ex) {
      metrics.incNumBucketCreateFails();
      throw ex;
    }
  }

  @Override
  /**
   * {@inheritDoc}
   */
  public void deleteS3Bucket(String s3BucketName) throws IOException {
    try {
      if(isAclEnabled) {
        checkAcls(ResourceType.BUCKET, StoreType.S3, ACLType.DELETE, null,
            s3BucketName, null);
      }
      metrics.incNumBucketDeletes();
      s3BucketManager.deleteS3Bucket(s3BucketName);
      metrics.decNumBuckets();
    } catch (IOException ex) {
      metrics.incNumBucketDeleteFails();
    }
  }

  @Override
  /**
   * {@inheritDoc}
   */
  public S3SecretValue getS3Secret(String kerberosID) throws IOException{
    return s3SecretManager.getS3Secret(kerberosID);
  }

  @Override
  /**
   * {@inheritDoc}
   */
  public String getOzoneBucketMapping(String s3BucketName)
      throws IOException {
    if(isAclEnabled) {
      checkAcls(ResourceType.BUCKET, StoreType.S3, ACLType.READ,
          null, s3BucketName, null);
    }
    return s3BucketManager.getOzoneBucketMapping(s3BucketName);
  }

  @Override
  public List<OmBucketInfo> listS3Buckets(String userName, String startKey,
                                          String prefix, int maxNumOfBuckets)
      throws IOException {
    if(isAclEnabled) {
      checkAcls(ResourceType.VOLUME, StoreType.S3, ACLType.LIST,
          s3BucketManager.getOzoneVolumeNameForUser(userName), null, null);
    }
    boolean auditSuccess = true;
    Map<String, String> auditMap = buildAuditMap(userName);
    auditMap.put(OzoneConsts.START_KEY, startKey);
    auditMap.put(OzoneConsts.PREFIX, prefix);
    auditMap.put(OzoneConsts.MAX_NUM_OF_BUCKETS,
        String.valueOf(maxNumOfBuckets));
    try {
      metrics.incNumListS3Buckets();
      String volumeName = s3BucketManager.getOzoneVolumeNameForUser(userName);
      return bucketManager.listBuckets(volumeName, startKey, prefix,
          maxNumOfBuckets);
    } catch (IOException ex) {
      metrics.incNumListS3BucketsFails();
      auditSuccess = false;
      AUDIT.logReadFailure(buildAuditMessageForFailure(OMAction.LIST_S3BUCKETS,
          auditMap, ex));
      throw ex;
    } finally {
      if(auditSuccess){
        AUDIT.logReadSuccess(buildAuditMessageForSuccess(OMAction
                .LIST_S3BUCKETS, auditMap));
      }
    }
  }

  @Override
  public OmMultipartInfo initiateMultipartUpload(OmKeyArgs keyArgs) throws
      IOException {
    OmMultipartInfo multipartInfo;
    metrics.incNumInitiateMultipartUploads();
    try {
      multipartInfo = keyManager.initiateMultipartUpload(keyArgs);
      AUDIT.logWriteSuccess(buildAuditMessageForSuccess(
          OMAction.INITIATE_MULTIPART_UPLOAD, (keyArgs == null) ? null :
              keyArgs.toAuditMap()));
    } catch (IOException ex) {
      AUDIT.logWriteFailure(buildAuditMessageForFailure(
          OMAction.INITIATE_MULTIPART_UPLOAD,
          (keyArgs == null) ? null : keyArgs.toAuditMap(), ex));
      metrics.incNumInitiateMultipartUploadFails();
      throw ex;
    }
    return multipartInfo;
  }

  @Override
  public OmMultipartCommitUploadPartInfo commitMultipartUploadPart(
      OmKeyArgs keyArgs, long clientID) throws IOException {
    boolean auditSuccess = false;
    OmMultipartCommitUploadPartInfo commitUploadPartInfo;
    metrics.incNumCommitMultipartUploadParts();
    try {
      commitUploadPartInfo = keyManager.commitMultipartUploadPart(keyArgs,
          clientID);
      auditSuccess = true;
    } catch (IOException ex) {
      AUDIT.logWriteFailure(buildAuditMessageForFailure(OMAction
              .INITIATE_MULTIPART_UPLOAD, (keyArgs == null) ? null : keyArgs
          .toAuditMap(), ex));
      metrics.incNumCommitMultipartUploadPartFails();
      throw ex;
    } finally {
      if(auditSuccess) {
        AUDIT.logWriteSuccess(buildAuditMessageForSuccess(
            OMAction.COMMIT_MULTIPART_UPLOAD_PARTKEY, (keyArgs == null) ? null :
                keyArgs.toAuditMap()));
      }
    }
    return commitUploadPartInfo;
  }

  @Override
  public OmMultipartUploadCompleteInfo completeMultipartUpload(
      OmKeyArgs omKeyArgs, OmMultipartUploadList multipartUploadList)
      throws IOException {
    OmMultipartUploadCompleteInfo omMultipartUploadCompleteInfo;
    metrics.incNumCompleteMultipartUploads();

    Map<String, String> auditMap = (omKeyArgs == null) ? new LinkedHashMap<>() :
        omKeyArgs.toAuditMap();
    auditMap.put(OzoneConsts.MULTIPART_LIST, multipartUploadList
        .getMultipartMap().toString());
    try {
      omMultipartUploadCompleteInfo = keyManager.completeMultipartUpload(
          omKeyArgs, multipartUploadList);
      AUDIT.logWriteSuccess(buildAuditMessageForSuccess(OMAction
          .COMPLETE_MULTIPART_UPLOAD, auditMap));
      return omMultipartUploadCompleteInfo;
    } catch (IOException ex) {
      metrics.incNumCompleteMultipartUploadFails();
      AUDIT.logWriteFailure(buildAuditMessageForFailure(OMAction
          .COMPLETE_MULTIPART_UPLOAD, auditMap, ex));
      throw ex;
    }
  }

  @Override
  public void abortMultipartUpload(OmKeyArgs omKeyArgs) throws IOException {

    Map<String, String> auditMap = (omKeyArgs == null) ? new LinkedHashMap<>() :
        omKeyArgs.toAuditMap();
    metrics.incNumAbortMultipartUploads();
    try {
      keyManager.abortMultipartUpload(omKeyArgs);
      AUDIT.logWriteSuccess(buildAuditMessageForSuccess(OMAction
          .COMPLETE_MULTIPART_UPLOAD, auditMap));
    } catch (IOException ex) {
      metrics.incNumAbortMultipartUploadFails();
      AUDIT.logWriteFailure(buildAuditMessageForFailure(OMAction
          .COMPLETE_MULTIPART_UPLOAD, auditMap, ex));
      throw ex;
    }

  }

  @Override
  public OmMultipartUploadListParts listParts(String volumeName,
      String bucketName, String keyName, String uploadID, int partNumberMarker,
      int maxParts)  throws IOException {
    Map<String, String> auditMap = new HashMap<>();
    auditMap.put(OzoneConsts.VOLUME, volumeName);
    auditMap.put(OzoneConsts.BUCKET, bucketName);
    auditMap.put(OzoneConsts.KEY, keyName);
    auditMap.put(OzoneConsts.UPLOAD_ID, uploadID);
    auditMap.put(OzoneConsts.PART_NUMBER_MARKER,
        Integer.toString(partNumberMarker));
    auditMap.put(OzoneConsts.MAX_PARTS, Integer.toString(maxParts));
    metrics.incNumListMultipartUploadParts();
    try {
      OmMultipartUploadListParts omMultipartUploadListParts =
          keyManager.listParts(volumeName, bucketName, keyName, uploadID,
              partNumberMarker, maxParts);
      AUDIT.logWriteSuccess(buildAuditMessageForSuccess(OMAction
          .LIST_MULTIPART_UPLOAD_PARTS, auditMap));
      return omMultipartUploadListParts;
    } catch (IOException ex) {
      metrics.incNumAbortMultipartUploadFails();
      AUDIT.logWriteFailure(buildAuditMessageForFailure(OMAction
          .LIST_MULTIPART_UPLOAD_PARTS, auditMap, ex));
      throw ex;
    }
  }

  /**
   * Startup options.
   */
  public enum StartupOption {
    INIT("--init"),
    HELP("--help"),
    REGULAR("--regular");

    private final String name;

    StartupOption(String arg) {
      this.name = arg;
    }

    public static StartupOption parse(String value) {
      for (StartupOption option : StartupOption.values()) {
        if (option.name.equalsIgnoreCase(value)) {
          return option;
        }
      }
      return null;
    }

    public String getName() {
      return name;
    }
  }

  public static  Logger getLogger() {
    return LOG;
  }

  public OzoneConfiguration getConfiguration() {
    return configuration;
  }

  public static void setTestSecureOmFlag(boolean testSecureOmFlag) {
    OzoneManager.testSecureOmFlag = testSecureOmFlag;
  }

  public String getOMNodId() {
    return omNodeDetails.getOMNodeId();
  }

  public String getOMServiceId() {
    return omNodeDetails.getOMServiceId();
  }

  @VisibleForTesting
  public List<OMNodeDetails> getPeerNodes() {
    return peerNodes;
  }

  @VisibleForTesting
  public CertificateClient getCertificateClient() {
    return certClient;
  }

  public String getComponent() {
    return omComponent;
  }

  @Override
  public OMFailoverProxyProvider getOMFailoverProxyProvider() {
    return null;
  }
}<|MERGE_RESOLUTION|>--- conflicted
+++ resolved
@@ -303,7 +303,7 @@
     omRpcAddressTxt = new Text(omNodeDetails.getRpcAddressString());
 
     secConfig = new SecurityConfig(configuration);
-<<<<<<< HEAD
+
     if (secConfig.isSecurityEnabled()) {
       omComponent = OM_DAEMON + "-" + omId;
       if(omStorage.getOmCertSerialId() == null) {
@@ -317,8 +317,6 @@
     if (secConfig.isBlockTokenEnabled()) {
       blockTokenMgr = createBlockTokenSecretManager(configuration);
     }
-=======
->>>>>>> c449cdeb
 
     metadataManager = new OmMetadataManagerImpl(configuration);
     volumeManager = new VolumeManagerImpl(metadataManager, configuration);
