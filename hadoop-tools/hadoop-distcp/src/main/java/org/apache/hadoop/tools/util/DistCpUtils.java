/**
 * Licensed to the Apache Software Foundation (ASF) under one
 * or more contributor license agreements.  See the NOTICE file
 * distributed with this work for additional information
 * regarding copyright ownership.  The ASF licenses this file
 * to you under the Apache License, Version 2.0 (the
 * "License"); you may not use this file except in compliance
 * with the License.  You may obtain a copy of the License at
 *
 *     http://www.apache.org/licenses/LICENSE-2.0
 *
 * Unless required by applicable law or agreed to in writing, software
 * distributed under the License is distributed on an "AS IS" BASIS,
 * WITHOUT WARRANTIES OR CONDITIONS OF ANY KIND, either express or implied.
 * See the License for the specific language governing permissions and
 * limitations under the License.
 */

package org.apache.hadoop.tools.util;

import org.apache.hadoop.thirdparty.com.google.common.collect.Maps;

import org.slf4j.Logger;
import org.slf4j.LoggerFactory;
import org.apache.hadoop.conf.Configuration;
import org.apache.hadoop.fs.BlockLocation;
import org.apache.hadoop.fs.FileChecksum;
import org.apache.hadoop.fs.FileStatus;
import org.apache.hadoop.fs.FileSystem;
import org.apache.hadoop.fs.Path;
import org.apache.hadoop.fs.XAttr;
import org.apache.hadoop.fs.permission.AclEntry;
import org.apache.hadoop.fs.permission.AclUtil;
import org.apache.hadoop.hdfs.DistributedFileSystem;
import org.apache.hadoop.io.SequenceFile;
import org.apache.hadoop.io.Text;
import org.apache.hadoop.mapreduce.InputFormat;
import org.apache.hadoop.tools.DistCpConstants;
import org.apache.hadoop.tools.CopyListing.AclsNotSupportedException;
import org.apache.hadoop.tools.CopyListing.XAttrsNotSupportedException;
import org.apache.hadoop.tools.CopyListingFileStatus;
import org.apache.hadoop.tools.DistCpContext;
import org.apache.hadoop.tools.DistCpOptions.FileAttribute;
import org.apache.hadoop.tools.mapred.UniformSizeInputFormat;
import org.apache.hadoop.util.StringUtils;

import java.io.IOException;
import java.text.DecimalFormat;
import java.util.EnumSet;
import java.util.LinkedList;
import java.util.List;
import java.util.Map;
import java.util.Map.Entry;

/**
 * Utility functions used in DistCp.
 */
public class DistCpUtils {

  private static final Logger LOG = LoggerFactory.getLogger(DistCpUtils.class);

  /**
   * Retrieves size of the file at the specified path.
   * @param path The path of the file whose size is sought.
   * @param configuration Configuration, to retrieve the appropriate FileSystem.
   * @return The file-size, in number of bytes.
   * @throws IOException
   */
  public static long getFileSize(Path path, Configuration configuration)
                                            throws IOException {
    if (LOG.isDebugEnabled())
      LOG.debug("Retrieving file size for: " + path);
    return path.getFileSystem(configuration).getFileStatus(path).getLen();
  }

  /**
   * Utility to publish a value to a configuration.
   * @param configuration The Configuration to which the value must be written.
   * @param label The label for the value being published.
   * @param value The value being published.
   * @param <T> The type of the value.
   */
  public static <T> void publish(Configuration configuration,
                                 String label, T value) {
    configuration.set(label, String.valueOf(value));
  }

  /**
   * Utility to retrieve a specified key from a Configuration. Throw exception
   * if not found.
   * @param configuration The Configuration in which the key is sought.
   * @param label The key being sought.
   * @return Integer value of the key.
   */
  public static int getInt(Configuration configuration, String label) {
    int value = configuration.getInt(label, -1);
    assert value >= 0 : "Couldn't find " + label;
    return value;
  }

  /**
   * Utility to retrieve a specified key from a Configuration. Throw exception
   * if not found.
   * @param configuration The Configuration in which the key is sought.
   * @param label The key being sought.
   * @return Long value of the key.
   */
  public static long getLong(Configuration configuration, String label) {
    long value = configuration.getLong(label, -1);
    assert value >= 0 : "Couldn't find " + label;
    return value;
  }

  /**
   * Returns the class that implements a copy strategy. Looks up the implementation for
   * a particular strategy from distcp-default.xml
   *
   * @param conf - Configuration object
   * @param context - Distcp context with associated input options
   * @return Class implementing the strategy specified in options.
   */
  public static Class<? extends InputFormat> getStrategy(Configuration conf,
      DistCpContext context) {
    String confLabel = "distcp."
        + StringUtils.toLowerCase(context.getCopyStrategy())
        + ".strategy" + ".impl";
    return conf.getClass(confLabel, UniformSizeInputFormat.class, InputFormat.class);
  }

  /**
   * Gets relative path of child path with respect to a root path
   * For ex. If childPath = /tmp/abc/xyz/file and
   *            sourceRootPath = /tmp/abc
   * Relative path would be /xyz/file
   *         If childPath = /file and
   *            sourceRootPath = /
   * Relative path would be /file
   * @param sourceRootPath - Source root path
   * @param childPath - Path for which relative path is required
   * @return - Relative portion of the child path (always prefixed with /
   *           unless it is empty
   */
  public static String getRelativePath(Path sourceRootPath, Path childPath) {
    String childPathString = childPath.toUri().getPath();
    String sourceRootPathString = sourceRootPath.toUri().getPath();
    return sourceRootPathString.equals("/") ? childPathString :
        childPathString.substring(sourceRootPathString.length());
  }

  /**
   * Pack file preservation attributes into a string, containing
   * just the first character of each preservation attribute
   * @param attributes - Attribute set to preserve
   * @return - String containing first letters of each attribute to preserve
   */
  public static String packAttributes(EnumSet<FileAttribute> attributes) {
    StringBuffer buffer = new StringBuffer(FileAttribute.values().length);
    int len = 0;
    for (FileAttribute attribute : attributes) {
      buffer.append(attribute.name().charAt(0));
      len++;
    }
    return buffer.substring(0, len);
  }

  /**
   * Unpacks preservation attribute string containing the first character of
   * each preservation attribute back to a set of attributes to preserve
   * @param attributes - Attribute string
   * @return - Attribute set
   */
  public static EnumSet<FileAttribute> unpackAttributes(String attributes) {
    EnumSet<FileAttribute> retValue = EnumSet.noneOf(FileAttribute.class);

    if (attributes != null) {
      for (int index = 0; index < attributes.length(); index++) {
        retValue.add(FileAttribute.getAttribute(attributes.charAt(index)));
      }
    }

    return retValue;
  }

  /**
   * Preserve attribute on file matching that of the file status being sent
   * as argument. Barring the block size, all the other attributes are preserved
   * by this function
   *
   * @param targetFS - File system
   * @param path - Path that needs to preserve original file status
   * @param srcFileStatus - Original file status
   * @param attributes - Attribute set that needs to be preserved
   * @param preserveRawXattrs if true, raw.* xattrs should be preserved
   * @throws IOException - Exception if any (particularly relating to group/owner
   *                       change or any transient error)
   */
  public static void preserve(FileSystem targetFS, Path path,
                              CopyListingFileStatus srcFileStatus,
                              EnumSet<FileAttribute> attributes,
                              boolean preserveRawXattrs) throws IOException {

    // strip out those attributes we don't need any more
    attributes.remove(FileAttribute.BLOCKSIZE);
    attributes.remove(FileAttribute.CHECKSUMTYPE);
    // If not preserving anything from FileStatus, don't bother fetching it.
    FileStatus targetFileStatus = attributes.isEmpty() ? null :
        targetFS.getFileStatus(path);
    String group = targetFileStatus == null ? null :
        targetFileStatus.getGroup();
    String user = targetFileStatus == null ? null :
        targetFileStatus.getOwner();
    boolean chown = false;

    if (attributes.contains(FileAttribute.ACL)) {
      List<AclEntry> srcAcl = srcFileStatus.getAclEntries();
      List<AclEntry> targetAcl = getAcl(targetFS, targetFileStatus);
      if (!srcAcl.equals(targetAcl)) {
        targetFS.removeAcl(path);
        targetFS.setAcl(path, srcAcl);
      }
      // setAcl doesn't preserve sticky bit, so also call setPermission if needed.
      if (srcFileStatus.getPermission().getStickyBit() !=
          targetFileStatus.getPermission().getStickyBit()) {
        targetFS.setPermission(path, srcFileStatus.getPermission());
      }
    } else if (attributes.contains(FileAttribute.PERMISSION) &&
      !srcFileStatus.getPermission().equals(targetFileStatus.getPermission())) {
      targetFS.setPermission(path, srcFileStatus.getPermission());
    }

    final boolean preserveXAttrs = attributes.contains(FileAttribute.XATTR);
    if (preserveXAttrs || preserveRawXattrs) {
      final String rawNS =
          StringUtils.toLowerCase(XAttr.NameSpace.RAW.name());
      Map<String, byte[]> srcXAttrs = srcFileStatus.getXAttrs();
      Map<String, byte[]> targetXAttrs = getXAttrs(targetFS, path);
      if (srcXAttrs != null && !srcXAttrs.equals(targetXAttrs)) {
        for (Entry<String, byte[]> entry : srcXAttrs.entrySet()) {
          String xattrName = entry.getKey();
          if (xattrName.startsWith(rawNS) || preserveXAttrs) {
            targetFS.setXAttr(path, xattrName, entry.getValue());
          }
        }
      }
    }

    // The replication factor can only be preserved for replicated files.
    // It is ignored when either the source or target file are erasure coded.
    if (attributes.contains(FileAttribute.REPLICATION) &&
        !targetFileStatus.isDirectory() &&
        !targetFileStatus.isErasureCoded() &&
        !srcFileStatus.isErasureCoded() &&
        srcFileStatus.getReplication() != targetFileStatus.getReplication()) {
      targetFS.setReplication(path, srcFileStatus.getReplication());
    }

    if (attributes.contains(FileAttribute.GROUP) &&
        !group.equals(srcFileStatus.getGroup())) {
      group = srcFileStatus.getGroup();
      chown = true;
    }

    if (attributes.contains(FileAttribute.USER) &&
        !user.equals(srcFileStatus.getOwner())) {
      user = srcFileStatus.getOwner();
      chown = true;
    }

    if (chown) {
      targetFS.setOwner(path, user, group);
    }
    
    if (attributes.contains(FileAttribute.TIMES)) {
      targetFS.setTimes(path, 
          srcFileStatus.getModificationTime(), 
          srcFileStatus.getAccessTime());
    }
  }

  /**
   * Returns a file's full logical ACL.
   *
   * @param fileSystem FileSystem containing the file
   * @param fileStatus FileStatus of file
   * @return List containing full logical ACL
   * @throws IOException if there is an I/O error
   */
  public static List<AclEntry> getAcl(FileSystem fileSystem,
      FileStatus fileStatus) throws IOException {
    List<AclEntry> entries = fileSystem.getAclStatus(fileStatus.getPath())
      .getEntries();
    return AclUtil.getAclFromPermAndEntries(fileStatus.getPermission(), entries);
  }
  
  /**
   * Returns a file's all xAttrs.
   * 
   * @param fileSystem FileSystem containing the file
   * @param path file path
   * @return Map containing all xAttrs
   * @throws IOException if there is an I/O error
   */
  public static Map<String, byte[]> getXAttrs(FileSystem fileSystem,
      Path path) throws IOException {
    return fileSystem.getXAttrs(path);
  }

  /**
   * Converts FileStatus to a list of CopyListingFileStatus.
   * The resulted list contains either one CopyListingFileStatus per chunk of
   * file-blocks (if file-size exceeds blockSize * blocksPerChunk, and there
   * are more blocks in the file than blocksperChunk), or a single
   * CopyListingFileStatus for the entire file (if file-size is too small to
   * split).
   * If preserving ACLs, populates the CopyListingFileStatus with the ACLs.
   * If preserving XAttrs, populates the CopyListingFileStatus with the XAttrs.
   *
   * @param fileSystem FileSystem containing the file
   * @param fileStatus FileStatus of file
   * @param preserveAcls boolean true if preserving ACLs
   * @param preserveXAttrs boolean true if preserving XAttrs
   * @param preserveRawXAttrs boolean true if preserving raw.* XAttrs
   * @param blocksPerChunk size of chunks when copying chunks in parallel
   * @return list of CopyListingFileStatus
   * @throws IOException if there is an I/O error
   */
  public static LinkedList<CopyListingFileStatus> toCopyListingFileStatus(
      FileSystem fileSystem, FileStatus fileStatus, boolean preserveAcls,
      boolean preserveXAttrs, boolean preserveRawXAttrs, int blocksPerChunk)
          throws IOException {
    LinkedList<CopyListingFileStatus> copyListingFileStatus =
        new LinkedList<CopyListingFileStatus>();

    final CopyListingFileStatus clfs = toCopyListingFileStatusHelper(
        fileSystem, fileStatus, preserveAcls,
        preserveXAttrs, preserveRawXAttrs,
        0, fileStatus.getLen());
    final long blockSize = fileStatus.getBlockSize();
    if (LOG.isDebugEnabled()) {
      LOG.debug("toCopyListing: " + fileStatus + " chunkSize: "
          + blocksPerChunk + " isDFS: " +
          (fileSystem instanceof DistributedFileSystem));
    }
    if ((blocksPerChunk > 0) &&
        !fileStatus.isDirectory() &&
        (fileStatus.getLen() > blockSize * blocksPerChunk)) {
      // split only when the file size is larger than the intended chunk size
      final BlockLocation[] blockLocations;
      blockLocations = fileSystem.getFileBlockLocations(fileStatus, 0,
            fileStatus.getLen());

      int numBlocks = blockLocations.length;
      long curPos = 0;
      if (numBlocks <= blocksPerChunk) {
        if (LOG.isDebugEnabled()) {
          LOG.debug("  add file " + clfs);
        }
        copyListingFileStatus.add(clfs);
      } else {
        int i = 0;
        while (i < numBlocks) {
          long curLength = 0;
          for (int j = 0; j < blocksPerChunk && i < numBlocks; ++j, ++i) {
            curLength += blockLocations[i].getLength();
          }
          if (curLength > 0) {
            CopyListingFileStatus clfs1 = new CopyListingFileStatus(clfs);
            clfs1.setChunkOffset(curPos);
            clfs1.setChunkLength(curLength);
            if (LOG.isDebugEnabled()) {
              LOG.debug("  add file chunk " + clfs1);
            }
            copyListingFileStatus.add(clfs1);
            curPos += curLength;
          }
        }
      }
    } else {
      if (LOG.isDebugEnabled()) {
        LOG.debug("  add file/dir " + clfs);
      }
      copyListingFileStatus.add(clfs);
    }

    return copyListingFileStatus;
  }

  /**
   * Converts a FileStatus to a CopyListingFileStatus.  If preserving ACLs,
   * populates the CopyListingFileStatus with the ACLs. If preserving XAttrs,
   * populates the CopyListingFileStatus with the XAttrs.
   *
   * @param fileSystem FileSystem containing the file
   * @param fileStatus FileStatus of file
   * @param preserveAcls boolean true if preserving ACLs
   * @param preserveXAttrs boolean true if preserving XAttrs
   * @param preserveRawXAttrs boolean true if preserving raw.* XAttrs
   * @param chunkOffset chunk offset in bytes
   * @param chunkLength chunk length in bytes
   * @return CopyListingFileStatus
   * @throws IOException if there is an I/O error
   */
  public static CopyListingFileStatus toCopyListingFileStatusHelper(
      FileSystem fileSystem, FileStatus fileStatus, boolean preserveAcls, 
      boolean preserveXAttrs, boolean preserveRawXAttrs,
      long chunkOffset, long chunkLength) throws IOException {
    CopyListingFileStatus copyListingFileStatus =
        new CopyListingFileStatus(fileStatus, chunkOffset, chunkLength);
    if (preserveAcls) {
      if (fileStatus.hasAcl()) {
        List<AclEntry> aclEntries = fileSystem.getAclStatus(
          fileStatus.getPath()).getEntries();
        copyListingFileStatus.setAclEntries(aclEntries);
      }
    }
    if (preserveXAttrs || preserveRawXAttrs) {
      Map<String, byte[]> srcXAttrs = fileSystem.getXAttrs(fileStatus.getPath());
      if (preserveXAttrs && preserveRawXAttrs) {
         copyListingFileStatus.setXAttrs(srcXAttrs);
      } else {
        Map<String, byte[]> trgXAttrs = Maps.newHashMap();
        final String rawNS =
            StringUtils.toLowerCase(XAttr.NameSpace.RAW.name());
        for (Map.Entry<String, byte[]> ent : srcXAttrs.entrySet()) {
          final String xattrName = ent.getKey();
          if (xattrName.startsWith(rawNS)) {
            if (preserveRawXAttrs) {
              trgXAttrs.put(xattrName, ent.getValue());
            }
          } else if (preserveXAttrs) {
            trgXAttrs.put(xattrName, ent.getValue());
          }
        }
        copyListingFileStatus.setXAttrs(trgXAttrs);
      }
    }
    return copyListingFileStatus;
  }

  /**
   * Sort sequence file containing FileStatus and Text as key and value
   * respectively.
   *
   * @param conf - Configuration
   * @param sourceListing - Source listing file
   * @return Path of the sorted file. Is source file with _sorted appended to the name
   * @throws IOException - Any exception during sort.
   */
  public static Path sortListing(Configuration conf,
      Path sourceListing)
      throws IOException {
    Path output = new Path(sourceListing.toString() +  "_sorted");
    sortListing(conf, sourceListing, output);
    return output;
  }

  /**
   * Sort sequence file containing FileStatus and Text as key and value
   * respectively, saving the result to the {@code output} path, which
   * will be deleted first.
   *
   * @param conf - Configuration
   * @param sourceListing - Source listing file
   * @param output output path
   * @throws IOException - Any exception during sort.
   */

  public static void sortListing(final Configuration conf,
      final Path sourceListing,
      final Path output) throws IOException {
    FileSystem fs = sourceListing.getFileSystem(conf);
    // force verify that the destination FS matches the input
    fs.makeQualified(output);
    SequenceFile.Sorter sorter = new SequenceFile.Sorter(fs, Text.class,
      CopyListingFileStatus.class, conf);

    fs.delete(output, false);

    sorter.sort(sourceListing, output);
  }

  /**
   * Determines if a file system supports ACLs by running a canary getAclStatus
   * request on the file system root.  This method is used before distcp job
   * submission to fail fast if the user requested preserving ACLs, but the file
   * system cannot support ACLs.
   *
   * @param fs FileSystem to check
   * @throws AclsNotSupportedException if fs does not support ACLs
   */
  public static void checkFileSystemAclSupport(FileSystem fs)
      throws AclsNotSupportedException {
    try {
      fs.getAclStatus(new Path(Path.SEPARATOR));
    } catch (Exception e) {
      throw new AclsNotSupportedException("ACLs not supported for file system: "
        + fs.getUri());
    }
  }
  
  /**
   * Determines if a file system supports XAttrs by running a getXAttrs request
   * on the file system root. This method is used before distcp job submission
   * to fail fast if the user requested preserving XAttrs, but the file system
   * cannot support XAttrs.
   * 
   * @param fs FileSystem to check
   * @throws XAttrsNotSupportedException if fs does not support XAttrs
   */
  public static void checkFileSystemXAttrSupport(FileSystem fs)
      throws XAttrsNotSupportedException {
    try {
      fs.getXAttrs(new Path(Path.SEPARATOR));
    } catch (Exception e) {
      throw new XAttrsNotSupportedException("XAttrs not supported for file system: "
        + fs.getUri());
    }
  }

  /**
   * String utility to convert a number-of-bytes to human readable format.
   */
  private static final ThreadLocal<DecimalFormat> FORMATTER
                        = new ThreadLocal<DecimalFormat>() {
    @Override
    protected DecimalFormat initialValue() {
      return new DecimalFormat("0.0");
    }
  };

  public static DecimalFormat getFormatter() {
    return FORMATTER.get();
  }

  public static String getStringDescriptionFor(long nBytes) {

    char units [] = {'B', 'K', 'M', 'G', 'T', 'P'};

    double current = nBytes;
    double prev    = current;
    int index = 0;

    while ((current = current/1024) >= 1) {
      prev = current;
      ++index;
    }

    assert index < units.length : "Too large a number.";

    return getFormatter().format(prev) + units[index];
  }

  /**
   * Utility to compare checksums for the paths specified.
   *
   * If checksums can't be retrieved, it doesn't fail the test
   * Only time the comparison would fail is when checksums are
   * available and they don't match
   *
   * @param sourceFS FileSystem for the source path.
   * @param source The source path.
   * @param sourceChecksum The checksum of the source file. If it is null we
   * still need to retrieve it through sourceFS.
   * @param targetFS FileSystem for the target path.
   * @param target The target path.
   * @return If either checksum couldn't be retrieved, the function returns
   * false. If checksums are retrieved, the function returns true if they match,
   * and false otherwise.
   * @throws IOException if there's an exception while retrieving checksums.
   */
  public static boolean checksumsAreEqual(FileSystem sourceFS, Path source,
                                          FileChecksum sourceChecksum,
                                          FileSystem targetFS,
                                          Path target, long sourceLen)
      throws IOException {
    FileChecksum targetChecksum = null;
    try {
      sourceChecksum = sourceChecksum != null
          ? sourceChecksum
          : sourceFS.getFileChecksum(source, sourceLen);
      if (sourceChecksum != null) {
        // iff there's a source checksum, look for one at the destination.
        targetChecksum = targetFS.getFileChecksum(target);
      }
    } catch (IOException e) {
      LOG.error("Unable to retrieve checksum for " + source + " or " + target, e);
    }
    return (sourceChecksum == null || targetChecksum == null ||
            sourceChecksum.equals(targetChecksum));
  }

  /**
   * Utility to compare file lengths and checksums for source and target.
   *
   * @param sourceFS FileSystem for the source path.
   * @param source The source path.
   * @param sourceChecksum The checksum of the source file. If it is null we
   * still need to retrieve it through sourceFS.
   * @param targetFS FileSystem for the target path.
   * @param target The target path.
   * @param skipCrc The flag to indicate whether to skip checksums.
   * @throws IOException if there's a mismatch in file lengths or checksums.
   */
  public static void compareFileLengthsAndChecksums(long srcLen,
             FileSystem sourceFS, Path source, FileChecksum sourceChecksum,
             FileSystem targetFS, Path target, boolean skipCrc,
             long targetLen) throws IOException {
    if (srcLen != targetLen) {
      throw new IOException(
          DistCpConstants.LENGTH_MISMATCH_ERROR_MSG + source + " (" + srcLen
              + ") and target:" + target + " (" + targetLen + ")");
    }

    //At this point, src & dest lengths are same. if length==0, we skip checksum
    if ((srcLen != 0) && (!skipCrc)) {
      if (!checksumsAreEqual(sourceFS, source, sourceChecksum,
          targetFS, target, srcLen)) {
        StringBuilder errorMessage =
            new StringBuilder(DistCpConstants.CHECKSUM_MISMATCH_ERROR_MSG)
                .append(source).append(" and ").append(target).append(".");
        boolean addSkipHint = false;
        String srcScheme = sourceFS.getScheme();
        String targetScheme = targetFS.getScheme();
        if (!srcScheme.equals(targetScheme)) {
          // the filesystems are different and they aren't both hdfs connectors
          errorMessage.append("Source and destination filesystems are of"
              + " different types\n")
              .append("Their checksum algorithms may be incompatible");
          addSkipHint = true;
        } else if (sourceFS.getFileStatus(source).getBlockSize() !=
            targetFS.getFileStatus(target).getBlockSize()) {
          errorMessage.append(" Source and target differ in block-size.\n")
              .append(" Use -pb to preserve block-sizes during copy.");
          addSkipHint = true;
        }
        if (addSkipHint) {
          errorMessage
              .append(" You can choose file-level checksum validation via "
                  + "-Ddfs.checksum.combine.mode=COMPOSITE_CRC when block-sizes"
                  + " or filesystems are different.")
              .append(" Or you can skip checksum-checks altogether "
                  + " with -skipcrccheck.\n")
              .append(" (NOTE: By skipping checksums, one runs the risk of " +
                  "masking data-corruption during file-transfer.)\n");
        }
        throw new IOException(errorMessage.toString());
      }
    }
  }

  /*
   * Return the Path for a given chunk.
   * Used when splitting large file into chunks to copy in parallel.
   * @param targetFile path to target file
   * @param srcFileStatus source file status in copy listing
   * @return path to the chunk specified by the parameters to store
   * in target cluster temporarily
   */
  public static Path getSplitChunkPath(Path targetFile,
      CopyListingFileStatus srcFileStatus) {
    return new Path(targetFile.toString()
        + ".____distcpSplit____" + srcFileStatus.getChunkOffset()
        + "." + srcFileStatus.getChunkLength());
  }

  /**
   * Return the target temp file prefix
   *
   * The FTPFilesystem can't work well when the file name is starts with comma.
   *
   * @param fileSystem target filesystem
   * @return temp file path prefix
   */
<<<<<<< HEAD
  public static String getTargetTempFilePrefix(Path targetPath) {
    String schema = targetPath.toUri().getScheme();
    if (StringUtils.equalsIgnoreCase("ftp", schema)) {
      return DistCpConstants.TARGET_TEMP_FILE_PREFIX_FTP;
    } else {
      return DistCpConstants.TARGET_TEMP_FILE_PREFIX_DOT;
=======
  public static String getTargetTempFilePrefix(FileSystem fileSystem) {
    if (StringUtils.equalsIgnoreCase(fileSystem.getScheme(), "ftp")) {
      return DistCpConstants.TARGET_TEMP_FILE_PREFIX;
    } else {
      return DistCpConstants.TARGET_TEMP_FILE_PREFIX_COMMA;
>>>>>>> 4f6f65cc
    }
  }
}<|MERGE_RESOLUTION|>--- conflicted
+++ resolved
@@ -664,27 +664,19 @@
   }
 
   /**
-   * Return the target temp file prefix
-   *
-   * The FTPFilesystem can't work well when the file name is starts with comma.
-   *
-   * @param fileSystem target filesystem
+   * Return the target temp file prefix.
+   *
+   * The FTPFilesystem can't work well when the file name is starts with dot.
+   *
+   * @param targetPath target path
    * @return temp file path prefix
    */
-<<<<<<< HEAD
   public static String getTargetTempFilePrefix(Path targetPath) {
     String schema = targetPath.toUri().getScheme();
     if (StringUtils.equalsIgnoreCase("ftp", schema)) {
       return DistCpConstants.TARGET_TEMP_FILE_PREFIX_FTP;
     } else {
       return DistCpConstants.TARGET_TEMP_FILE_PREFIX_DOT;
-=======
-  public static String getTargetTempFilePrefix(FileSystem fileSystem) {
-    if (StringUtils.equalsIgnoreCase(fileSystem.getScheme(), "ftp")) {
-      return DistCpConstants.TARGET_TEMP_FILE_PREFIX;
-    } else {
-      return DistCpConstants.TARGET_TEMP_FILE_PREFIX_COMMA;
->>>>>>> 4f6f65cc
     }
   }
 }