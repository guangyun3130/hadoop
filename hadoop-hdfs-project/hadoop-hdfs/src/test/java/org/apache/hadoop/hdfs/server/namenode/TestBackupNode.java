/**
 * Licensed to the Apache Software Foundation (ASF) under one
 * or more contributor license agreements.  See the NOTICE file
 * distributed with this work for additional information
 * regarding copyright ownership.  The ASF licenses this file
 * to you under the Apache License, Version 2.0 (the
 * "License"); you may not use this file except in compliance
 * with the License.  You may obtain a copy of the License at
 *
 *     http://www.apache.org/licenses/LICENSE-2.0
 *
 * Unless required by applicable law or agreed to in writing, software
 * distributed under the License is distributed on an "AS IS" BASIS,
 * WITHOUT WARRANTIES OR CONDITIONS OF ANY KIND, either express or implied.
 * See the License for the specific language governing permissions and
 * limitations under the License.
 */
package org.apache.hadoop.hdfs.server.namenode;

import static org.junit.Assert.assertEquals;
import static org.junit.Assert.assertFalse;
import static org.junit.Assert.assertNotNull;
import static org.junit.Assert.assertTrue;

import java.io.File;
import java.io.IOException;
import java.net.InetSocketAddress;
import java.util.Collections;
import java.util.List;

import org.apache.commons.logging.Log;
import org.apache.commons.logging.LogFactory;
import org.apache.commons.logging.impl.Log4JLogger;
import org.apache.hadoop.conf.Configuration;
import org.apache.hadoop.fs.FileSystem;
import org.apache.hadoop.fs.FileUtil;
import org.apache.hadoop.fs.Path;
import org.apache.hadoop.ha.HAServiceProtocol.HAServiceState;
import org.apache.hadoop.hdfs.DFSConfigKeys;
import org.apache.hadoop.hdfs.DFSTestUtil;
import org.apache.hadoop.hdfs.HAUtil;
import org.apache.hadoop.hdfs.HdfsConfiguration;
import org.apache.hadoop.hdfs.MiniDFSCluster;
import org.apache.hadoop.hdfs.server.common.HdfsServerConstants.NamenodeRole;
import org.apache.hadoop.hdfs.server.common.HdfsServerConstants.StartupOption;
import org.apache.hadoop.hdfs.server.common.Storage.StorageDirectory;
import org.apache.hadoop.hdfs.server.namenode.FileJournalManager.EditLogFile;
import org.apache.hadoop.hdfs.server.protocol.NamenodeProtocols;
import org.apache.hadoop.net.NetUtils;
import org.apache.hadoop.test.GenericTestUtils;
import org.apache.log4j.Level;
import org.junit.Before;
import org.junit.Test;

import com.google.common.base.Supplier;
import com.google.common.collect.ImmutableList;
import com.google.common.collect.ImmutableSet;
import com.google.common.collect.Lists;

public class TestBackupNode {
  public static final Log LOG = LogFactory.getLog(TestBackupNode.class);

  
  static {
    ((Log4JLogger)Checkpointer.LOG).getLogger().setLevel(Level.ALL);
    ((Log4JLogger)BackupImage.LOG).getLogger().setLevel(Level.ALL);
  }
  
  static final String BASE_DIR = MiniDFSCluster.getBaseDirectory();
  
  static final long seed = 0xDEADBEEFL;
  static final int blockSize = 4096;
  static final int fileSize = 8192;

  @Before
  public void setUp() throws Exception {
    File baseDir = new File(BASE_DIR);
    if(baseDir.exists())
      if(!(FileUtil.fullyDelete(baseDir)))
        throw new IOException("Cannot remove directory: " + baseDir);
    File dirC = new File(getBackupNodeDir(StartupOption.CHECKPOINT, 1));
    dirC.mkdirs();
    File dirB = new File(getBackupNodeDir(StartupOption.BACKUP, 1));
    dirB.mkdirs();
    dirB = new File(getBackupNodeDir(StartupOption.BACKUP, 2));
    dirB.mkdirs();
  }

  static String getBackupNodeDir(StartupOption t, int idx) {
    return BASE_DIR + "name" + t.getName() + idx + "/";
  }

  BackupNode startBackupNode(Configuration conf,
                             StartupOption startupOpt,
                             int idx) throws IOException {
    Configuration c = new HdfsConfiguration(conf);
    String dirs = getBackupNodeDir(startupOpt, idx);
    c.set(DFSConfigKeys.DFS_NAMENODE_NAME_DIR_KEY, dirs);
    c.set(DFSConfigKeys.DFS_NAMENODE_EDITS_DIR_KEY,
        "${" + DFSConfigKeys.DFS_NAMENODE_NAME_DIR_KEY + "}");
    c.set(DFSConfigKeys.DFS_NAMENODE_BACKUP_ADDRESS_KEY,
        "127.0.0.1:0");
    c.set(DFSConfigKeys.DFS_NAMENODE_BACKUP_HTTP_ADDRESS_KEY,
            "127.0.0.1:0");

    BackupNode bn = (BackupNode)NameNode.createNameNode(
        new String[]{startupOpt.getName()}, c);
    assertTrue(bn.getRole() + " must be in SafeMode.", bn.isInSafeMode());
    assertTrue(bn.getRole() + " must be in StandbyState",
               bn.getNamesystem().getHAState()
                 .equalsIgnoreCase(HAServiceState.STANDBY.name()));
    return bn;
  }

  void waitCheckpointDone(MiniDFSCluster cluster, long txid) {
    long thisCheckpointTxId;
    do {
      try {
        LOG.info("Waiting checkpoint to complete... " +
            "checkpoint txid should increase above " + txid);
        Thread.sleep(1000);
      } catch (Exception e) {}
      // The checkpoint is not done until the nn has received it from the bn
      thisCheckpointTxId = cluster.getNameNode().getFSImage().getStorage()
        .getMostRecentCheckpointTxId();
    } while (thisCheckpointTxId < txid);
    // Check that the checkpoint got uploaded to NN successfully
    FSImageTestUtil.assertNNHasCheckpoints(cluster,
        Collections.singletonList((int)thisCheckpointTxId));
  }

  @Test
  public void testCheckpointNode() throws Exception {
    testCheckpoint(StartupOption.CHECKPOINT);
  }
  
  /**
   * Ensure that the backupnode will tail edits from the NN
   * and keep in sync, even while the NN rolls, checkpoints
   * occur, etc.
   */
  @Test
  public void testBackupNodeTailsEdits() throws Exception {
    Configuration conf = new HdfsConfiguration();
    HAUtil.setAllowStandbyReads(conf, true);
    MiniDFSCluster cluster = null;
    FileSystem fileSys = null;
    BackupNode backup = null;

    try {
      cluster = new MiniDFSCluster.Builder(conf)
                                  .numDataNodes(0).build();
      fileSys = cluster.getFileSystem();
      backup = startBackupNode(conf, StartupOption.BACKUP, 1);
      
      BackupImage bnImage = (BackupImage) backup.getFSImage();
      testBNInSync(cluster, backup, 1);
      
      // Force a roll -- BN should roll with NN.
      NameNode nn = cluster.getNameNode();
      NamenodeProtocols nnRpc = nn.getRpcServer();
      nnRpc.rollEditLog();
      assertEquals(bnImage.getEditLog().getCurSegmentTxId(),
          nn.getFSImage().getEditLog().getCurSegmentTxId());
      
      // BN should stay in sync after roll
      testBNInSync(cluster, backup, 2);
      
      long nnImageBefore =
        nn.getFSImage().getStorage().getMostRecentCheckpointTxId();
      // BN checkpoint
      backup.doCheckpoint();
      
      // NN should have received a new image
      long nnImageAfter =
        nn.getFSImage().getStorage().getMostRecentCheckpointTxId();
      
      assertTrue("nn should have received new checkpoint. before: " +
          nnImageBefore + " after: " + nnImageAfter,
          nnImageAfter > nnImageBefore);

      // BN should stay in sync after checkpoint
      testBNInSync(cluster, backup, 3);

      // Stop BN
      StorageDirectory sd = bnImage.getStorage().getStorageDir(0);
      backup.stop();
      backup = null;
      
      // When shutting down the BN, it shouldn't finalize logs that are
      // still open on the NN
      EditLogFile editsLog = FSImageTestUtil.findLatestEditsLog(sd);
      assertEquals(editsLog.getFirstTxId(),
          nn.getFSImage().getEditLog().getCurSegmentTxId());
      assertTrue("Should not have finalized " + editsLog,
          editsLog.isInProgress());
      
      // do some edits
      assertTrue(fileSys.mkdirs(new Path("/edit-while-bn-down")));
  
      // start a new backup node
      backup = startBackupNode(conf, StartupOption.BACKUP, 1);

      testBNInSync(cluster, backup, 4);
      assertNotNull(backup.getNamesystem().getFileInfo("/edit-while-bn-down", false));
      
      // Trigger an unclean shutdown of the backup node. Backup node will not
      // unregister from the active when this is done simulating a node crash.
      backup.stop(false);
           
      // do some edits on the active. This should go through without failing.
      // This will verify that active is still up and can add entries to
      // master editlog.
      assertTrue(fileSys.mkdirs(new Path("/edit-while-bn-down-2")));
      
    } finally {
      LOG.info("Shutting down...");
      if (backup != null) backup.stop();
      if (fileSys != null) fileSys.close();
      if (cluster != null) cluster.shutdown();
    }
    
    assertStorageDirsMatch(cluster.getNameNode(), backup);
  }

  private void testBNInSync(MiniDFSCluster cluster, final BackupNode backup,
      int testIdx) throws Exception {
    
    final NameNode nn = cluster.getNameNode();
    final FileSystem fs = cluster.getFileSystem();

    // Do a bunch of namespace operations, make sure they're replicated
    // to the BN.
    for (int i = 0; i < 10; i++) {
      final String src = "/test_" + testIdx + "_" + i;
      LOG.info("Creating " + src + " on NN");
      Path p = new Path(src);
      assertTrue(fs.mkdirs(p));
      
      GenericTestUtils.waitFor(new Supplier<Boolean>() {
        @Override
        public Boolean get() {
          LOG.info("Checking for " + src + " on BN");
          try {
            boolean hasFile = backup.getNamesystem().getFileInfo(src, false) != null;
            boolean txnIdMatch =
              backup.getRpcServer().getTransactionID() ==
              nn.getRpcServer().getTransactionID();
            return hasFile && txnIdMatch;
          } catch (Exception e) {
            throw new RuntimeException(e);
          }
        }
      }, 30, 10000);
    }
    
    assertStorageDirsMatch(nn, backup);
  }

  private void assertStorageDirsMatch(final NameNode nn, final BackupNode backup)
      throws Exception {
    // Check that the stored files in the name dirs are identical
    List<File> dirs = Lists.newArrayList(
        FSImageTestUtil.getCurrentDirs(nn.getFSImage().getStorage(),
            null));
    dirs.addAll(FSImageTestUtil.getCurrentDirs(backup.getFSImage().getStorage(),
        null));
    FSImageTestUtil.assertParallelFilesAreIdentical(dirs, ImmutableSet.of("VERSION"));
  }
  
  @Test
  public void testBackupNode() throws Exception {
    testCheckpoint(StartupOption.BACKUP);
  }  

  void testCheckpoint(StartupOption op) throws Exception {
    Path file1 = new Path("/checkpoint.dat");
    Path file2 = new Path("/checkpoint2.dat");
    Path file3 = new Path("/backup.dat");

    Configuration conf = new HdfsConfiguration();
    HAUtil.setAllowStandbyReads(conf, true);
    short replication = (short)conf.getInt("dfs.replication", 3);
    int numDatanodes = Math.max(3, replication);
    conf.set(DFSConfigKeys.DFS_BLOCKREPORT_INITIAL_DELAY_KEY, "0");
    conf.setInt(DFSConfigKeys.DFS_DATANODE_SCAN_PERIOD_HOURS_KEY, -1); // disable block scanner
    conf.setInt(DFSConfigKeys.DFS_NAMENODE_CHECKPOINT_TXNS_KEY, 1);
    MiniDFSCluster cluster = null;
    FileSystem fileSys = null;
    BackupNode backup = null;

    try {
      cluster = new MiniDFSCluster.Builder(conf)
                                  .numDataNodes(0).build();
      fileSys = cluster.getFileSystem();
      //
      // verify that 'format' really blew away all pre-existing files
      //
      assertTrue(!fileSys.exists(file1));
      assertTrue(!fileSys.exists(file2));

      //
      // Create file1
      //
      assertTrue(fileSys.mkdirs(file1));

      //
      // Take a checkpoint
      //
      long txid = cluster.getNameNodeRpc().getTransactionID();
      backup = startBackupNode(conf, op, 1);
      waitCheckpointDone(cluster, txid);
    } catch(IOException e) {
      LOG.error("Error in TestBackupNode:", e);
      assertTrue(e.getLocalizedMessage(), false);
    } finally {
      if(backup != null) backup.stop();
      if(fileSys != null) fileSys.close();
      if(cluster != null) cluster.shutdown();
    }
    File nnCurDir = new File(BASE_DIR, "name1/current/");
    File bnCurDir = new File(getBackupNodeDir(op, 1), "/current/");

    FSImageTestUtil.assertParallelFilesAreIdentical(
        ImmutableList.of(bnCurDir, nnCurDir),
        ImmutableSet.<String>of("VERSION"));
    
    try {
      //
      // Restart cluster and verify that file1 still exist.
      //
      cluster = new MiniDFSCluster.Builder(conf).numDataNodes(numDatanodes)
                                                .format(false).build();
      fileSys = cluster.getFileSystem();
      // check that file1 still exists
      assertTrue(fileSys.exists(file1));
      fileSys.delete(file1, true);

      // create new file file2
      fileSys.mkdirs(file2);

      //
      // Take a checkpoint
      //
      long txid = cluster.getNameNodeRpc().getTransactionID();
      backup = startBackupNode(conf, op, 1);
      waitCheckpointDone(cluster, txid);

      for (int i = 0; i < 10; i++) {
        fileSys.mkdirs(new Path("file_" + i));
      }

      txid = cluster.getNameNodeRpc().getTransactionID();
      backup.doCheckpoint();
      waitCheckpointDone(cluster, txid);

      txid = cluster.getNameNodeRpc().getTransactionID();
      backup.doCheckpoint();
      waitCheckpointDone(cluster, txid);

      // Try BackupNode operations
      InetSocketAddress add = backup.getNameNodeAddress();
      // Write to BN
      FileSystem bnFS = FileSystem.get(new Path("hdfs://"
          + NetUtils.getHostPortString(add)).toUri(), conf);
      boolean canWrite = true;
      try {
<<<<<<< HEAD
        TestCheckpoint.writeFile(bnFS, file3, replication);
=======
        DFSTestUtil.createFile(bnFS, file3, fileSize, fileSize, blockSize,
            replication, seed);
>>>>>>> fbf12270
      } catch (IOException eio) {
        LOG.info("Write to " + backup.getRole() + " failed as expected: ", eio);
        canWrite = false;
      }
      assertFalse("Write to BackupNode must be prohibited.", canWrite);

      // Reads are allowed for BackupNode, but not for CheckpointNode
      boolean canRead = true;
      try {
        bnFS.exists(file2);
      } catch (IOException eio) {
        LOG.info("Read from " + backup.getRole() + " failed: ", eio);
        canRead = false;
      }
      assertEquals("Reads to BackupNode are allowed, but not CheckpointNode.",
          canRead, backup.isRole(NamenodeRole.BACKUP));

<<<<<<< HEAD
      TestCheckpoint.writeFile(fileSys, file3, replication);
=======
      DFSTestUtil.createFile(fileSys, file3, fileSize, fileSize, blockSize,
          replication, seed);
      
>>>>>>> fbf12270
      TestCheckpoint.checkFile(fileSys, file3, replication);
      // should also be on BN right away
      assertTrue("file3 does not exist on BackupNode",
          op != StartupOption.BACKUP ||
          backup.getNamesystem().getFileInfo(
              file3.toUri().getPath(), false) != null);

    } catch(IOException e) {
      LOG.error("Error in TestBackupNode:", e);
      throw new AssertionError(e);
    } finally {
      if(backup != null) backup.stop();
      if(fileSys != null) fileSys.close();
      if(cluster != null) cluster.shutdown();
    }
    FSImageTestUtil.assertParallelFilesAreIdentical(
        ImmutableList.of(bnCurDir, nnCurDir),
        ImmutableSet.<String>of("VERSION"));

    try {
      //
      // Restart cluster and verify that file2 exists and
      // file1 does not exist.
      //
      cluster = new MiniDFSCluster.Builder(conf).numDataNodes(0).format(false).build();
      fileSys = cluster.getFileSystem();

      assertTrue(!fileSys.exists(file1));

      // verify that file2 exists
      assertTrue(fileSys.exists(file2));
    } catch(IOException e) {
      LOG.error("Error in TestBackupNode: ", e);
      assertTrue(e.getLocalizedMessage(), false);
    } finally {
      fileSys.close();
      cluster.shutdown();
    }
  }

  /**
   * Verify that a file can be read both from NameNode and BackupNode.
   */
  @Test
  public void testCanReadData() throws IOException {
    Path file1 = new Path("/fileToRead.dat");
    Configuration conf = new HdfsConfiguration();
<<<<<<< HEAD
    conf.setBoolean(DFSConfigKeys.DFS_PERSIST_BLOCKS_KEY, true);
=======
>>>>>>> fbf12270
    MiniDFSCluster cluster = null;
    FileSystem fileSys = null;
    BackupNode backup = null;
    try {
      // Start NameNode and BackupNode
      cluster = new MiniDFSCluster.Builder(conf)
                                  .numDataNodes(0).format(true).build();
      fileSys = cluster.getFileSystem();
      long txid = cluster.getNameNodeRpc().getTransactionID();
      backup = startBackupNode(conf, StartupOption.BACKUP, 1);
      waitCheckpointDone(cluster, txid);

      // Setup dual NameNode configuration for DataNodes
      String rpcAddrKeyPreffix =
          DFSConfigKeys.DFS_NAMENODE_RPC_ADDRESS_KEY + ".bnCluster";
      String nnAddr = cluster.getNameNode().getNameNodeAddressHostPortString();
          conf.get(DFSConfigKeys.DFS_NAMENODE_RPC_ADDRESS_KEY);
      String bnAddr = backup.getNameNodeAddressHostPortString();
      conf.set(DFSConfigKeys.DFS_NAMESERVICES, "bnCluster");
      conf.set(DFSConfigKeys.DFS_NAMESERVICE_ID, "bnCluster");
      conf.set(DFSConfigKeys.DFS_HA_NAMENODES_KEY_PREFIX + ".bnCluster",
          "nnActive, nnBackup");
      conf.set(rpcAddrKeyPreffix + ".nnActive", nnAddr);
      conf.set(rpcAddrKeyPreffix + ".nnBackup", bnAddr);
      cluster.startDataNodes(conf, 3, true, StartupOption.REGULAR, null);

      DFSTestUtil.createFile(
<<<<<<< HEAD
          fileSys, file1, 8192, (short)3, 0);
=======
          fileSys, file1, fileSize, fileSize, blockSize, (short)3, seed);
>>>>>>> fbf12270

      // Read the same file from file systems pointing to NN and BN
      FileSystem bnFS = FileSystem.get(
          new Path("hdfs://" + bnAddr).toUri(), conf);
      String nnData = DFSTestUtil.readFile(fileSys, file1);
      String bnData = DFSTestUtil.readFile(bnFS, file1);
      assertEquals("Data read from BackupNode and NameNode is not the same.",
          nnData, bnData);
    } catch(IOException e) {
      LOG.error("Error in TestBackupNode: ", e);
      assertTrue(e.getLocalizedMessage(), false);
    } finally {
      if(fileSys != null) fileSys.close();
      if(backup != null) backup.stop();
      if(cluster != null) cluster.shutdown();
    }
  }
}<|MERGE_RESOLUTION|>--- conflicted
+++ resolved
@@ -365,12 +365,8 @@
           + NetUtils.getHostPortString(add)).toUri(), conf);
       boolean canWrite = true;
       try {
-<<<<<<< HEAD
-        TestCheckpoint.writeFile(bnFS, file3, replication);
-=======
         DFSTestUtil.createFile(bnFS, file3, fileSize, fileSize, blockSize,
             replication, seed);
->>>>>>> fbf12270
       } catch (IOException eio) {
         LOG.info("Write to " + backup.getRole() + " failed as expected: ", eio);
         canWrite = false;
@@ -388,13 +384,9 @@
       assertEquals("Reads to BackupNode are allowed, but not CheckpointNode.",
           canRead, backup.isRole(NamenodeRole.BACKUP));
 
-<<<<<<< HEAD
-      TestCheckpoint.writeFile(fileSys, file3, replication);
-=======
       DFSTestUtil.createFile(fileSys, file3, fileSize, fileSize, blockSize,
           replication, seed);
       
->>>>>>> fbf12270
       TestCheckpoint.checkFile(fileSys, file3, replication);
       // should also be on BN right away
       assertTrue("file3 does not exist on BackupNode",
@@ -442,10 +434,6 @@
   public void testCanReadData() throws IOException {
     Path file1 = new Path("/fileToRead.dat");
     Configuration conf = new HdfsConfiguration();
-<<<<<<< HEAD
-    conf.setBoolean(DFSConfigKeys.DFS_PERSIST_BLOCKS_KEY, true);
-=======
->>>>>>> fbf12270
     MiniDFSCluster cluster = null;
     FileSystem fileSys = null;
     BackupNode backup = null;
@@ -473,11 +461,7 @@
       cluster.startDataNodes(conf, 3, true, StartupOption.REGULAR, null);
 
       DFSTestUtil.createFile(
-<<<<<<< HEAD
-          fileSys, file1, 8192, (short)3, 0);
-=======
           fileSys, file1, fileSize, fileSize, blockSize, (short)3, seed);
->>>>>>> fbf12270
 
       // Read the same file from file systems pointing to NN and BN
       FileSystem bnFS = FileSystem.get(
