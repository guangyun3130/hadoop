--- conflicted
+++ resolved
@@ -261,11 +261,7 @@
 
     try {
       // initialize the HTTP request and open the connection
-<<<<<<< HEAD
-      httpOperation = createHttpOperationInstance();
-=======
       httpOperation = createHttpOperation();
->>>>>>> b406060c
       incrementCounter(AbfsStatistic.CONNECTIONS_MADE, 1);
       tracingContext.constructHeader(httpOperation, failureReason);
 
@@ -364,10 +360,6 @@
     return retryCount;
   }
 
-  AbfsHttpOperation createHttpOperationInstance() throws IOException {
-    return new AbfsHttpOperation(url, method, requestHeaders);
-  }
-
   /**
    * Creates new object of {@link AbfsHttpOperation} with the url, method, and
    * requestHeaders fields of the AbfsRestOperation object.
