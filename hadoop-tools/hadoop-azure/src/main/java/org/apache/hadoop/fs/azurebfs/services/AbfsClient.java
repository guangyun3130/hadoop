--- conflicted
+++ resolved
@@ -403,15 +403,9 @@
     return op;
   }
 
-<<<<<<< HEAD
-  public AbfsRestOperation append(final String path, final long position, final byte[] buffer, final int offset,
-                                  final int length, final String cachedSasToken, final boolean isAppendBlob,
-      TracingContext tracingContext) throws AzureBlobFileSystemException {
-=======
   public AbfsRestOperation append(final String path, final byte[] buffer,
-      AppendRequestParameters reqParams, final String cachedSasToken)
+      AppendRequestParameters reqParams, final String cachedSasToken, TracingContext tracingContext)
       throws AzureBlobFileSystemException {
->>>>>>> 8bca1056
     final List<AbfsHttpHeader> requestHeaders = createDefaultHeaders();
     // JDK7 does not support PATCH, so to workaround the issue we will use
     // PUT and specify the real method in the X-Http-Method-Override header.
@@ -448,13 +442,9 @@
     try {
       op.execute(tracingContext);
     } catch (AzureBlobFileSystemException e) {
-<<<<<<< HEAD
-      if (isAppendBlob && appendSuccessCheckOp(op, path, (position + length), tracingContext)) {
-=======
       if (reqParams.isAppendBlob()
           && appendSuccessCheckOp(op, path,
-          (reqParams.getPosition() + reqParams.getLength()))) {
->>>>>>> 8bca1056
+          (reqParams.getPosition() + reqParams.getLength()), tracingContext)) {
         final AbfsRestOperation successOp = new AbfsRestOperation(
             AbfsRestOperationType.Append,
             this,
