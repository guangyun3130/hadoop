--- conflicted
+++ resolved
@@ -2404,12 +2404,11 @@
   }
 
   @VisibleForTesting
-<<<<<<< HEAD
   public Map<SubClusterId, DefaultRequestInterceptorREST> getInterceptors() {
     return interceptors;
-=======
+  }
+  
   public void setAllowPartialResult(boolean allowPartialResult) {
     this.allowPartialResult = allowPartialResult;
->>>>>>> 6172c319
   }
 }