/*
 * Licensed to the Apache Software Foundation (ASF) under one
 * or more contributor license agreements.  See the NOTICE file
 * distributed with this work for additional information
 * regarding copyright ownership.  The ASF licenses this file
 * to you under the Apache License, Version 2.0 (the
 * "License"); you may not use this file except in compliance
 *  with the License.  You may obtain a copy of the License at
 *
 *      http://www.apache.org/licenses/LICENSE-2.0
 *
 *  Unless required by applicable law or agreed to in writing, software
 *  distributed under the License is distributed on an "AS IS" BASIS,
 *  WITHOUT WARRANTIES OR CONDITIONS OF ANY KIND, either express or implied.
 *  See the License for the specific language governing permissions and
 *  limitations under the License.
 */
package org.apache.hadoop.ozone.client.io;

import com.google.common.annotations.VisibleForTesting;
import com.google.common.base.Preconditions;
import org.apache.hadoop.fs.FSExceptionMessages;
import org.apache.hadoop.fs.FileEncryptionInfo;
import org.apache.hadoop.hdds.protocol.DatanodeDetails;
import org.apache.hadoop.hdds.protocol.datanode.proto.ContainerProtos.ChecksumType;
import org.apache.hadoop.hdds.scm.client.HddsClientUtils;
import org.apache.hadoop.hdds.scm.container.ContainerID;
import org.apache.hadoop.hdds.scm.container.common.helpers.ContainerNotOpenException;
import org.apache.hadoop.hdds.scm.container.common.helpers.ExcludeList;
import org.apache.hadoop.hdds.scm.pipeline.PipelineID;
import org.apache.hadoop.io.retry.RetryPolicies;
import org.apache.hadoop.io.retry.RetryPolicy;
import org.apache.hadoop.ozone.client.OzoneClientUtils;
import org.apache.hadoop.ozone.om.helpers.*;
import org.apache.hadoop.hdds.protocol.proto.HddsProtos.ReplicationType;
import org.apache.hadoop.hdds.protocol.proto.HddsProtos.ReplicationFactor;
import org.apache.hadoop.ozone.om.protocol.OzoneManagerProtocol;
import org.apache.hadoop.hdds.scm.XceiverClientManager;
import org.apache.ratis.protocol.AlreadyClosedException;
import org.apache.ratis.protocol.GroupMismatchException;
import org.apache.ratis.protocol.RaftRetryFailureException;
import org.slf4j.Logger;
import org.slf4j.LoggerFactory;

import java.io.IOException;
import java.io.InterruptedIOException;
import java.io.OutputStream;
import java.util.List;
import java.util.Collection;
import java.util.concurrent.TimeoutException;

/**
 * Maintaining a list of BlockInputStream. Write based on offset.
 *
 * Note that this may write to multiple containers in one write call. In case
 * that first container succeeded but later ones failed, the succeeded writes
 * are not rolled back.
 *
 * TODO : currently not support multi-thread access.
 */
public class KeyOutputStream extends OutputStream {

  /**
   * Defines stream action while calling handleFlushOrClose.
   */
  enum StreamAction {
    FLUSH, CLOSE, FULL
  }

  public static final Logger LOG =
      LoggerFactory.getLogger(KeyOutputStream.class);

  private boolean closed;
  private FileEncryptionInfo feInfo;
  private final RetryPolicy retryPolicy;
  private int retryCount;
  private long offset;
  private final BlockOutputStreamEntryPool blockOutputStreamEntryPool;

  /**
   * A constructor for testing purpose only.
   */
  @VisibleForTesting
  public KeyOutputStream() {
    closed = false;
    this.retryPolicy = RetryPolicies.TRY_ONCE_THEN_FAIL;
    retryCount = 0;
    offset = 0;
    blockOutputStreamEntryPool = new BlockOutputStreamEntryPool();
  }

  @VisibleForTesting
  public List<BlockOutputStreamEntry> getStreamEntries() {
    return blockOutputStreamEntryPool.getStreamEntries();
  }

  @VisibleForTesting
  public XceiverClientManager getXceiverClientManager() {
    return blockOutputStreamEntryPool.getXceiverClientManager();
  }

  @VisibleForTesting
  public List<OmKeyLocationInfo> getLocationInfoList() {
    return blockOutputStreamEntryPool.getLocationInfoList();
  }

  @VisibleForTesting
  public int getRetryCount() {
    return retryCount;
  }

  @SuppressWarnings("parameternumber")
  public KeyOutputStream(OpenKeySession handler,
<<<<<<< HEAD
      XceiverClientManager xceiverClientManager, OzoneManagerProtocol omClient,
      int chunkSize, String requestId, ReplicationFactor factor,
      ReplicationType type, long bufferFlushSize, long bufferMaxSize, long size,
      long watchTimeout, ChecksumType checksumType, int bytesPerChecksum,
      String uploadID, int partNumber, boolean isMultipart, int maxRetryCount) {
=======
      XceiverClientManager xceiverClientManager,
      OzoneManagerProtocol omClient, int chunkSize,
      String requestId, ReplicationFactor factor, ReplicationType type,
      long bufferFlushSize, long bufferMaxSize, long size, long watchTimeout,
      ChecksumType checksumType, int bytesPerChecksum,
      String uploadID, int partNumber, boolean isMultipart,
      int maxRetryCount, long retryInterval) {
    this.streamEntries = new ArrayList<>();
    this.currentStreamIndex = 0;
    this.omClient = omClient;
>>>>>>> 1cef194a
    OmKeyInfo info = handler.getKeyInfo();
    blockOutputStreamEntryPool =
        new BlockOutputStreamEntryPool(omClient, chunkSize, requestId, factor,
            type, bufferFlushSize, bufferMaxSize, size, watchTimeout,
            checksumType, bytesPerChecksum, uploadID, partNumber, isMultipart,
            info, xceiverClientManager, handler.getId());
    // Retrieve the file encryption key info, null if file is not in
    // encrypted bucket.
    this.feInfo = info.getFileEncryptionInfo();
    Preconditions.checkState(chunkSize > 0);
<<<<<<< HEAD
    this.retryPolicy = OzoneClientUtils.createRetryPolicy(maxRetryCount);
=======
    Preconditions.checkState(streamBufferFlushSize > 0);
    Preconditions.checkState(streamBufferMaxSize > 0);
    Preconditions.checkState(blockSize > 0);
    Preconditions.checkState(streamBufferFlushSize % chunkSize == 0);
    Preconditions.checkState(streamBufferMaxSize % streamBufferFlushSize == 0);
    Preconditions.checkState(blockSize % streamBufferMaxSize == 0);
    this.bufferPool =
        new BufferPool(chunkSize, (int)streamBufferMaxSize / chunkSize);
    this.excludeList = new ExcludeList();
    this.retryPolicy = OzoneClientUtils.createRetryPolicy(maxRetryCount,
        retryInterval);
>>>>>>> 1cef194a
    this.retryCount = 0;
  }

  /**
   * When a key is opened, it is possible that there are some blocks already
   * allocated to it for this open session. In this case, to make use of these
   * blocks, we need to add these blocks to stream entries. But, a key's version
   * also includes blocks from previous versions, we need to avoid adding these
   * old blocks to stream entries, because these old blocks should not be picked
   * for write. To do this, the following method checks that, only those
   * blocks created in this particular open version are added to stream entries.
   *
   * @param version the set of blocks that are pre-allocated.
   * @param openVersion the version corresponding to the pre-allocation.
   * @throws IOException
   */
  public void addPreallocateBlocks(OmKeyLocationInfoGroup version,
      long openVersion) throws IOException {
    blockOutputStreamEntryPool.addPreallocateBlocks(version, openVersion);
  }

  @Override
  public void write(int b) throws IOException {
    byte[] buf = new byte[1];
    buf[0] = (byte) b;
    write(buf, 0, 1);
  }

  /**
   * Try to write the bytes sequence b[off:off+len) to streams.
   *
   * NOTE: Throws exception if the data could not fit into the remaining space.
   * In which case nothing will be written.
   * TODO:May need to revisit this behaviour.
   *
   * @param b byte data
   * @param off starting offset
   * @param len length to write
   * @throws IOException
   */
  @Override
  public void write(byte[] b, int off, int len)
      throws IOException {
    checkNotClosed();
    if (b == null) {
      throw new NullPointerException();
    }
    if ((off < 0) || (off > b.length) || (len < 0) || ((off + len) > b.length)
        || ((off + len) < 0)) {
      throw new IndexOutOfBoundsException();
    }
    if (len == 0) {
      return;
    }
    handleWrite(b, off, len, false);
  }

  private void handleWrite(byte[] b, int off, long len, boolean retry)
      throws IOException {
    while (len > 0) {
      try {
        BlockOutputStreamEntry current =
            blockOutputStreamEntryPool.allocateBlockIfNeeded();
        // length(len) will be in int range if the call is happening through
        // write API of blockOutputStream. Length can be in long range if it
        // comes via Exception path.
        int writeLen = Math.min((int) len, (int) current.getRemaining());
        long currentPos = current.getWrittenDataLength();
        try {
          if (retry) {
            current.writeOnRetry(len);
          } else {
            current.write(b, off, writeLen);
            offset += writeLen;
          }
        } catch (IOException ioe) {
          // for the current iteration, totalDataWritten - currentPos gives the
          // amount of data already written to the buffer

          // In the retryPath, the total data to be written will always be equal
          // to or less than the max length of the buffer allocated.
          // The len specified here is the combined sum of the data length of
          // the buffers
          Preconditions.checkState(!retry || len <= blockOutputStreamEntryPool
              .getStreamBufferMaxSize());
          int dataWritten = (int) (current.getWrittenDataLength() - currentPos);
          writeLen = retry ? (int) len : dataWritten;
          // In retry path, the data written is already accounted in offset.
          if (!retry) {
            offset += writeLen;
          }
          LOG.debug("writeLen {}, total len {}", writeLen, len);
          handleException(current, ioe);
        }
        if (current.getRemaining() <= 0) {
          // since the current block is already written close the stream.
          handleFlushOrClose(StreamAction.FULL);
        }
        len -= writeLen;
        off += writeLen;
      } catch (Exception e) {
        markStreamClosed();
        throw e;
      }
    }
  }

  /**
   * It performs following actions :
   * a. Updates the committed length at datanode for the current stream in
   * datanode.
   * b. Reads the data from the underlying buffer and writes it the next stream.
   *
   * @param streamEntry StreamEntry
   * @param exception   actual exception that occurred
   * @throws IOException Throws IOException if Write fails
   */
  private void handleException(BlockOutputStreamEntry streamEntry,
      IOException exception) throws IOException {
    Throwable t = HddsClientUtils.checkForException(exception);
    boolean retryFailure = checkForRetryFailure(t);
    boolean closedContainerException = false;
    if (!retryFailure) {
      closedContainerException = checkIfContainerIsClosed(t);
    }
    PipelineID pipelineId = null;
    long totalSuccessfulFlushedData = streamEntry.getTotalAckDataLength();
    //set the correct length for the current stream
    streamEntry.setCurrentPosition(totalSuccessfulFlushedData);
    long bufferedDataLen = blockOutputStreamEntryPool.computeBufferData();
    LOG.debug(
        "Encountered exception {}. The last committed block length is {}, "
            + "uncommitted data length is {} retry count {}", exception,
        totalSuccessfulFlushedData, bufferedDataLen, retryCount);
    Preconditions.checkArgument(
        bufferedDataLen <= blockOutputStreamEntryPool.getStreamBufferMaxSize());
    Preconditions.checkArgument(
        offset - blockOutputStreamEntryPool.getKeyLength() == bufferedDataLen);
    long containerId = streamEntry.getBlockID().getContainerID();
    Collection<DatanodeDetails> failedServers = streamEntry.getFailedServers();
    Preconditions.checkNotNull(failedServers);
    ExcludeList excludeList = blockOutputStreamEntryPool.getExcludeList();
    if (!failedServers.isEmpty()) {
      excludeList.addDatanodes(failedServers);
    }
    if (closedContainerException) {
      excludeList.addConatinerId(ContainerID.valueof(containerId));
    } else if (retryFailure || t instanceof TimeoutException
        || t instanceof GroupMismatchException) {
      pipelineId = streamEntry.getPipeline().getId();
      excludeList.addPipeline(pipelineId);
    }
    // just clean up the current stream.
    streamEntry.cleanup(retryFailure);

    // discard all subsequent blocks the containers and pipelines which
    // are in the exclude list so that, the very next retry should never
    // write data on the  closed container/pipeline
    if (closedContainerException) {
      // discard subsequent pre allocated blocks from the streamEntries list
      // from the closed container
      blockOutputStreamEntryPool
          .discardPreallocatedBlocks(streamEntry.getBlockID().getContainerID(),
              null);
    } else {
      // In case there is timeoutException or Watch for commit happening over
      // majority or the client connection failure to the leader in the
      // pipeline, just discard all the pre allocated blocks on this pipeline.
      // Next block allocation will happen with excluding this specific pipeline
      // This will ensure if 2 way commit happens , it cannot span over multiple
      // blocks
      blockOutputStreamEntryPool
          .discardPreallocatedBlocks(-1, pipelineId);
    }
    if (bufferedDataLen > 0) {
      // If the data is still cached in the underlying stream, we need to
      // allocate new block and write this data in the datanode.
      handleRetry(exception, bufferedDataLen);
      // reset the retryCount after handling the exception
      retryCount = 0;
    }
  }

  private void markStreamClosed() {
    blockOutputStreamEntryPool.cleanup();
    closed = true;
  }

  private void handleRetry(IOException exception, long len) throws IOException {
    RetryPolicy.RetryAction action;
    try {
      action = retryPolicy.shouldRetry(exception, retryCount, 0, true);
    } catch (Exception e) {
      throw e instanceof IOException ? (IOException) e : new IOException(e);
    }
    if (action.action == RetryPolicy.RetryAction.RetryDecision.FAIL) {
      String msg = "";
      if (action.reason != null) {
        msg = "Retry request failed. " + action.reason;
        LOG.error(msg, exception);
      }
      throw new IOException(msg, exception);
    }

    // Throw the exception if the thread is interrupted
    if (Thread.currentThread().isInterrupted()) {
      LOG.warn("Interrupted while trying for retry");
      throw exception;
    }
    Preconditions.checkArgument(
        action.action == RetryPolicy.RetryAction.RetryDecision.RETRY);
    if (action.delayMillis > 0) {
      try {
        Thread.sleep(action.delayMillis);
      } catch (InterruptedException e) {
        throw (IOException) new InterruptedIOException(
            "Interrupted: action=" + action + ", retry policy=" + retryPolicy)
            .initCause(e);
      }
    }
    retryCount++;
    LOG.trace("Retrying Write request. Already tried " + retryCount
        + " time(s); retry policy is " + retryPolicy);
    handleWrite(null, 0, len, true);
  }

  /**
   * Checks if the provided exception signifies retry failure in ratis client.
   * In case of retry failure, ratis client throws RaftRetryFailureException
   * and all succeeding operations are failed with AlreadyClosedException.
   */
  private boolean checkForRetryFailure(Throwable t) {
    return t instanceof RaftRetryFailureException
        || t instanceof AlreadyClosedException;
  }

  private boolean checkIfContainerIsClosed(Throwable t) {
    return t instanceof ContainerNotOpenException;
  }

  @Override
  public void flush() throws IOException {
    checkNotClosed();
    handleFlushOrClose(StreamAction.FLUSH);
  }

  /**
   * Close or Flush the latest outputStream depending upon the action.
   * This function gets called when while write is going on, the current stream
   * gets full or explicit flush or close request is made by client. when the
   * stream gets full and we try to close the stream , we might end up hitting
   * an exception in the exception handling path, we write the data residing in
   * in the buffer pool to a new Block. In cases, as such, when the data gets
   * written to new stream , it will be at max half full. In such cases, we
   * should just write the data and not close the stream as the block won't be
   * completely full.
   *
   * @param op Flag which decides whether to call close or flush on the
   *           outputStream.
   * @throws IOException In case, flush or close fails with exception.
   */
  private void handleFlushOrClose(StreamAction op) throws IOException {
    if (blockOutputStreamEntryPool.isEmpty()) {
      return;
    }
    while (true) {
      try {
        BlockOutputStreamEntry entry =
            blockOutputStreamEntryPool.getCurrentStreamEntry();
        if (entry != null) {
          try {
            Collection<DatanodeDetails> failedServers =
                entry.getFailedServers();
            // failed servers can be null in case there is no data written in
            // the stream
            if (failedServers != null && !failedServers.isEmpty()) {
              blockOutputStreamEntryPool.getExcludeList()
                  .addDatanodes(failedServers);
            }
            switch (op) {
            case CLOSE:
              entry.close();
              break;
            case FULL:
              if (entry.getRemaining() == 0) {
                entry.close();
              }
              break;
            case FLUSH:
              entry.flush();
              break;
            default:
              throw new IOException("Invalid Operation");
            }
          } catch (IOException ioe) {
            handleException(entry, ioe);
            continue;
          }
        }
        break;
      } catch (Exception e) {
        markStreamClosed();
        throw e;
      }
    }
  }

  /**
   * Commit the key to OM, this will add the blocks as the new key blocks.
   *
   * @throws IOException
   */
  @Override
  public void close() throws IOException {
    if (closed) {
      return;
    }
    closed = true;
    try {
      handleFlushOrClose(StreamAction.CLOSE);
      blockOutputStreamEntryPool.commitKey(offset);
    } catch (IOException ioe) {
      throw ioe;
    } finally {
      blockOutputStreamEntryPool.cleanup();
    }
  }

  public OmMultipartCommitUploadPartInfo getCommitUploadPartInfo() {
    return blockOutputStreamEntryPool.getCommitUploadPartInfo();
  }

  public FileEncryptionInfo getFileEncryptionInfo() {
    return feInfo;
  }

  @VisibleForTesting
  public ExcludeList getExcludeList() {
    return blockOutputStreamEntryPool.getExcludeList();
  }

  /**
   * Builder class of KeyOutputStream.
   */
  public static class Builder {
    private OpenKeySession openHandler;
    private XceiverClientManager xceiverManager;
    private OzoneManagerProtocol omClient;
    private int chunkSize;
    private String requestID;
    private ReplicationType type;
    private ReplicationFactor factor;
    private long streamBufferFlushSize;
    private long streamBufferMaxSize;
    private long blockSize;
    private long watchTimeout;
    private ChecksumType checksumType;
    private int bytesPerChecksum;
    private String multipartUploadID;
    private int multipartNumber;
    private boolean isMultipartKey;
    private int maxRetryCount;
    private long retryInterval;

    public Builder setMultipartUploadID(String uploadID) {
      this.multipartUploadID = uploadID;
      return this;
    }

    public Builder setMultipartNumber(int partNumber) {
      this.multipartNumber = partNumber;
      return this;
    }

    public Builder setHandler(OpenKeySession handler) {
      this.openHandler = handler;
      return this;
    }

    public Builder setXceiverClientManager(XceiverClientManager manager) {
      this.xceiverManager = manager;
      return this;
    }

    public Builder setOmClient(OzoneManagerProtocol client) {
      this.omClient = client;
      return this;
    }

    public Builder setChunkSize(int size) {
      this.chunkSize = size;
      return this;
    }

    public Builder setRequestID(String id) {
      this.requestID = id;
      return this;
    }

    public Builder setType(ReplicationType replicationType) {
      this.type = replicationType;
      return this;
    }

    public Builder setFactor(ReplicationFactor replicationFactor) {
      this.factor = replicationFactor;
      return this;
    }

    public Builder setStreamBufferFlushSize(long size) {
      this.streamBufferFlushSize = size;
      return this;
    }

    public Builder setStreamBufferMaxSize(long size) {
      this.streamBufferMaxSize = size;
      return this;
    }

    public Builder setBlockSize(long size) {
      this.blockSize = size;
      return this;
    }

    public Builder setWatchTimeout(long timeout) {
      this.watchTimeout = timeout;
      return this;
    }

    public Builder setChecksumType(ChecksumType cType) {
      this.checksumType = cType;
      return this;
    }

    public Builder setBytesPerChecksum(int bytes) {
      this.bytesPerChecksum = bytes;
      return this;
    }

    public Builder setIsMultipartKey(boolean isMultipart) {
      this.isMultipartKey = isMultipart;
      return this;
    }

    public Builder setMaxRetryCount(int maxCount) {
      this.maxRetryCount = maxCount;
      return this;
    }

<<<<<<< HEAD
    public KeyOutputStream build() {
      return new KeyOutputStream(openHandler, xceiverManager, omClient,
          chunkSize, requestID, factor, type, streamBufferFlushSize,
=======
    public Builder setRetryInterval(long retryIntervalInMS) {
      this.retryInterval = retryIntervalInMS;
      return this;
    }

    public KeyOutputStream build() throws IOException {
      return new KeyOutputStream(openHandler, xceiverManager,
          omClient, chunkSize, requestID, factor, type, streamBufferFlushSize,
>>>>>>> 1cef194a
          streamBufferMaxSize, blockSize, watchTimeout, checksumType,
          bytesPerChecksum, multipartUploadID, multipartNumber, isMultipartKey,
          maxRetryCount, retryInterval);
    }
  }

  /**
   * Verify that the output stream is open. Non blocking; this gives
   * the last state of the volatile {@link #closed} field.
   *
   * @throws IOException if the connection is closed.
   */
  private void checkNotClosed() throws IOException {
    if (closed) {
      throw new IOException(
          ": " + FSExceptionMessages.STREAM_IS_CLOSED + " Key: "
              + blockOutputStreamEntryPool.getKeyName());
    }
  }
}<|MERGE_RESOLUTION|>--- conflicted
+++ resolved
@@ -111,13 +111,6 @@
 
   @SuppressWarnings("parameternumber")
   public KeyOutputStream(OpenKeySession handler,
-<<<<<<< HEAD
-      XceiverClientManager xceiverClientManager, OzoneManagerProtocol omClient,
-      int chunkSize, String requestId, ReplicationFactor factor,
-      ReplicationType type, long bufferFlushSize, long bufferMaxSize, long size,
-      long watchTimeout, ChecksumType checksumType, int bytesPerChecksum,
-      String uploadID, int partNumber, boolean isMultipart, int maxRetryCount) {
-=======
       XceiverClientManager xceiverClientManager,
       OzoneManagerProtocol omClient, int chunkSize,
       String requestId, ReplicationFactor factor, ReplicationType type,
@@ -125,10 +118,6 @@
       ChecksumType checksumType, int bytesPerChecksum,
       String uploadID, int partNumber, boolean isMultipart,
       int maxRetryCount, long retryInterval) {
-    this.streamEntries = new ArrayList<>();
-    this.currentStreamIndex = 0;
-    this.omClient = omClient;
->>>>>>> 1cef194a
     OmKeyInfo info = handler.getKeyInfo();
     blockOutputStreamEntryPool =
         new BlockOutputStreamEntryPool(omClient, chunkSize, requestId, factor,
@@ -138,22 +127,8 @@
     // Retrieve the file encryption key info, null if file is not in
     // encrypted bucket.
     this.feInfo = info.getFileEncryptionInfo();
-    Preconditions.checkState(chunkSize > 0);
-<<<<<<< HEAD
-    this.retryPolicy = OzoneClientUtils.createRetryPolicy(maxRetryCount);
-=======
-    Preconditions.checkState(streamBufferFlushSize > 0);
-    Preconditions.checkState(streamBufferMaxSize > 0);
-    Preconditions.checkState(blockSize > 0);
-    Preconditions.checkState(streamBufferFlushSize % chunkSize == 0);
-    Preconditions.checkState(streamBufferMaxSize % streamBufferFlushSize == 0);
-    Preconditions.checkState(blockSize % streamBufferMaxSize == 0);
-    this.bufferPool =
-        new BufferPool(chunkSize, (int)streamBufferMaxSize / chunkSize);
-    this.excludeList = new ExcludeList();
     this.retryPolicy = OzoneClientUtils.createRetryPolicy(maxRetryCount,
         retryInterval);
->>>>>>> 1cef194a
     this.retryCount = 0;
   }
 
@@ -603,11 +578,6 @@
       return this;
     }
 
-<<<<<<< HEAD
-    public KeyOutputStream build() {
-      return new KeyOutputStream(openHandler, xceiverManager, omClient,
-          chunkSize, requestID, factor, type, streamBufferFlushSize,
-=======
     public Builder setRetryInterval(long retryIntervalInMS) {
       this.retryInterval = retryIntervalInMS;
       return this;
@@ -616,7 +586,6 @@
     public KeyOutputStream build() throws IOException {
       return new KeyOutputStream(openHandler, xceiverManager,
           omClient, chunkSize, requestID, factor, type, streamBufferFlushSize,
->>>>>>> 1cef194a
           streamBufferMaxSize, blockSize, watchTimeout, checksumType,
           bytesPerChecksum, multipartUploadID, multipartNumber, isMultipartKey,
           maxRetryCount, retryInterval);
