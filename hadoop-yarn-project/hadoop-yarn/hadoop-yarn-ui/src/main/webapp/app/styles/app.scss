@import 'variables.scss';
@import 'layout.scss';
@import 'yarn-app.scss';
<<<<<<< HEAD
@import 'em-table.scss';
=======
@import './compose-box.scss';
>>>>>>> 8bb83a8f

/**
 * Licensed to the Apache Software Foundation (ASF) under one
 * or more contributor license agreements.  See the NOTICE file
 * distributed with this work for additional information
 * regarding copyright ownership.  The ASF licenses this file
 * to you under the Apache License, Version 2.0 (the
 * "License"); you may not use this file except in compliance
 * with the License.  You may obtain a copy of the License at
 *
 *     http://www.apache.org/licenses/LICENSE-2.0
 *
 * Unless required by applicable law or agreed to in writing, software
 * distributed under the License is distributed on an "AS IS" BASIS,
 * WITHOUT WARRANTIES OR CONDITIONS OF ANY KIND, either express or implied.
 * See the License for the specific language governing permissions and
 * limitations under the License.
 */

body, html, body > .ember-view {
  height: 100%;
  overflow: visible;
  background: $yarn-bg;
  color: $yarn-primary-color;
  font-family: "Open Sans","Helvetica Neue", sans-serif!important;
}
body, html {
  min-width: 1024px;
}

/*
 Over all style
 */
text {
  font-size: 14px;
}

text.small {
  font-size: 8px;
}

html, body
{
    margin: 0px;
    padding: 0px;
    height: 100%;
    width: 100%;
}


/*
 queue's style (left banner of queues)
 */

text.queue {
  font-family : sans-serif;
  font-size : 15px;
  fill : gray;
}

text.heatmap-cell {
  font-size: 14px;
  text-anchor: middle;
  fill: Azure;
  text-align: center;
}

.hyperlink {
  cursor: pointer;
  -webkit-user-select: none;
  -moz-user-select: none;
  -ms-user-select: none;
  user-select: none;
}

.heatmap-clear {
  fill: #337ab7;
}

text.heatmap-cell-notselected {
  font: 14px sans-serif;
  font-weight: bold;
  text-anchor: middle;
  fill: Silver;
  text-align: center;

}

text.heatmap-rack {
  font-size: 18px;
  font-weight: 400;
  fill: #4b5052;
}

path.queue {
  stroke: "red";
  fill: none;
}

/*
 background style
 */
line.grid {
  stroke: WhiteSmoke;
}

line.chart {
  stroke: Gray;
}

/*
 charts styles
 */
text.chart-title {
  font-size: 30px;
  text-anchor: middle;
  fill: #4b5052;
}

text.donut-highlight-text, text.donut-highlight-sub {
  font-size: 15px;
  font-family: sans-serif;
  text-anchor: middle;
  fill: Gray;
  vertical-align: middle;
}

text.donut-highlight-sub {
  font-size: 23px;
  margin-top: 10px;
}

rect.chart-frame {
  fill: none;
}

text.bar-chart-text {
  font-size: 8px;
  font-family: sans-serif;
  vertical-align: middle;
  fill: Gray;;
}

div.tooltip {
  position: absolute;
  text-align: center;
  padding: 10px;
  font-size: 16px;
  background: black;
  color: white;
  border: 0px;
  border-radius: 8px;
  pointer-events: none;
}

/*
 * Loading icon styles
 */
.loading-mask > img {
  display: block;
  margin: 0 auto;
}

/*
 * Data table
 */

table.dataTable thead .sorting {
  background-image: url("/assets/images/datatables/sort_both.png");
}
table.dataTable thead .sorting_asc {
  background-image: url("/assets/images/datatables/sort_asc.png");
}
table.dataTable thead .sorting_desc {
  background-image: url("/assets/images/datatables/sort_desc.png");
}
table.dataTable thead .sorting_asc_disabled {
  background-image: url("/assets/images/datatables/sort_asc_disabled.png");
}
table.dataTable thead .sorting_desc_disabled {
  background-image: url("/assets/images/datatables/sort_desc_disabled.png");
}

.add-ellipsis {
  overflow: hidden;
  text-overflow: ellipsis;
}

.breadcrumb {
  padding-bottom: 3px;
  background: none;
}

.navbar-default .navbar-nav > li > a {
  color: #337ab7;
}

/*
 * Queue selector
 */
.node {
  cursor: pointer;
}

.node circle {
  fill: $yarn-panel-bg;
  stroke: steelblue;
  stroke-width: 3px;
}

.node text {
  font: 12px sans-serif;
}

.link {
  fill: none;
  stroke: #ccc;
  stroke-width: 2px;
}

.lr-margin {
  margin: 0px 30px;
}

.footer {
  background-color: $yarn-panel-bg;
  color: $yarn-primary-color;

  padding: 10px 0px;
  margin: 0px;

  border-top: 1px lightgrey solid;

  font-size: .9em;
}

.table {
  margin-bottom: 0px;
  border: none;

  overflow: hidden;
}

.table-bordered > thead > tr > th, .table-bordered > tbody > tr > th, .table-bordered > tfoot > tr > th, .table-bordered > thead > tr > td, .table-bordered > tbody > tr > td, .table-bordered > tfoot > tr > td {
  border: none !important;
}

.dataTables_wrapper .table {
  border: 1px solid lightgrey;
  border-bottom: 1px solid lightgrey !important;
  border-radius: 5px;
}

.dataTables_wrapper .table-bordered > thead > tr > th, .table-bordered > tbody > tr > th, .table-bordered > tfoot > tr > th, .table-bordered > thead > tr > td, .table-bordered > tbody > tr > td, .table-bordered > tfoot > tr > td {
  border: 1px solid lightgrey;
}

td {
 padding: 8px 15px 8px 15px !important;
}

.footer-frame {
  height: 60px;
}
.footer {
  height: 40px;
}

.footer-pusher {
  min-height: 100%;
  height: auto !important;
  height: 100%;
  margin: 0 auto -40px; // Must be same as footer & footer-frame
}

.panel {
  background-color: $yarn-panel-bg;
  border: 1px solid $yarn-border-color;
  border-radius: 3px;
  -webkit-box-shadow: 0 1px 1px rgba(0, 0, 0, 0.05);
  box-shadow: 0 1px 1px rgba(0, 0, 0, 0.05);
  overflow: hidden;
}

.panel-default .container-fluid {
  margin-top: -45px !important;
  margin-bottom: -10px !important;
}

.panel-default > .panel-heading {
  background-image: none;
  background-color: $yarn-header-bg !important;
  border-color: $yarn-border-color;
  border-radius: 3px;
}


.panel-heading {
  background-color: rgba(0, 0, 0, 0) !important;
  font-weight: bold;
}

.hadoop-brand-image {
  margin-top: -10px;
  width: auto;
  height: 45px;
}

li a.navigation-link.ember-view {
  color: #2196f3;
  font-weight: bold;
}

.breadcrumb-bar .refresh {
  position: absolute;
  right: 20px;
  top: 3px;
}

.x-scroll {
  overflow-x: scroll;
}

.donut-chart {
  padding: 0px !important;
}

.donut-chart svg {
  width: 100%;
}

div.attempt-info-panel table {
  table-layout: fixed;
}

div.attempt-info-panel table > tbody > tr > td:last-of-type {
  overflow: hidden;
  text-overflow: ellipsis;
}

#main {
  float: left;
  width: 750px;
}

#sidebar {
  float: right;
  width: 100px;
}

#sequence {
  width: 600px;
  height: 70px;
}

#legend {
  padding: 10px 0 0 3px;
}

#sequence text, #legend text {
  font-weight: 600;
  fill: $yarn-panel-bg;
}

#chart {
  position: relative;
}

#chart path {
  stroke: $yarn-panel-bg;
}

#explanation {
  position: absolute;
  top: 360px;
  left: 385px;
  width: 230px;
  text-align: center;
  color: #666;
  z-index: -1;
}

.simple-bar-chart .axis text {
  font: 10px sans-serif;
}

.simple-bar-chart .axis path, .simple-bar-chart .axis line {
  fill: none;
  stroke: #000;
  stroke-width: 1px;
}

.simple-bar-chart rect {
  fill: steelblue;
}

.simple-bar-chart rect:hover {
  fill: brown;
  cursor: pointer;
}

.yarn-flow-runs .chart-panel, .yarn-flow-runinfo .chart-panel {
  overflow: auto;
}

.yarn-flow-runs .glyphicon-remove, .yarn-flow-runinfo .glyphicon-remove {
  cursor: pointer;
}

.yarn-flow-runs .glyphicon-remove:hover, .yarn-flow-runinfo .glyphicon-remove:hover {
  color: #c9302c;
}

.yarn-flow-runs .dropdown-menu .item-text, .yarn-flow-runinfo .dropdown-menu .item-text {
  width: auto;
  display: inline-block;
}

.yarn-flow-runs .dropdown-menu .item-icon, .yarn-flow-runinfo .dropdown-menu .item-icon {
  width: 14px;
  display: inline-block;
}

.yarn-cluster-status i,
.em-table-simple-status-cell i{
  display: inline-block;
  border-radius: 100%;
  border: 1px solid;
}

.yarn-cluster-status i {
  width: 12px;
  height: 12px;
  margin: 3px;
  vertical-align: bottom;
}

.em-table-simple-status-cell i {
  width: 10px;
  height: 10px;
  margin: 3px 3px 3px 0;
  vertical-align: text-bottom;
}

.yarn-cluster-status i.started,
.em-table-simple-status-cell i.finished {
  border-color: $yarn-success-border;
  background-color: $yarn-success-bg;
}

.yarn-cluster-status i.stopped,
.em-table-simple-status-cell i.killed,
.em-table-simple-status-cell i.failed {
  border-color: $yarn-error-border;
  background-color: $yarn-error-bg;
}
.yarn-cluster-status i.inited,
.em-table-simple-status-cell i.running {
  border-color: $yarn-info-border;
  background-color: $yarn-info-bg;
}
.yarn-cluster-status i.notinited,
.em-table-simple-status-cell i.accepted {
    border-color: $yarn-warn-border;
    background-color: $yarn-warn-bg;
}
.yarn-cluster-info {
  display: flex;
  margin-left: auto
}

.yarn-ui-footer {
  display: flex;
  padding: 10px 25px;
}

.deploy-service textarea {
  border-radius: 5px !important;
  resize: none;
  word-wrap: break-word;
}

.deploy-service .loading-state {
  opacity: 0.5;
}

.deploy-service .loading-state img {
  width: 80px;
  height: 80px;
  margin: 40px auto;
  left: 50% !important;
  position: absolute;
  z-index: 9999;
}

.align-center {
  text-align: center !important;
}
.align-right {
  text-align: right;
}

.bold-text {
  font-weight: bold !important;
}

.deploy-service .saved-list {
  min-height: 600px;
}

.deploy-service .glyphicon {
  cursor: pointer;
}

.deploy-service .remove-icon:hover {
  color: #d9534f;
}

.deploy-service .savedlist-column {
  padding-top: 10px;
}

.deploy-service .definition-column {
  padding-top: 10px;
  border-left: 1px solid #ddd;
}

.deploy-service .content-area {
  padding: 15px 0px;
  border-top: 1px solid #ddd;
}

.deploy-service .custom-json-area {
  padding: 10px 0;
  margin-top: -26px;
}

.deploy-service-modal .modal-dialog {
  width: 400px;
}

.deploy-service-modal .form-group {
  margin-bottom: 5px;
}

.deploy-service .action-btns {
  text-align: right;
  padding-bottom: 15px;
  padding-right: 0;
}

table.table-custom-action > thead > tr > th:last-of-type, table.table-custom-action > tbody > tr > td:last-of-type {
  width: 50px !important;
}

.deploy-service .toggle-btn.active {
  color: $yarn-panel-bg;
  background-color: #337ab7;
  border-color: #337ab7;
  text-shadow: none;
}

.deploy-service .service-resp {
  word-wrap: break-word;
}

table.table-custom-bordered {
  border: 1px solid #ddd !important;
  border-radius: 4px !important;
}

table.table-custom-bordered > thead > tr > th, table.table-custom-bordered > tbody > tr > td {
  border-bottom: 1px solid #ddd !important;
  border-right: 1px solid #ddd !important;
}

table.table-custom-striped > thead > tr, .table-custom-striped > tbody > tr:nth-of-type(even) {
  background-color: #f9f9f9 !important;
}

table.table-custom-header > thead > tr > th {
  background-color: #f5f5f5 !important;
}

table.table-radius-none {
  border-radius: 0 !important;
}

table.table-border-none {
  border: none !important;
}

.deploy-service label.required:after, .deploy-service-modal label.required:after {
  content: '*';
  color: #d9534f;
}

.deploy-service .form-group.shrink-height {
  margin-bottom: -8px;
}

table.fix-table-overflow {
  table-layout: fixed;
}

table.fix-table-overflow > tbody > tr > td:last-of-type {
  overflow: hidden;
  text-overflow: ellipsis;
}

div.tooltip.info-tooltip {
  font: 14px sans-serif !important;
  background: lightsteelblue;
  word-wrap: break-word;
  position: absolute;
  text-align: justify;
  border-radius: 3px;
  z-index: 9999;
  padding: 10px;
  display: none;
  min-width: 200px;
  max-width: 500px;
  opacity: 1;
  top: 10px;
  left: 0;
}

div.tooltip.info-tooltip > span.top-arrow {
  color: lightsteelblue;
  position: absolute;
  top: -10px;
  left: 10px;
}

span.info-icon {
  color: #337ab7 !important;
}

div.service-action-mask {
  position: absolute;
  opacity: 0.5;
  z-index: 9999;
  width: 100%;
  height: 100%;
}

div.service-action-mask img {
  position: absolute;
  width: 80px;
  height: 80px;
  margin: 40px auto;
  left: 45% !important;
  z-index: 9999;
}

.muted-text {
  color: $yarn-muted-text;
}

.glyphicon-gray {
  color: $yarn-gray-icon;
}

.btn.btn-unstyled {
  padding: 5px;
  background: none;
  border: none;
  box-shadow: none;
}

.queue-page-breadcrumb,
#tree-selector-container {
  width: calc(100% - #{$compose-box-width});
}

#tree-selector-container {
  overflow: scroll;
}

.flex {
  display: flex;
}

.yarn-label {
  border-radius: 3px;
  margin-bottom: 5px;
  border: 1px solid $yarn-panel-bg;
  font-size: 12px;
  > span {
    padding: 5px;
  }
  &.primary {
    display: inline-grid;
    .label-key {
      color: $yarn-panel-bg;
      background: #666;
    }
    .label-value {
      color: $yarn-panel-bg;
      background: $yarn-success-border;
    }
  }
  &.secondary {
    display: inline-table;
    .label-key {
      color: $yarn-panel-bg;
      background: #999;
    }

    .label-value {
      color: $yarn-panel-bg;
      background: yellowgreen;
    }
  }
}

.yarn-queues-container {
  padding: 15px;
  h3 {
    margin-top: 0;
  }
}<|MERGE_RESOLUTION|>--- conflicted
+++ resolved
@@ -1,11 +1,8 @@
 @import 'variables.scss';
 @import 'layout.scss';
 @import 'yarn-app.scss';
-<<<<<<< HEAD
 @import 'em-table.scss';
-=======
 @import './compose-box.scss';
->>>>>>> 8bb83a8f
 
 /**
  * Licensed to the Apache Software Foundation (ASF) under one
@@ -683,10 +680,6 @@
 
 #tree-selector-container {
   overflow: scroll;
-}
-
-.flex {
-  display: flex;
 }
 
 .yarn-label {
