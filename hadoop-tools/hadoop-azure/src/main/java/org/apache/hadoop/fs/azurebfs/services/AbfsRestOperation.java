/**
 * Licensed to the Apache Software Foundation (ASF) under one
 * or more contributor license agreements.  See the NOTICE file
 * distributed with this work for additional information
 * regarding copyright ownership.  The ASF licenses this file
 * to you under the Apache License, Version 2.0 (the
 * "License"); you may not use this file except in compliance
 * with the License.  You may obtain a copy of the License at
 *
 *     http://www.apache.org/licenses/LICENSE-2.0
 *
 * Unless required by applicable law or agreed to in writing, software
 * distributed under the License is distributed on an "AS IS" BASIS,
 * WITHOUT WARRANTIES OR CONDITIONS OF ANY KIND, either express or implied.
 * See the License for the specific language governing permissions and
 * limitations under the License.
 */

package org.apache.hadoop.fs.azurebfs.services;

import java.io.IOException;
import java.io.UncheckedIOException;
import java.net.HttpURLConnection;
import java.net.URL;
import java.net.UnknownHostException;
import java.util.List;

import org.slf4j.Logger;
import org.slf4j.LoggerFactory;

import org.apache.hadoop.classification.VisibleForTesting;
import org.apache.hadoop.fs.azurebfs.AbfsConfiguration;
import org.apache.hadoop.fs.azurebfs.AbfsStatistic;
import org.apache.hadoop.fs.azurebfs.constants.AbfsHttpConstants;
import org.apache.hadoop.fs.azurebfs.constants.HttpOperationType;
import org.apache.hadoop.fs.azurebfs.contracts.exceptions.AbfsRestOperationException;
import org.apache.hadoop.fs.azurebfs.contracts.exceptions.AzureBlobFileSystemException;
import org.apache.hadoop.fs.azurebfs.contracts.exceptions.InvalidAbfsRestOperationException;
import org.apache.hadoop.fs.azurebfs.constants.HttpHeaderConfigurations;
import org.apache.hadoop.fs.azurebfs.constants.AbfsRestOperationType;
import org.apache.hadoop.fs.azurebfs.utils.TracingContext;
import org.apache.hadoop.fs.statistics.impl.IOStatisticsBinding;
import org.apache.hadoop.fs.azurebfs.contracts.services.AzureServiceErrorCode;
import java.util.Map;
import org.apache.hadoop.fs.azurebfs.AbfsBackoffMetrics;

import static org.apache.hadoop.fs.azurebfs.constants.FileSystemConfigurations.ZERO;
import static org.apache.hadoop.util.Time.now;

import static org.apache.hadoop.fs.azurebfs.constants.AbfsHttpConstants.HTTP_CONTINUE;
import static org.apache.hadoop.fs.azurebfs.services.RetryReasonConstants.EGRESS_LIMIT_BREACH_ABBREVIATION;
import static org.apache.hadoop.fs.azurebfs.services.RetryReasonConstants.INGRESS_LIMIT_BREACH_ABBREVIATION;
import static org.apache.hadoop.fs.azurebfs.services.RetryReasonConstants.TPS_LIMIT_BREACH_ABBREVIATION;

/**
 * The AbfsRestOperation for Rest AbfsClient.
 */
public class AbfsRestOperation {
  // The type of the REST operation (Append, ReadFile, etc)
  private final AbfsRestOperationType operationType;
  // Blob FS client, which has the credentials, retry policy, and logs.
  private final AbfsClient client;
  // Return intercept instance
  private final AbfsThrottlingIntercept intercept;
  // the HTTP method (PUT, PATCH, POST, GET, HEAD, or DELETE)
  private final String method;
  // full URL including query parameters
  private final URL url;
  // all the custom HTTP request headers provided by the caller
  private final List<AbfsHttpHeader> requestHeaders;

  // This is a simple operation class, where all the upload methods have a
  // request body and all the download methods have a response body.
  private final boolean hasRequestBody;

  // Used only by AbfsInputStream/AbfsOutputStream to reuse SAS tokens.
  private final String sasToken;

  private static final Logger LOG = LoggerFactory.getLogger(AbfsClient.class);
  private static final Logger LOG1 = LoggerFactory.getLogger(AbfsRestOperation.class);
  // For uploads, this is the request entity body.  For downloads,
  // this will hold the response entity body.
  private byte[] buffer;
  private int bufferOffset;
  private int bufferLength;
  private int retryCount = 0;
  private boolean isThrottledRequest = false;
  private long maxRetryCount = 0L;
  private final int maxIoRetries;
  private AbfsHttpOperation result;
  private final AbfsCounters abfsCounters;
  private AbfsBackoffMetrics abfsBackoffMetrics;
  private Map<String, AbfsBackoffMetrics> metricsMap;
  /**
   * This variable contains the reason of last API call within the same
   * AbfsRestOperation object.
   */
  private String failureReason;
  private AbfsRetryPolicy retryPolicy;

  private final AbfsConfiguration abfsConfiguration;

  /**
   * This variable stores the tracing context used for last Rest Operation.
   */
  private TracingContext lastUsedTracingContext;

  private int apacheHttpClientIoExceptions = 0;

  /**
   * Checks if there is non-null HTTP response.
   * @return true if there is a non-null HTTP response from the ABFS call.
   */
  public boolean hasResult() {
    return result != null;
  }

  public AbfsHttpOperation getResult() {
    return result;
  }

  public void hardSetResult(int httpStatus) {
    if (abfsConfiguration.getPreferredHttpOperationType()
        == HttpOperationType.APACHE_HTTP_CLIENT) {
      result
          = AbfsAHCHttpOperation.getAbfsApacheHttpClientHttpOperationWithFixedResult(
          this.url,
          this.method, httpStatus);
      return;
    }
    result = AbfsJdkHttpOperation.getAbfsHttpOperationWithFixedResult(this.url,
        this.method, httpStatus);
  }

  public URL getUrl() {
    return url;
  }

  public List<AbfsHttpHeader> getRequestHeaders() {
    return requestHeaders;
  }

  public boolean isARetriedRequest() {
    return (retryCount > 0);
  }

  String getSasToken() {
    return sasToken;
  }

  private static final int MIN_FIRST_RANGE = 1;
  private static final int MAX_FIRST_RANGE = 5;
  private static final int MAX_SECOND_RANGE = 15;
  private static final int MAX_THIRD_RANGE = 25;

  /**
   * Initializes a new REST operation.
   *
   * @param client The Blob FS client.
   * @param method The HTTP method (PUT, PATCH, POST, GET, HEAD, or DELETE).
   * @param url The full URL including query string parameters.
   * @param requestHeaders The HTTP request headers.
   */
  AbfsRestOperation(final AbfsRestOperationType operationType,
                    final AbfsClient client,
                    final String method,
                    final URL url,
                    final List<AbfsHttpHeader> requestHeaders,
                    final AbfsConfiguration abfsConfiguration) {
    this(operationType, client, method, url, requestHeaders, null, abfsConfiguration
    );
  }

  /**
   * Initializes a new REST operation.
   *
   * @param client The Blob FS client.
   * @param method The HTTP method (PUT, PATCH, POST, GET, HEAD, or DELETE).
   * @param url The full URL including query string parameters.
   * @param requestHeaders The HTTP request headers.
   * @param sasToken A sasToken for optional re-use by AbfsInputStream/AbfsOutputStream.
   */
  AbfsRestOperation(final AbfsRestOperationType operationType,
                    final AbfsClient client,
                    final String method,
                    final URL url,
                    final List<AbfsHttpHeader> requestHeaders,
                    final String sasToken,
                    final AbfsConfiguration abfsConfiguration) {
    this.operationType = operationType;
    this.client = client;
    this.method = method;
    this.url = url;
    this.requestHeaders = requestHeaders;
    this.hasRequestBody = (AbfsHttpConstants.HTTP_METHOD_PUT.equals(method)
            || AbfsHttpConstants.HTTP_METHOD_POST.equals(method)
            || AbfsHttpConstants.HTTP_METHOD_PATCH.equals(method));
    this.sasToken = sasToken;
    this.abfsCounters = client.getAbfsCounters();
    if (abfsCounters != null) {
      this.abfsBackoffMetrics = abfsCounters.getAbfsBackoffMetrics();
    }
    if (abfsBackoffMetrics != null) {
      this.metricsMap = abfsBackoffMetrics.getMetricsMap();
    }
    this.maxIoRetries = client.getAbfsConfiguration().getMaxIoRetries();
    this.intercept = client.getIntercept();
    this.abfsConfiguration = abfsConfiguration;
    this.retryPolicy = client.getExponentialRetryPolicy();
  }

  /**
   * Initializes a new REST operation.
   *
   * @param operationType The type of the REST operation (Append, ReadFile, etc).
   * @param client The Blob FS client.
   * @param method The HTTP method (PUT, PATCH, POST, GET, HEAD, or DELETE).
   * @param url The full URL including query string parameters.
   * @param requestHeaders The HTTP request headers.
   * @param buffer For uploads, this is the request entity body.  For downloads,
   * this will hold the response entity body.
   * @param bufferOffset An offset into the buffer where the data beings.
   * @param bufferLength The length of the data in the buffer.
   * @param sasToken A sasToken for optional re-use by AbfsInputStream/AbfsOutputStream.
   */
  AbfsRestOperation(AbfsRestOperationType operationType,
                    AbfsClient client,
                    String method,
                    URL url,
                    List<AbfsHttpHeader> requestHeaders,
                    byte[] buffer,
                    int bufferOffset,
                    int bufferLength,
                    String sasToken,
                    final AbfsConfiguration abfsConfiguration) {
    this(operationType, client, method, url, requestHeaders, sasToken, abfsConfiguration
    );
    this.buffer = buffer;
    this.bufferOffset = bufferOffset;
    this.bufferLength = bufferLength;
  }

  /**
   * Execute a AbfsRestOperation. Track the Duration of a request if
   * abfsCounters isn't null.
   * @param tracingContext TracingContext instance to track correlation IDs
   */
  public void execute(TracingContext tracingContext)
      throws AzureBlobFileSystemException {
    // Since this might be a sub-sequential or parallel rest operation
    // triggered by a single file system call, using a new tracing context.
    lastUsedTracingContext = createNewTracingContext(tracingContext);
    try {
      abfsCounters.getLastExecutionTime().set(now());
      client.timerOrchestrator(TimerFunctionality.RESUME, null);
      IOStatisticsBinding.trackDurationOfInvocation(abfsCounters,
          AbfsStatistic.getStatNameFromHttpCall(method),
          () -> completeExecute(lastUsedTracingContext));
    } catch (AzureBlobFileSystemException aze) {
      throw aze;
    } catch (IOException e) {
      throw new UncheckedIOException("Error while tracking Duration of an "
          + "AbfsRestOperation call", e);
    }
  }

  /**
   * Executes the REST operation with retry, by issuing one or more
   * HTTP operations.
   * @param tracingContext TracingContext instance to track correlation IDs
   */
  void completeExecute(TracingContext tracingContext)
      throws AzureBlobFileSystemException {
    // see if we have latency reports from the previous requests
    String latencyHeader = getClientLatency();
    if (latencyHeader != null && !latencyHeader.isEmpty()) {
      AbfsHttpHeader httpHeader =
              new AbfsHttpHeader(HttpHeaderConfigurations.X_MS_ABFS_CLIENT_LATENCY, latencyHeader);
      requestHeaders.add(httpHeader);
    }

    // By Default Exponential Retry Policy Will be used
    retryCount = 0;
    retryPolicy = client.getExponentialRetryPolicy();
    LOG.debug("First execution of REST operation - {}", operationType);
    long sleepDuration = 0L;
    if (abfsBackoffMetrics != null) {
      synchronized (this) {
        abfsBackoffMetrics.incrementTotalNumberOfRequests();
      }
    }
    while (!executeHttpOperation(retryCount, tracingContext)) {
      try {
        ++retryCount;
        tracingContext.setRetryCount(retryCount);
        long retryInterval = retryPolicy.getRetryInterval(retryCount);
        LOG.debug("Rest operation {} failed with failureReason: {}. Retrying with retryCount = {}, retryPolicy: {} and sleepInterval: {}",
            operationType, failureReason, retryCount, retryPolicy.getAbbreviation(), retryInterval);
        if (abfsBackoffMetrics != null) {
          updateBackoffTimeMetrics(retryCount, sleepDuration);
        }
        Thread.sleep(retryInterval);
      } catch (InterruptedException ex) {
        Thread.currentThread().interrupt();
      }
    }
    if (abfsBackoffMetrics != null) {
      updateBackoffMetrics(retryCount, result.getStatusCode());
    }
    int status = result.getStatusCode();
    /*
      If even after exhausting all retries, the http status code has an
      invalid value it qualifies for InvalidAbfsRestOperationException.
      All http status code less than 1xx range are considered as invalid
      status codes.
     */
    if (status < HTTP_CONTINUE) {
      throw new InvalidAbfsRestOperationException(null, retryCount);
    }

    if (status >= HttpURLConnection.HTTP_BAD_REQUEST) {
      throw new AbfsRestOperationException(result.getStatusCode(), result.getStorageErrorCode(),
          result.getStorageErrorMessage(), null, result);
    }
    LOG.trace("{} REST operation complete", operationType);
  }

  @VisibleForTesting
  void updateBackoffMetrics(int retryCount, int statusCode) {
    if (abfsBackoffMetrics != null) {
      if (statusCode < HttpURLConnection.HTTP_OK
              || statusCode >= HttpURLConnection.HTTP_INTERNAL_ERROR) {
        synchronized (this) {
          if (retryCount >= maxIoRetries) {
            abfsBackoffMetrics.incrementNumberOfRequestsFailed();
          }
        }
      } else {
        synchronized (this) {
          if (retryCount > ZERO && retryCount <= maxIoRetries) {
            maxRetryCount = Math.max(abfsBackoffMetrics.getMaxRetryCount(), retryCount);
            abfsBackoffMetrics.setMaxRetryCount(maxRetryCount);
            updateCount(retryCount);
          } else {
            abfsBackoffMetrics.incrementNumberOfRequestsSucceededWithoutRetrying();
          }
        }
      }
    }
  }

  @VisibleForTesting
  String getClientLatency() {
    return client.getAbfsPerfTracker().getClientLatency();
  }

  /**
   * Executes a single HTTP operation to complete the REST operation.  If it
   * fails, there may be a retry.  The retryCount is incremented with each
   * attempt.
   */
  private boolean executeHttpOperation(final int retryCount,
    TracingContext tracingContext) throws AzureBlobFileSystemException {
<<<<<<< HEAD
    final AbfsHttpOperation httpOperation;
    boolean wasIOExceptionThrown = false;
=======
    AbfsHttpOperation httpOperation;
    // Used to avoid CST Metric Update in Case of UnknownHost/IO Exception.
    boolean wasKnownExceptionThrown = false;
>>>>>>> f4fde405

    try {
      // initialize the HTTP request and open the connection
      httpOperation = createHttpOperation();
      incrementCounter(AbfsStatistic.CONNECTIONS_MADE, 1);
      tracingContext.constructHeader(httpOperation, failureReason, retryPolicy.getAbbreviation());

      signRequest(httpOperation, hasRequestBody ? bufferLength : 0);

    } catch (IOException e) {
      LOG.debug("Auth failure: {}, {}", method, url);
      throw new AbfsRestOperationException(-1, null,
          "Auth failure: " + e.getMessage(), e, result);
    }

    try {
      // dump the headers
      AbfsIoUtils.dumpHeadersToDebugLog("Request Headers",
          httpOperation.getRequestProperties());
      intercept.sendingRequest(operationType, abfsCounters);
      if (hasRequestBody) {
        httpOperation.sendPayload(buffer, bufferOffset, bufferLength);
        incrementCounter(AbfsStatistic.SEND_REQUESTS, 1);
        incrementCounter(AbfsStatistic.BYTES_SENT, bufferLength);
      }
      httpOperation.processResponse(buffer, bufferOffset, bufferLength);
      if (!isThrottledRequest && httpOperation.getStatusCode()
          >= HttpURLConnection.HTTP_INTERNAL_ERROR) {
        isThrottledRequest = true;
        AzureServiceErrorCode serviceErrorCode =
            AzureServiceErrorCode.getAzureServiceCode(
                httpOperation.getStatusCode(),
                httpOperation.getStorageErrorCode(),
                httpOperation.getStorageErrorMessage());
        LOG1.trace("Service code is " + serviceErrorCode + " status code is "
            + httpOperation.getStatusCode() + " error code is "
            + httpOperation.getStorageErrorCode()
            + " error message is " + httpOperation.getStorageErrorMessage());
        if (abfsBackoffMetrics != null) {
          synchronized (this) {
            if (serviceErrorCode.equals(
                    AzureServiceErrorCode.INGRESS_OVER_ACCOUNT_LIMIT)
                    || serviceErrorCode.equals(
                    AzureServiceErrorCode.EGRESS_OVER_ACCOUNT_LIMIT)) {
              abfsBackoffMetrics.incrementNumberOfBandwidthThrottledRequests();
            } else if (serviceErrorCode.equals(
                    AzureServiceErrorCode.TPS_OVER_ACCOUNT_LIMIT)) {
              abfsBackoffMetrics.incrementNumberOfIOPSThrottledRequests();
            } else {
              abfsBackoffMetrics.incrementNumberOfOtherThrottledRequests();
            }
          }
        }
      }
        incrementCounter(AbfsStatistic.GET_RESPONSES, 1);
      //Only increment bytesReceived counter when the status code is 2XX.
      if (httpOperation.getStatusCode() >= HttpURLConnection.HTTP_OK
          && httpOperation.getStatusCode() <= HttpURLConnection.HTTP_PARTIAL) {
        incrementCounter(AbfsStatistic.BYTES_RECEIVED,
            httpOperation.getBytesReceived());
      } else if (httpOperation.getStatusCode() == HttpURLConnection.HTTP_UNAVAILABLE) {
        incrementCounter(AbfsStatistic.SERVER_UNAVAILABLE, 1);
      }

      // If no exception occurred till here it means http operation was successfully complete and
      // a response from server has been received which might be failure or success.
      // If any kind of exception has occurred it will be caught below.
      // If request failed to determine failure reason and retry policy here.
      // else simply return with success after saving the result.
      LOG.debug("HttpRequest: {}: {}", operationType, httpOperation);

      int status = httpOperation.getStatusCode();
      failureReason = RetryReason.getAbbreviation(null, status, httpOperation.getStorageErrorMessage());
      retryPolicy = client.getRetryPolicy(failureReason);

      if (retryPolicy.shouldRetry(retryCount, httpOperation.getStatusCode())) {
        return false;
      }

      // If the request has succeeded or failed with non-retrial error, save the operation and return.
      result = httpOperation;

    } catch (UnknownHostException ex) {
      wasKnownExceptionThrown = true;
      String hostname = null;
      hostname = httpOperation.getHost();
      failureReason = RetryReason.getAbbreviation(ex, null, null);
      retryPolicy = client.getRetryPolicy(failureReason);
      LOG.warn("Unknown host name: {}. Retrying to resolve the host name...",
          hostname);
<<<<<<< HEAD
      if (httpOperation instanceof AbfsAHCHttpOperation) {
        registerApacheHttpClientIoException();
=======
      if (abfsBackoffMetrics != null) {
        synchronized (this) {
          abfsBackoffMetrics.incrementNumberOfNetworkFailedRequests();
        }
>>>>>>> f4fde405
      }
      if (!retryPolicy.shouldRetry(retryCount, -1)) {
        updateBackoffMetrics(retryCount, httpOperation.getStatusCode());
        throw new InvalidAbfsRestOperationException(ex, retryCount);
      }
      return false;
    } catch (IOException ex) {
      wasKnownExceptionThrown = true;
      if (LOG.isDebugEnabled()) {
        LOG.debug("HttpRequestFailure: {}, {}", httpOperation, ex);
      }
      if (abfsBackoffMetrics != null) {
        synchronized (this) {
          abfsBackoffMetrics.incrementNumberOfNetworkFailedRequests();
        }
      }
      failureReason = RetryReason.getAbbreviation(ex, -1, "");
      retryPolicy = client.getRetryPolicy(failureReason);
<<<<<<< HEAD
      wasIOExceptionThrown = true;
      if (httpOperation instanceof AbfsAHCHttpOperation) {
        registerApacheHttpClientIoException();
      }
=======
>>>>>>> f4fde405
      if (!retryPolicy.shouldRetry(retryCount, -1)) {
        updateBackoffMetrics(retryCount, httpOperation.getStatusCode());
        throw new InvalidAbfsRestOperationException(ex, retryCount);
      }
      return false;
    } finally {
      int statusCode = httpOperation.getStatusCode();
      // Update Metrics only if Succeeded or Throttled due to account limits.
      // Also Update in case of any unhandled exception is thrown.
      if (shouldUpdateCSTMetrics(statusCode) && !wasKnownExceptionThrown) {
        intercept.updateMetrics(operationType, httpOperation);
      }
    }

    return true;
  }

  private void registerApacheHttpClientIoException() {
    apacheHttpClientIoExceptions++;
    if(apacheHttpClientIoExceptions
        >= abfsConfiguration.getMaxApacheHttpClientIoExceptionsRetries()) {
      AbfsApacheHttpClient.registerFallback();
    }
  }

  /**
   * Sign an operation.
   * @param httpOperation operation to sign
   * @param bytesToSign how many bytes to sign for shared key auth.
   * @throws IOException failure
   */
  @VisibleForTesting
  public void signRequest(final AbfsHttpOperation httpOperation, int bytesToSign) throws IOException {
<<<<<<< HEAD
    switch(client.getAuthType()) {
      case Custom:
      case OAuth:
        LOG.debug("Authenticating request with OAuth2 access token");
        httpOperation.setRequestProperty(HttpHeaderConfigurations.AUTHORIZATION,
            client.getAccessToken());
        break;
      case SAS:
        // do nothing; the SAS token should already be appended to the query string
        httpOperation.setMaskForSAS(); //mask sig/oid from url for logs
        break;
      case SharedKey:
      default:
        // sign the HTTP request
        LOG.debug("Signing request with shared key");
        // sign the HTTP request
        client.getSharedKeyCredentials().signRequest(
            httpOperation,
            bytesToSign);
        break;
=======
    if (client.isSendMetricCall()) {
      client.getMetricSharedkeyCredentials().signRequest(httpOperation.getConnection(), bytesToSign);
    } else {
      switch (client.getAuthType()) {
        case Custom:
        case OAuth:
          LOG.debug("Authenticating request with OAuth2 access token");
          httpOperation.getConnection().setRequestProperty(HttpHeaderConfigurations.AUTHORIZATION,
                  client.getAccessToken());
          break;
        case SAS:
          // do nothing; the SAS token should already be appended to the query string
          httpOperation.setMaskForSAS(); //mask sig/oid from url for logs
          break;
        case SharedKey:
        default:
          // sign the HTTP request
          LOG.debug("Signing request with shared key");
          // sign the HTTP request
          client.getSharedKeyCredentials().signRequest(
                  httpOperation.getConnection(),
                  bytesToSign);
          break;
      }
>>>>>>> f4fde405
    }
  }

  /**
   * Creates new object of {@link AbfsHttpOperation} with the url, method, and
   * requestHeaders fields of the AbfsRestOperation object.
   */
  @VisibleForTesting
  AbfsHttpOperation createHttpOperation() throws IOException {
    HttpOperationType httpOperationType
        = abfsConfiguration.getPreferredHttpOperationType();
    if (httpOperationType == HttpOperationType.APACHE_HTTP_CLIENT
        && isApacheClientUsable()) {
      return createAbfsAHCHttpOperation();
    }
    return createAbfsHttpOperation();
  }

  @VisibleForTesting
  boolean isApacheClientUsable() {
    return AbfsApacheHttpClient.usable();
  }

  @VisibleForTesting
  AbfsJdkHttpOperation createAbfsHttpOperation() throws IOException {
    return new AbfsJdkHttpOperation(url, method, requestHeaders,
        client.getAbfsConfiguration().getHttpConnectionTimeout(),
        client.getAbfsConfiguration().getHttpReadTimeout());
  }

  @VisibleForTesting
  AbfsAHCHttpOperation createAbfsAHCHttpOperation() {
    return new AbfsAHCHttpOperation(url, method, requestHeaders,
        client.getAbfsConfiguration().getHttpConnectionTimeout(),
        client.getAbfsConfiguration().getHttpReadTimeout()
    );
  }

  /**
   * Incrementing Abfs counters with a long value.
   *
   * @param statistic the Abfs statistic that needs to be incremented.
   * @param value     the value to be incremented by.
   */
  private void incrementCounter(AbfsStatistic statistic, long value) {
    if (abfsCounters != null) {
      abfsCounters.incrementCounter(statistic, value);
    }
  }

  /**
   * Updates the count metrics based on the provided retry count.
   * @param retryCount The retry count used to determine the metrics category.
   *
   * This method increments the number of succeeded requests for the specified retry count.
   */
  private void updateCount(int retryCount){
      String retryCounter = getKey(retryCount);
      metricsMap.get(retryCounter).incrementNumberOfRequestsSucceeded();
  }

  /**
   * Updates backoff time metrics based on the provided retry count and sleep duration.
   * @param retryCount    The retry count used to determine the metrics category.
   * @param sleepDuration The duration of sleep during backoff.
   *
   * This method calculates and updates various backoff time metrics, including minimum, maximum,
   * and total backoff time, as well as the total number of requests for the specified retry count.
   */
  private void updateBackoffTimeMetrics(int retryCount, long sleepDuration) {
    synchronized (this) {
      String retryCounter = getKey(retryCount);
      AbfsBackoffMetrics abfsBackoffMetrics = metricsMap.get(retryCounter);
      long minBackoffTime = Math.min(abfsBackoffMetrics.getMinBackoff(), sleepDuration);
      long maxBackoffForTime = Math.max(abfsBackoffMetrics.getMaxBackoff(), sleepDuration);
      long totalBackoffTime = abfsBackoffMetrics.getTotalBackoff() + sleepDuration;
      abfsBackoffMetrics.incrementTotalRequests();
      abfsBackoffMetrics.setMinBackoff(minBackoffTime);
      abfsBackoffMetrics.setMaxBackoff(maxBackoffForTime);
      abfsBackoffMetrics.setTotalBackoff(totalBackoffTime);
      metricsMap.put(retryCounter, abfsBackoffMetrics);
    }
  }

  /**
   * Generates a key based on the provided retry count to categorize metrics.
   *
   * @param retryCount The retry count used to determine the key.
   * @return A string key representing the metrics category for the given retry count.
   *
   * This method categorizes retry counts into different ranges and assigns a corresponding key.
   */
  private String getKey(int retryCount) {
    if (retryCount >= MIN_FIRST_RANGE && retryCount < MAX_FIRST_RANGE) {
      return Integer.toString(retryCount);
    } else if (retryCount >= MAX_FIRST_RANGE && retryCount < MAX_SECOND_RANGE) {
      return "5_15";
    } else if (retryCount >= MAX_SECOND_RANGE && retryCount < MAX_THIRD_RANGE) {
      return "15_25";
    } else {
      return "25AndAbove";
    }
  }

  /**
   * Updating Client Side Throttling Metrics for relevant response status codes.
   * Following criteria is used to decide based on status code and failure reason.
   * <ol>
   *   <li>Case 1: Status code in 2xx range: Successful Operations should contribute</li>
   *   <li>Case 2: Status code in 3xx range: Redirection Operations should not contribute</li>
   *   <li>Case 3: Status code in 4xx range: User Errors should not contribute</li>
   *   <li>
   *     Case 4: Status code is 503: Throttling Error should contribute as following:
   *     <ol>
   *       <li>Case 4.a: Ingress Over Account Limit: Should Contribute</li>
   *       <li>Case 4.b: Egress Over Account Limit: Should Contribute</li>
   *       <li>Case 4.c: TPS Over Account Limit: Should Contribute</li>
   *       <li>Case 4.d: Other Server Throttling: Should not contribute</li>
   *     </ol>
   *   </li>
   *   <li>Case 5: Status code in 5xx range other than 503: Should not contribute</li>
   * </ol>
   * @param statusCode
   * @return
   */
  private boolean shouldUpdateCSTMetrics(final int statusCode) {
    return statusCode <  HttpURLConnection.HTTP_MULT_CHOICE // Case 1
        || INGRESS_LIMIT_BREACH_ABBREVIATION.equals(failureReason) // Case 4.a
        || EGRESS_LIMIT_BREACH_ABBREVIATION.equals(failureReason) // Case 4.b
        || TPS_LIMIT_BREACH_ABBREVIATION.equals(failureReason); // Case 4.c
  }

  /**
   * Creates a new Tracing context before entering the retry loop of a rest operation.
   * This will ensure all rest operations have unique
   * tracing context that will be used for all the retries.
   * @param tracingContext original tracingContext.
   * @return tracingContext new tracingContext object created from original one.
   */
  @VisibleForTesting
  public TracingContext createNewTracingContext(final TracingContext tracingContext) {
    return new TracingContext(tracingContext);
  }

  /**
   * Returns the tracing contest used for last rest operation made.
   * @return tracingContext lasUserTracingContext.
   */
  @VisibleForTesting
  public final TracingContext getLastTracingContext() {
    return lastUsedTracingContext;
  }
}<|MERGE_RESOLUTION|>--- conflicted
+++ resolved
@@ -361,14 +361,9 @@
    */
   private boolean executeHttpOperation(final int retryCount,
     TracingContext tracingContext) throws AzureBlobFileSystemException {
-<<<<<<< HEAD
     final AbfsHttpOperation httpOperation;
-    boolean wasIOExceptionThrown = false;
-=======
-    AbfsHttpOperation httpOperation;
     // Used to avoid CST Metric Update in Case of UnknownHost/IO Exception.
     boolean wasKnownExceptionThrown = false;
->>>>>>> f4fde405
 
     try {
       // initialize the HTTP request and open the connection
@@ -459,15 +454,13 @@
       retryPolicy = client.getRetryPolicy(failureReason);
       LOG.warn("Unknown host name: {}. Retrying to resolve the host name...",
           hostname);
-<<<<<<< HEAD
       if (httpOperation instanceof AbfsAHCHttpOperation) {
         registerApacheHttpClientIoException();
-=======
+      }
       if (abfsBackoffMetrics != null) {
         synchronized (this) {
           abfsBackoffMetrics.incrementNumberOfNetworkFailedRequests();
         }
->>>>>>> f4fde405
       }
       if (!retryPolicy.shouldRetry(retryCount, -1)) {
         updateBackoffMetrics(retryCount, httpOperation.getStatusCode());
@@ -486,13 +479,9 @@
       }
       failureReason = RetryReason.getAbbreviation(ex, -1, "");
       retryPolicy = client.getRetryPolicy(failureReason);
-<<<<<<< HEAD
-      wasIOExceptionThrown = true;
       if (httpOperation instanceof AbfsAHCHttpOperation) {
         registerApacheHttpClientIoException();
       }
-=======
->>>>>>> f4fde405
       if (!retryPolicy.shouldRetry(retryCount, -1)) {
         updateBackoffMetrics(retryCount, httpOperation.getStatusCode());
         throw new InvalidAbfsRestOperationException(ex, retryCount);
@@ -526,8 +515,10 @@
    */
   @VisibleForTesting
   public void signRequest(final AbfsHttpOperation httpOperation, int bytesToSign) throws IOException {
-<<<<<<< HEAD
-    switch(client.getAuthType()) {
+    if (client.isSendMetricCall()) {
+      client.getMetricSharedkeyCredentials().signRequest(httpOperation, bytesToSign);
+    } else {
+      switch (client.getAuthType()) {
       case Custom:
       case OAuth:
         LOG.debug("Authenticating request with OAuth2 access token");
@@ -547,32 +538,7 @@
             httpOperation,
             bytesToSign);
         break;
-=======
-    if (client.isSendMetricCall()) {
-      client.getMetricSharedkeyCredentials().signRequest(httpOperation.getConnection(), bytesToSign);
-    } else {
-      switch (client.getAuthType()) {
-        case Custom:
-        case OAuth:
-          LOG.debug("Authenticating request with OAuth2 access token");
-          httpOperation.getConnection().setRequestProperty(HttpHeaderConfigurations.AUTHORIZATION,
-                  client.getAccessToken());
-          break;
-        case SAS:
-          // do nothing; the SAS token should already be appended to the query string
-          httpOperation.setMaskForSAS(); //mask sig/oid from url for logs
-          break;
-        case SharedKey:
-        default:
-          // sign the HTTP request
-          LOG.debug("Signing request with shared key");
-          // sign the HTTP request
-          client.getSharedKeyCredentials().signRequest(
-                  httpOperation.getConnection(),
-                  bytesToSign);
-          break;
-      }
->>>>>>> f4fde405
+      }
     }
   }
 
