/**
 * Licensed to the Apache Software Foundation (ASF) under one
 * or more contributor license agreements.  See the NOTICE file
 * distributed with this work for additional information
 * regarding copyright ownership.  The ASF licenses this file
 * to you under the Apache License, Version 2.0 (the
 * "License"); you may not use this file except in compliance
 * with the License.  You may obtain a copy of the License at
 *
 *     http://www.apache.org/licenses/LICENSE-2.0
 *
 * Unless required by applicable law or agreed to in writing, software
 * distributed under the License is distributed on an "AS IS" BASIS,
 * WITHOUT WARRANTIES OR CONDITIONS OF ANY KIND, either express or implied.
 * See the License for the specific language governing permissions and
 * limitations under the License.
 */
package org.apache.hadoop.hdfs.server.balancer;

import java.util.Collections;
import java.util.Set;

import org.apache.hadoop.classification.InterfaceAudience;

@InterfaceAudience.Private
final class BalancerParameters {
  private final BalancingPolicy policy;
  private final double threshold;
  private final int maxIdleIteration;
  private final long hotBlockTimeInterval;
  /** Exclude the nodes in this set. */
  private final Set<String> excludedNodes;
  /** If empty, include any node; otherwise, include only these nodes. */
  private final Set<String> includedNodes;
  /**
   * If empty, any node can be a source; otherwise, use only these nodes as
   * source nodes.
   */
  private final Set<String> sourceNodes;
  /**
   * If empty, any node can be a source; otherwise, these nodes will be excluded as
   * source nodes.
   */
  private final Set<String> excludedSourceNodes;
  /**
   * If empty, any node can be a target; otherwise, use only these nodes as
   * target nodes.
   */
  private final Set<String> targetNodes;
  /**
   * If empty, any node can be a target; otherwise, these nodes will be excluded as
   * target nodes.
   */
  private final Set<String> excludedTargetNodes;
  /**
   * A set of block pools to run the balancer on.
   */
  private final Set<String> blockpools;
  /**
   * Whether to run the balancer during upgrade.
   */
  private final boolean runDuringUpgrade;

  private final boolean runAsService;

  private final boolean sortTopNodes;

  private final int limitOverUtilizedNum;

  static final BalancerParameters DEFAULT = new BalancerParameters();

  private BalancerParameters() {
    this(new Builder());
  }

  private BalancerParameters(Builder builder) {
    this.policy = builder.policy;
    this.threshold = builder.threshold;
    this.maxIdleIteration = builder.maxIdleIteration;
    this.excludedNodes = builder.excludedNodes;
    this.includedNodes = builder.includedNodes;
    this.sourceNodes = builder.sourceNodes;
    this.excludedSourceNodes = builder.excludedSourceNodes;
    this.targetNodes = builder.targetNodes;
    this.excludedTargetNodes = builder.excludedTargetNodes;
    this.blockpools = builder.blockpools;
    this.runDuringUpgrade = builder.runDuringUpgrade;
    this.runAsService = builder.runAsService;
    this.sortTopNodes = builder.sortTopNodes;
    this.limitOverUtilizedNum = builder.limitOverUtilizedNum;
    this.hotBlockTimeInterval = builder.hotBlockTimeInterval;
  }

  BalancingPolicy getBalancingPolicy() {
    return this.policy;
  }

  double getThreshold() {
    return this.threshold;
  }

  int getMaxIdleIteration() {
    return this.maxIdleIteration;
  }

  Set<String> getExcludedNodes() {
    return this.excludedNodes;
  }

  Set<String> getIncludedNodes() {
    return this.includedNodes;
  }

  Set<String> getSourceNodes() {
    return this.sourceNodes;
  }

  Set<String> getExcludedSourceNodes() {
    return this.excludedSourceNodes;
  }

  Set<String> getTargetNodes() {
    return this.targetNodes;
  }

  Set<String> getExcludedTargetNodes() {
    return this.excludedTargetNodes;
  }

  Set<String> getBlockPools() {
    return this.blockpools;
  }

  boolean getRunDuringUpgrade() {
    return this.runDuringUpgrade;
  }

  boolean getRunAsService() {
    return this.runAsService;
  }

  boolean getSortTopNodes() {
    return this.sortTopNodes;
  }

  int getLimitOverUtilizedNum() {
    return this.limitOverUtilizedNum;
  }

  long getHotBlockTimeInterval() {
    return this.hotBlockTimeInterval;
  }

  @Override
  public String toString() {
    return String.format("%s.%s [%s," + " threshold = %s,"
        + " max idle iteration = %s," + " #excluded nodes = %s,"
        + " #included nodes = %s," + " #source nodes = %s,"
        + " #excluded source nodes = %s," + " #target nodes = %s,"
        + " #excluded target nodes = %s,"
        + " #blockpools = %s," + " run during upgrade = %s,"
        + " sort top nodes = %s," + " limit overUtilized nodes num = %s,"
        + " hot block time interval = %s]",
        Balancer.class.getSimpleName(), getClass().getSimpleName(), policy,
        threshold, maxIdleIteration, excludedNodes.size(),
<<<<<<< HEAD
        includedNodes.size(), sourceNodes.size(), excludedSourceNodes.size(), targetNodes.size(),
        excludedTargetNodes.size(), blockpools.size(),
        runDuringUpgrade, sortTopNodes, hotBlockTimeInterval);
=======
        includedNodes.size(), sourceNodes.size(), blockpools.size(),
        runDuringUpgrade, sortTopNodes, limitOverUtilizedNum, hotBlockTimeInterval);
>>>>>>> 66baf1eb
  }

  static class Builder {
    // Defaults
    private BalancingPolicy policy = BalancingPolicy.Node.INSTANCE;
    private double threshold = 10.0;
    private int maxIdleIteration =
        NameNodeConnector.DEFAULT_MAX_IDLE_ITERATIONS;
    private Set<String> excludedNodes = Collections.<String> emptySet();
    private Set<String> includedNodes = Collections.<String> emptySet();
    private Set<String> sourceNodes = Collections.<String> emptySet();
    private Set<String> excludedSourceNodes = Collections.<String> emptySet();
    private Set<String> targetNodes = Collections.<String> emptySet();
    private Set<String> excludedTargetNodes = Collections.<String> emptySet();
    private Set<String> blockpools = Collections.<String> emptySet();
    private boolean runDuringUpgrade = false;
    private boolean runAsService = false;
    private boolean sortTopNodes = false;
    private int limitOverUtilizedNum = Integer.MAX_VALUE;
    private long hotBlockTimeInterval = 0;

    Builder() {
    }

    Builder setBalancingPolicy(BalancingPolicy p) {
      this.policy = p;
      return this;
    }

    Builder setThreshold(double t) {
      this.threshold = t;
      return this;
    }

    Builder setMaxIdleIteration(int m) {
      this.maxIdleIteration = m;
      return this;
    }

    Builder setHotBlockTimeInterval(long t) {
      this.hotBlockTimeInterval = t;
      return this;
    }

    Builder setExcludedNodes(Set<String> nodes) {
      this.excludedNodes = nodes;
      return this;
    }

    Builder setIncludedNodes(Set<String> nodes) {
      this.includedNodes = nodes;
      return this;
    }

    Builder setSourceNodes(Set<String> nodes) {
      this.sourceNodes = nodes;
      return this;
    }

    Builder setExcludedSourceNodes(Set<String> nodes) {
      this.excludedSourceNodes = nodes;
      return this;
    }

    Builder setTargetNodes(Set<String> nodes) {
      this.targetNodes = nodes;
      return this;
    }

    Builder setExcludedTargetNodes(Set<String> nodes) {
      this.excludedTargetNodes = nodes;
      return this;
    }

    Builder setBlockpools(Set<String> pools) {
      this.blockpools = pools;
      return this;
    }

    Builder setRunDuringUpgrade(boolean run) {
      this.runDuringUpgrade = run;
      return this;
    }

    Builder setRunAsService(boolean asService) {
      this.runAsService = asService;
      return this;
    }

    Builder setSortTopNodes(boolean shouldSortTopNodes) {
      this.sortTopNodes = shouldSortTopNodes;
      return this;
    }

    Builder setLimitOverUtilizedNum(int overUtilizedNum) {
      this.limitOverUtilizedNum = overUtilizedNum;
      return this;
    }

    BalancerParameters build() {
      return new BalancerParameters(this);
    }
  }
}<|MERGE_RESOLUTION|>--- conflicted
+++ resolved
@@ -163,14 +163,9 @@
         + " hot block time interval = %s]",
         Balancer.class.getSimpleName(), getClass().getSimpleName(), policy,
         threshold, maxIdleIteration, excludedNodes.size(),
-<<<<<<< HEAD
         includedNodes.size(), sourceNodes.size(), excludedSourceNodes.size(), targetNodes.size(),
         excludedTargetNodes.size(), blockpools.size(),
-        runDuringUpgrade, sortTopNodes, hotBlockTimeInterval);
-=======
-        includedNodes.size(), sourceNodes.size(), blockpools.size(),
         runDuringUpgrade, sortTopNodes, limitOverUtilizedNum, hotBlockTimeInterval);
->>>>>>> 66baf1eb
   }
 
   static class Builder {
