--- conflicted
+++ resolved
@@ -437,31 +437,10 @@
   /**
    * Set properties specific to dynamic queues.
    */
-<<<<<<< HEAD
-  protected void setDynamicQueueProperties() {
-    // Set properties from parent template
-    if (parent instanceof AbstractParentQueue) {
-      ((AbstractParentQueue) parent).getAutoCreatedQueueTemplate()
-          .setTemplateEntriesForChild(queueContext.getConfiguration(), getQueuePathObject());
-
-      String parentTemplate = String.format("%s.%s", parent.getQueuePath(),
-          AutoCreatedQueueTemplate.AUTO_QUEUE_TEMPLATE_PREFIX);
-      parentTemplate = parentTemplate.substring(0, parentTemplate.lastIndexOf(
-          DOT));
-      Set<String> parentNodeLabels = queueContext.getQueueManager()
-          .getConfiguredNodeLabelsForAllQueues()
-          .getLabelsByQueue(parentTemplate);
-
-      if (parentNodeLabels != null && parentNodeLabels.size() > 1) {
-        queueContext.getQueueManager()
-            .getConfiguredNodeLabelsForAllQueues()
-            .setLabelsByQueue(getQueuePath(), new HashSet<>(parentNodeLabels));
-      }
-=======
   protected void parseAndSetDynamicTemplates() {
     // Set the template properties from the parent to the queuepath of the child
     ((AbstractParentQueue) parent).getAutoCreatedQueueTemplate()
-        .setTemplateEntriesForChild(queueContext.getConfiguration(), getQueuePath(),
+        .setTemplateEntriesForChild(queueContext.getConfiguration(), getQueuePathObject(),
                 this instanceof AbstractLeafQueue);
 
     String parentTemplate = String.format("%s.%s", parent.getQueuePath(),
@@ -475,7 +454,6 @@
     if (parentNodeLabels != null && parentNodeLabels.size() > 1) {
       queueContext.getQueueManager().getConfiguredNodeLabelsForAllQueues()
               .setLabelsByQueue(getQueuePath(), new HashSet<>(parentNodeLabels));
->>>>>>> 8d95c588
     }
   }
 
@@ -536,16 +514,11 @@
       LOG.debug("capacityConfigType is '{}' for queue {}",
           capacityConfigType, getQueuePath());
 
-<<<<<<< HEAD
-      CapacityConfigType localType = checkConfigTypeIsAbsoluteResource(
-          getQueuePathObject(), label) ? CapacityConfigType.ABSOLUTE_RESOURCE
-          : CapacityConfigType.PERCENTAGE;
-=======
       CapacityConfigType localType = CapacityConfigType.NONE;
 
       if (queueContext.getConfiguration().isLegacyQueueMode()) {
         localType = checkConfigTypeIsAbsoluteResource(
-                getQueuePath(), label) ? CapacityConfigType.ABSOLUTE_RESOURCE
+                getQueuePathObject(), label) ? CapacityConfigType.ABSOLUTE_RESOURCE
                 : CapacityConfigType.PERCENTAGE;
       } else {
         // TODO: revisit this later
@@ -565,7 +538,6 @@
           localType = CapacityConfigType.PERCENTAGE;
         }
       }
->>>>>>> 8d95c588
 
       if (this.capacityConfigType.equals(CapacityConfigType.NONE)) {
         this.capacityConfigType = localType;
