/**
 * Licensed to the Apache Software Foundation (ASF) under one
 * or more contributor license agreements.  See the NOTICE file
 * distributed with this work for additional information
 * regarding copyright ownership.  The ASF licenses this file
 * to you under the Apache License, Version 2.0 (the
 * "License"); you may not use this file except in compliance
 * with the License.  You may obtain a copy of the License at
 *
 *     http://www.apache.org/licenses/LICENSE-2.0
 *
 * Unless required by applicable law or agreed to in writing, software
 * distributed under the License is distributed on an "AS IS" BASIS,
 * WITHOUT WARRANTIES OR CONDITIONS OF ANY KIND, either express or implied.
 * See the License for the specific language governing permissions and
 * limitations under the License.
 */
package org.apache.hadoop.hdfs.server.blockmanagement;

import static org.apache.hadoop.util.Time.now;
import static org.junit.Assert.assertEquals;
import static org.junit.Assert.assertTrue;

import java.io.File;
import java.util.Collection;

import org.apache.hadoop.conf.Configuration;
import org.apache.hadoop.fs.BlockLocation;
import org.apache.hadoop.fs.FSDataOutputStream;
import org.apache.hadoop.fs.FileSystem;
import org.apache.hadoop.fs.Path;
import org.apache.hadoop.hdfs.DFSConfigKeys;
import org.apache.hadoop.hdfs.DFSTestUtil;
import org.apache.hadoop.hdfs.HdfsConfiguration;
import org.apache.hadoop.hdfs.MiniDFSCluster;
import org.apache.hadoop.hdfs.MiniDFSCluster.DataNodeProperties;
import org.apache.hadoop.hdfs.TestDatanodeBlockScanner;
import org.apache.hadoop.hdfs.protocol.Block;
import org.apache.hadoop.hdfs.protocol.DatanodeID;
import org.apache.hadoop.hdfs.protocol.ExtendedBlock;
import org.apache.hadoop.hdfs.server.datanode.DataNode;
import org.apache.hadoop.hdfs.server.datanode.DataNodeTestUtils;
import org.apache.hadoop.hdfs.server.namenode.FSNamesystem;
import org.apache.hadoop.hdfs.server.namenode.NameNodeAdapter;
import org.apache.hadoop.hdfs.server.protocol.DatanodeRegistration;
import org.junit.Test;

public class TestOverReplicatedBlocks {
  /** Test processOverReplicatedBlock can handle corrupt replicas fine.
   * It make sure that it won't treat corrupt replicas as valid ones 
   * thus prevents NN deleting valid replicas but keeping
   * corrupt ones.
   */
  @Test
  public void testProcesOverReplicateBlock() throws Exception {
    Configuration conf = new HdfsConfiguration();
    conf.setLong(DFSConfigKeys.DFS_BLOCKREPORT_INTERVAL_MSEC_KEY, 1000L);
    conf.set(
        DFSConfigKeys.DFS_NAMENODE_REPLICATION_PENDING_TIMEOUT_SEC_KEY,
        Integer.toString(2));
    MiniDFSCluster cluster = new MiniDFSCluster.Builder(conf).numDataNodes(3).build();
    FileSystem fs = cluster.getFileSystem();

    try {
      final Path fileName = new Path("/foo1");
      DFSTestUtil.createFile(fs, fileName, 2, (short)3, 0L);
      DFSTestUtil.waitReplication(fs, fileName, (short)3);
      
      // corrupt the block on datanode 0
      ExtendedBlock block = DFSTestUtil.getFirstBlock(fs, fileName);
      assertTrue(TestDatanodeBlockScanner.corruptReplica(block, 0));
      DataNodeProperties dnProps = cluster.stopDataNode(0);
      // remove block scanner log to trigger block scanning
      File scanLog = new File(MiniDFSCluster.getFinalizedDir(
          cluster.getInstanceStorageDir(0, 0),
          cluster.getNamesystem().getBlockPoolId()).getParent().toString()
          + "/../dncp_block_verification.log.prev");
      //wait for one minute for deletion to succeed;
      for(int i=0; !scanLog.delete(); i++) {
        assertTrue("Could not delete log file in one minute", i < 60);
        try {
          Thread.sleep(1000);
        } catch (InterruptedException ignored) {}
      }
      
      // restart the datanode so the corrupt replica will be detected
      cluster.restartDataNode(dnProps);
      DFSTestUtil.waitReplication(fs, fileName, (short)2);
      
      String blockPoolId = cluster.getNamesystem().getBlockPoolId();
      final DatanodeID corruptDataNode = 
        DataNodeTestUtils.getDNRegistrationForBP(
            cluster.getDataNodes().get(2), blockPoolId);
         
      final FSNamesystem namesystem = cluster.getNamesystem();
      final BlockManager bm = namesystem.getBlockManager();
      final HeartbeatManager hm = bm.getDatanodeManager().getHeartbeatManager();
      try {
        namesystem.writeLock();
        synchronized(hm) {
          // set live datanode's remaining space to be 0 
          // so they will be chosen to be deleted when over-replication occurs
          String corruptMachineName = corruptDataNode.getXferAddr();
          for (DatanodeDescriptor datanode : hm.getDatanodes()) {
            if (!corruptMachineName.equals(datanode.getXferAddr())) {
<<<<<<< HEAD
              datanode.updateHeartbeat(100L, 100L, 0L, 100L, 0, 0);
=======
              datanode.getStorageInfos()[0].setUtilizationForTesting(100L, 100L, 0, 100L);
              datanode.updateHeartbeat(
                  BlockManagerTestUtil.getStorageReportsForDatanode(datanode),
                  0L, 0L, 0, 0);
>>>>>>> fbf12270
            }
          }

          // decrease the replication factor to 1; 
          NameNodeAdapter.setReplication(namesystem, fileName.toString(), (short)1);

          // corrupt one won't be chosen to be excess one
          // without 4910 the number of live replicas would be 0: block gets lost
          assertEquals(1, bm.countNodes(block.getLocalBlock()).liveReplicas());
        }
      } finally {
        namesystem.writeUnlock();
      }
      
    } finally {
      cluster.shutdown();
    }
  }

  static final long SMALL_BLOCK_SIZE =
    DFSConfigKeys.DFS_BYTES_PER_CHECKSUM_DEFAULT;
  static final long SMALL_FILE_LENGTH = SMALL_BLOCK_SIZE * 4;

  /**
   * The test verifies that replica for deletion is chosen on a node,
   * with the oldest heartbeat, when this heartbeat is larger than the
   * tolerable heartbeat interval.
   * It creates a file with several blocks and replication 4.
   * The last DN is configured to send heartbeats rarely.
   * 
   * Test waits until the tolerable heartbeat interval expires, and reduces
   * replication of the file. All replica deletions should be scheduled for the
   * last node. No replicas will actually be deleted, since last DN doesn't
   * send heartbeats. 
   */
  @Test
  public void testChooseReplicaToDelete() throws Exception {
    MiniDFSCluster cluster = null;
    FileSystem fs = null;
    try {
      Configuration conf = new HdfsConfiguration();
      conf.setLong(DFSConfigKeys.DFS_BLOCK_SIZE_KEY, SMALL_BLOCK_SIZE);
      cluster = new MiniDFSCluster.Builder(conf).numDataNodes(3).build();
      fs = cluster.getFileSystem();
      final FSNamesystem namesystem = cluster.getNamesystem();

      conf.setLong(DFSConfigKeys.DFS_HEARTBEAT_INTERVAL_KEY, 300);
      cluster.startDataNodes(conf, 1, true, null, null, null);
      DataNode lastDN = cluster.getDataNodes().get(3);
      DatanodeRegistration dnReg = DataNodeTestUtils.getDNRegistrationForBP(
          lastDN, namesystem.getBlockPoolId());
<<<<<<< HEAD
      String lastDNid = dnReg.getStorageID();
=======
      String lastDNid = dnReg.getDatanodeUuid();
>>>>>>> fbf12270

      final Path fileName = new Path("/foo2");
      DFSTestUtil.createFile(fs, fileName, SMALL_FILE_LENGTH, (short)4, 0L);
      DFSTestUtil.waitReplication(fs, fileName, (short)4);

      // Wait for tolerable number of heartbeats plus one
      DatanodeDescriptor nodeInfo = null;
      long lastHeartbeat = 0;
      long waitTime = DFSConfigKeys.DFS_HEARTBEAT_INTERVAL_DEFAULT * 1000 *
        (DFSConfigKeys.DFS_NAMENODE_TOLERATE_HEARTBEAT_MULTIPLIER_DEFAULT + 1);
      do {
        nodeInfo = 
          namesystem.getBlockManager().getDatanodeManager().getDatanode(dnReg);
        lastHeartbeat = nodeInfo.getLastUpdate();
      } while(now() - lastHeartbeat < waitTime);
      fs.setReplication(fileName, (short)3);

      BlockLocation locs[] = fs.getFileBlockLocations(
          fs.getFileStatus(fileName), 0, Long.MAX_VALUE);

      // All replicas for deletion should be scheduled on lastDN.
      // And should not actually be deleted, because lastDN does not heartbeat.
      namesystem.readLock();
      Collection<Block> dnBlocks = 
        namesystem.getBlockManager().excessReplicateMap.get(lastDNid);
      assertEquals("Replicas on node " + lastDNid + " should have been deleted",
          SMALL_FILE_LENGTH / SMALL_BLOCK_SIZE, dnBlocks.size());
      namesystem.readUnlock();
      for(BlockLocation location : locs)
        assertEquals("Block should still have 4 replicas",
            4, location.getNames().length);
    } finally {
      if(fs != null) fs.close();
      if(cluster != null) cluster.shutdown();
    }
  }

  /**
   * Test over replicated block should get invalidated when decreasing the
   * replication for a partial block.
   */
  @Test
  public void testInvalidateOverReplicatedBlock() throws Exception {
    Configuration conf = new HdfsConfiguration();
    MiniDFSCluster cluster = new MiniDFSCluster.Builder(conf).numDataNodes(3)
        .build();
    try {
      final FSNamesystem namesystem = cluster.getNamesystem();
      final BlockManager bm = namesystem.getBlockManager();
      FileSystem fs = cluster.getFileSystem();
      Path p = new Path(MiniDFSCluster.getBaseDirectory(), "/foo1");
      FSDataOutputStream out = fs.create(p, (short) 2);
      out.writeBytes("HDFS-3119: " + p);
      out.hsync();
      fs.setReplication(p, (short) 1);
      out.close();
      ExtendedBlock block = DFSTestUtil.getFirstBlock(fs, p);
      assertEquals("Expected only one live replica for the block", 1, bm
          .countNodes(block.getLocalBlock()).liveReplicas());
    } finally {
      cluster.shutdown();
    }
  }
<<<<<<< HEAD
}
=======
}
>>>>>>> fbf12270
<|MERGE_RESOLUTION|>--- conflicted
+++ resolved
@@ -103,14 +103,10 @@
           String corruptMachineName = corruptDataNode.getXferAddr();
           for (DatanodeDescriptor datanode : hm.getDatanodes()) {
             if (!corruptMachineName.equals(datanode.getXferAddr())) {
-<<<<<<< HEAD
-              datanode.updateHeartbeat(100L, 100L, 0L, 100L, 0, 0);
-=======
               datanode.getStorageInfos()[0].setUtilizationForTesting(100L, 100L, 0, 100L);
               datanode.updateHeartbeat(
                   BlockManagerTestUtil.getStorageReportsForDatanode(datanode),
                   0L, 0L, 0, 0);
->>>>>>> fbf12270
             }
           }
 
@@ -162,11 +158,7 @@
       DataNode lastDN = cluster.getDataNodes().get(3);
       DatanodeRegistration dnReg = DataNodeTestUtils.getDNRegistrationForBP(
           lastDN, namesystem.getBlockPoolId());
-<<<<<<< HEAD
-      String lastDNid = dnReg.getStorageID();
-=======
       String lastDNid = dnReg.getDatanodeUuid();
->>>>>>> fbf12270
 
       final Path fileName = new Path("/foo2");
       DFSTestUtil.createFile(fs, fileName, SMALL_FILE_LENGTH, (short)4, 0L);
@@ -230,8 +222,4 @@
       cluster.shutdown();
     }
   }
-<<<<<<< HEAD
 }
-=======
-}
->>>>>>> fbf12270
