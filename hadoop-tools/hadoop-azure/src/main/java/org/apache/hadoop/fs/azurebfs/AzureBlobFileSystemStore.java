/**
 * Licensed to the Apache Software Foundation (ASF) under one
 * or more contributor license agreements.  See the NOTICE file
 * distributed with this work for additional information
 * regarding copyright ownership.  The ASF licenses this file
 * to you under the Apache License, Version 2.0 (the
 * "License"); you may not use this file except in compliance
 * with the License.  You may obtain a copy of the License at
 *
 *     http://www.apache.org/licenses/LICENSE-2.0
 *
 * Unless required by applicable law or agreed to in writing, software
 * distributed under the License is distributed on an "AS IS" BASIS,
 * WITHOUT WARRANTIES OR CONDITIONS OF ANY KIND, either express or implied.
 * See the License for the specific language governing permissions and
 * limitations under the License.
 */
package org.apache.hadoop.fs.azurebfs;

import java.io.Closeable;
import java.io.File;
import java.io.IOException;
import java.io.OutputStream;
import java.lang.reflect.InvocationTargetException;
import java.io.UnsupportedEncodingException;
import java.net.HttpURLConnection;
import java.net.MalformedURLException;
import java.net.URI;
import java.net.URISyntaxException;
import java.net.URL;
import java.nio.ByteBuffer;
import java.nio.CharBuffer;
import java.nio.charset.CharacterCodingException;
import java.nio.charset.Charset;
import java.nio.charset.CharsetDecoder;
import java.nio.charset.CharsetEncoder;
import java.nio.charset.StandardCharsets;
import java.text.SimpleDateFormat;
import java.time.Instant;
import java.util.ArrayList;
import java.util.Arrays;
import java.util.Collections;
import java.util.Date;
import java.util.HashMap;
import java.util.HashSet;
import java.util.Hashtable;
import java.util.List;
import java.util.Locale;
import java.util.Map;
import java.util.Optional;
import java.util.Set;
import java.util.WeakHashMap;
import java.util.concurrent.ExecutionException;
import java.util.concurrent.ExecutorService;
import java.util.concurrent.TimeUnit;

import org.apache.hadoop.fs.azurebfs.services.PrefixMode;
import org.apache.hadoop.fs.azurebfs.services.BlobList;
import org.apache.hadoop.fs.azurebfs.services.BlobProperty;
import org.apache.hadoop.fs.azurebfs.services.PrefixMode;
import org.apache.hadoop.thirdparty.com.google.common.annotations.VisibleForTesting;
import org.apache.hadoop.thirdparty.com.google.common.base.Preconditions;
import org.apache.hadoop.thirdparty.com.google.common.base.Strings;
import org.apache.hadoop.thirdparty.com.google.common.util.concurrent.Futures;
import org.apache.hadoop.thirdparty.com.google.common.util.concurrent.ListenableFuture;
import org.slf4j.Logger;
import org.slf4j.LoggerFactory;

import org.apache.hadoop.classification.InterfaceAudience;
import org.apache.hadoop.classification.InterfaceStability;
import org.apache.hadoop.conf.Configuration;
import org.apache.hadoop.fs.EtagSource;
import org.apache.hadoop.fs.FileStatus;
import org.apache.hadoop.fs.FileSystem;
import org.apache.hadoop.fs.Path;
import org.apache.hadoop.fs.azurebfs.constants.AbfsHttpConstants;
import org.apache.hadoop.fs.azurebfs.constants.FileSystemUriSchemes;
import org.apache.hadoop.fs.azurebfs.constants.FileSystemConfigurations;
import org.apache.hadoop.fs.azurebfs.constants.HttpHeaderConfigurations;
import org.apache.hadoop.fs.azurebfs.contracts.exceptions.AbfsRestOperationException;
import org.apache.hadoop.fs.azurebfs.contracts.exceptions.AzureBlobFileSystemException;
import org.apache.hadoop.fs.azurebfs.contracts.exceptions.ConcurrentWriteOperationDetectedException;
import org.apache.hadoop.fs.azurebfs.contracts.exceptions.FileSystemOperationUnhandledException;
import org.apache.hadoop.fs.azurebfs.contracts.exceptions.InvalidAbfsRestOperationException;
import org.apache.hadoop.fs.azurebfs.contracts.exceptions.InvalidFileSystemPropertyException;
import org.apache.hadoop.fs.azurebfs.contracts.exceptions.InvalidUriAuthorityException;
import org.apache.hadoop.fs.azurebfs.contracts.exceptions.InvalidUriException;
import org.apache.hadoop.fs.azurebfs.contracts.services.AzureServiceErrorCode;
import org.apache.hadoop.fs.azurebfs.contracts.services.ListResultEntrySchema;
import org.apache.hadoop.fs.azurebfs.contracts.services.ListResultSchema;
import org.apache.hadoop.fs.azurebfs.contracts.exceptions.TrileanConversionException;
import org.apache.hadoop.fs.azurebfs.enums.Trilean;
import org.apache.hadoop.fs.azurebfs.extensions.SASTokenProvider;
import org.apache.hadoop.fs.azurebfs.extensions.ExtensionHelper;
import org.apache.hadoop.fs.azurebfs.oauth2.AccessTokenProvider;
import org.apache.hadoop.fs.azurebfs.oauth2.AzureADAuthenticator;
import org.apache.hadoop.fs.azurebfs.oauth2.IdentityTransformer;
import org.apache.hadoop.fs.azurebfs.oauth2.IdentityTransformerInterface;
import org.apache.hadoop.fs.azurebfs.services.AbfsAclHelper;
import org.apache.hadoop.fs.azurebfs.services.AbfsClient;
import org.apache.hadoop.fs.azurebfs.services.AbfsClientContext;
import org.apache.hadoop.fs.azurebfs.services.AbfsClientContextBuilder;
import org.apache.hadoop.fs.azurebfs.services.AbfsCounters;
import org.apache.hadoop.fs.azurebfs.services.AbfsHttpOperation;
import org.apache.hadoop.fs.azurebfs.services.AbfsInputStream;
import org.apache.hadoop.fs.azurebfs.services.AbfsInputStreamContext;
import org.apache.hadoop.fs.azurebfs.services.AbfsInputStreamStatisticsImpl;
import org.apache.hadoop.fs.azurebfs.services.AbfsOutputStream;
import org.apache.hadoop.fs.azurebfs.services.AbfsOutputStreamContext;
import org.apache.hadoop.fs.azurebfs.services.AbfsOutputStreamStatisticsImpl;
import org.apache.hadoop.fs.azurebfs.services.AbfsPermission;
import org.apache.hadoop.fs.azurebfs.services.AbfsRestOperation;
import org.apache.hadoop.fs.azurebfs.services.AuthType;
import org.apache.hadoop.fs.azurebfs.services.ExponentialRetryPolicy;
import org.apache.hadoop.fs.azurebfs.services.AbfsLease;
import org.apache.hadoop.fs.azurebfs.services.SharedKeyCredentials;
import org.apache.hadoop.fs.azurebfs.services.AbfsPerfTracker;
import org.apache.hadoop.fs.azurebfs.services.AbfsPerfInfo;
import org.apache.hadoop.fs.azurebfs.services.ListingSupport;
import org.apache.hadoop.fs.azurebfs.utils.Base64;
import org.apache.hadoop.fs.azurebfs.utils.CRC64;
import org.apache.hadoop.fs.azurebfs.utils.DateTimeUtils;
import org.apache.hadoop.fs.azurebfs.utils.TracingContext;
import org.apache.hadoop.fs.azurebfs.utils.UriUtils;
import org.apache.hadoop.fs.permission.AclEntry;
import org.apache.hadoop.fs.permission.AclStatus;
import org.apache.hadoop.fs.permission.FsAction;
import org.apache.hadoop.fs.permission.FsPermission;
import org.apache.hadoop.fs.store.DataBlocks;
import org.apache.hadoop.io.IOUtils;
import org.apache.hadoop.security.UserGroupInformation;
import org.apache.hadoop.util.BlockingThreadPoolExecutorService;
import org.apache.hadoop.util.SemaphoredDelegatingExecutor;
import org.apache.hadoop.util.concurrent.HadoopExecutors;
import org.apache.http.client.utils.URIBuilder;

import static java.net.HttpURLConnection.HTTP_CONFLICT;
import static org.apache.hadoop.fs.azurebfs.constants.AbfsHttpConstants.CHAR_EQUALS;
import static org.apache.hadoop.fs.azurebfs.constants.AbfsHttpConstants.CHAR_FORWARD_SLASH;
import static org.apache.hadoop.fs.azurebfs.constants.AbfsHttpConstants.CHAR_HYPHEN;
import static org.apache.hadoop.fs.azurebfs.constants.AbfsHttpConstants.CHAR_PLUS;
import static org.apache.hadoop.fs.azurebfs.constants.AbfsHttpConstants.CHAR_STAR;
import static org.apache.hadoop.fs.azurebfs.constants.AbfsHttpConstants.CHAR_UNDERSCORE;
import static org.apache.hadoop.fs.azurebfs.constants.AbfsHttpConstants.FORWARD_SLASH;
import static org.apache.hadoop.fs.azurebfs.constants.AbfsHttpConstants.ROOT_PATH;
import static org.apache.hadoop.fs.azurebfs.constants.AbfsHttpConstants.SINGLE_WHITE_SPACE;
import static org.apache.hadoop.fs.azurebfs.constants.AbfsHttpConstants.TOKEN_VERSION;
import static org.apache.hadoop.fs.azurebfs.constants.AbfsHttpConstants.TRUE;
import static org.apache.hadoop.fs.azurebfs.constants.ConfigurationKeys.AZURE_ABFS_ENDPOINT;
import static org.apache.hadoop.fs.azurebfs.constants.ConfigurationKeys.FS_AZURE_BUFFERED_PREAD_DISABLE;
import static org.apache.hadoop.fs.azurebfs.constants.ConfigurationKeys.FS_AZURE_IDENTITY_TRANSFORM_CLASS;
import static org.apache.hadoop.fs.azurebfs.constants.HttpHeaderConfigurations.CONTENT_LENGTH;
import static org.apache.hadoop.fs.azurebfs.constants.HttpHeaderConfigurations.X_MS_COPY_ID;
import static org.apache.hadoop.fs.azurebfs.constants.HttpHeaderConfigurations.X_MS_COPY_SOURCE;
import static org.apache.hadoop.fs.azurebfs.constants.HttpHeaderConfigurations.X_MS_COPY_STATUS;
import static org.apache.hadoop.fs.azurebfs.constants.HttpHeaderConfigurations.X_MS_COPY_STATUS_DESCRIPTION;
import static org.apache.hadoop.fs.azurebfs.constants.HttpHeaderConfigurations.X_MS_META_HDI_ISFOLDER;
import static org.apache.hadoop.fs.azurebfs.services.AbfsErrors.PATH_EXISTS;

/**
 * Provides the bridging logic between Hadoop's abstract filesystem and Azure Storage.
 */
@InterfaceAudience.Public
@InterfaceStability.Evolving
public class AzureBlobFileSystemStore implements Closeable, ListingSupport {
  private static final Logger LOG = LoggerFactory.getLogger(AzureBlobFileSystemStore.class);

  private AbfsClient client;
  private URI uri;
  private String userName;
  private String primaryUserGroup;
  private static final String TOKEN_DATE_PATTERN = "yyyy-MM-dd'T'HH:mm:ss.SSSSSSS'Z'";
  private static final String XMS_PROPERTIES_ENCODING = "ISO-8859-1";
  private static final int GET_SET_AGGREGATE_COUNT = 2;

  private final Map<AbfsLease, Object> leaseRefs;

  private final AbfsConfiguration abfsConfiguration;
  private final Set<String> azureAtomicRenameDirSet;
  private Set<String> azureInfiniteLeaseDirSet;
  private Trilean isNamespaceEnabled;
  private final AuthType authType;
  private final UserGroupInformation userGroupInformation;
  private final IdentityTransformerInterface identityTransformer;
  private final AbfsPerfTracker abfsPerfTracker;
  private final AbfsCounters abfsCounters;
  private PrefixMode prefixMode;

  /**
   * The set of directories where we should store files as append blobs.
   */
  private Set<String> appendBlobDirSet;

  /** BlockFactory being used by this instance.*/
  private DataBlocks.BlockFactory blockFactory;
  /** Number of active data blocks per AbfsOutputStream */
  private int blockOutputActiveBlocks;
  /** Bounded ThreadPool for this instance. */
  private ExecutorService boundedThreadPool;

  /**
   * FileSystem Store for {@link AzureBlobFileSystem} for Abfs operations.
   * Built using the {@link AzureBlobFileSystemStoreBuilder} with parameters
   * required.
   * @param abfsStoreBuilder Builder for AzureBlobFileSystemStore.
   * @throws IOException Throw IOE in case of failure during constructing.
   */
  public AzureBlobFileSystemStore(
      AzureBlobFileSystemStoreBuilder abfsStoreBuilder) throws IOException {
    this.uri = abfsStoreBuilder.uri;
    String[] authorityParts = authorityParts(uri);
    final String fileSystemName = authorityParts[0];
    final String accountName = authorityParts[1];

    leaseRefs = Collections.synchronizedMap(new WeakHashMap<>());

    try {
      this.abfsConfiguration = new AbfsConfiguration(abfsStoreBuilder.configuration, accountName);
    } catch (IllegalAccessException exception) {
      throw new FileSystemOperationUnhandledException(exception);
    }

    LOG.trace("AbfsConfiguration init complete");

    this.isNamespaceEnabled = abfsConfiguration.getIsNamespaceEnabledAccount();

    this.userGroupInformation = UserGroupInformation.getCurrentUser();
    this.userName = userGroupInformation.getShortUserName();
    LOG.trace("UGI init complete");
    if (!abfsConfiguration.getSkipUserGroupMetadataDuringInitialization()) {
      try {
        this.primaryUserGroup = userGroupInformation.getPrimaryGroupName();
      } catch (IOException ex) {
        LOG.error("Failed to get primary group for {}, using user name as primary group name", userName);
        this.primaryUserGroup = userName;
      }
    } else {
      //Provide a default group name
      this.primaryUserGroup = userName;
    }
    LOG.trace("primaryUserGroup is {}", this.primaryUserGroup);

    this.azureAtomicRenameDirSet = new HashSet<>(Arrays.asList(
        abfsConfiguration.getAzureAtomicRenameDirs().split(AbfsHttpConstants.COMMA)));
    updateInfiniteLeaseDirs();
    this.authType = abfsConfiguration.getAuthType(accountName);
    boolean usingOauth = (authType == AuthType.OAuth);
    boolean useHttps = (usingOauth || abfsConfiguration.isHttpsAlwaysUsed()) ? true : abfsStoreBuilder.isSecureScheme;
    this.abfsPerfTracker = new AbfsPerfTracker(fileSystemName, accountName, this.abfsConfiguration);
    this.abfsCounters = abfsStoreBuilder.abfsCounters;
    initializeClient(uri, fileSystemName, accountName, useHttps);
    final Class<? extends IdentityTransformerInterface> identityTransformerClass =
        abfsStoreBuilder.configuration.getClass(FS_AZURE_IDENTITY_TRANSFORM_CLASS, IdentityTransformer.class,
            IdentityTransformerInterface.class);
    try {
      this.identityTransformer =
          identityTransformerClass.getConstructor(Configuration.class).newInstance(abfsStoreBuilder.configuration);
    } catch (IllegalAccessException | InstantiationException | IllegalArgumentException | InvocationTargetException | NoSuchMethodException e) {
      throw new IOException(e);
    }
    LOG.trace("IdentityTransformer init complete");

    // Extract the directories that should contain append blobs
    String appendBlobDirs = abfsConfiguration.getAppendBlobDirs();
    if (appendBlobDirs.trim().isEmpty()) {
      this.appendBlobDirSet = new HashSet<String>();
    } else {
      this.appendBlobDirSet = new HashSet<>(Arrays.asList(
          abfsConfiguration.getAppendBlobDirs().split(AbfsHttpConstants.COMMA)));
    }
    this.blockFactory = abfsStoreBuilder.blockFactory;
    this.blockOutputActiveBlocks = abfsStoreBuilder.blockOutputActiveBlocks;
    this.boundedThreadPool = BlockingThreadPoolExecutorService.newInstance(
        abfsConfiguration.getWriteMaxConcurrentRequestCount(),
        abfsConfiguration.getMaxWriteRequestsToQueue(),
        10L, TimeUnit.SECONDS,
        "abfs-bounded");
  }

  /**
   * Checks if the given key in Azure Storage should be stored as a page
   * blob instead of block blob.
   */
  public boolean isAppendBlobKey(String key) {
    return isKeyForDirectorySet(key, appendBlobDirSet);
  }

  /**
   * @return local user name.
   * */
  public String getUser() {
    return this.userName;
  }

  /**
  * @return primary group that user belongs to.
  * */
  public String getPrimaryGroup() {
    return this.primaryUserGroup;
  }

  public PrefixMode getPrefixMode() {
    if (prefixMode == null) {
      prefixMode = abfsConfiguration.getPrefixMode();
    }
    return prefixMode;
  }

  @Override
  public void close() throws IOException {
    List<ListenableFuture<?>> futures = new ArrayList<>();
    for (AbfsLease lease : leaseRefs.keySet()) {
      if (lease == null) {
        continue;
      }
      ListenableFuture<?> future = client.submit(() -> lease.free());
      futures.add(future);
    }
    try {
      Futures.allAsList(futures).get();
      // shutdown the threadPool and set it to null.
      HadoopExecutors.shutdown(boundedThreadPool, LOG,
          30, TimeUnit.SECONDS);
      boundedThreadPool = null;
    } catch (InterruptedException e) {
      LOG.error("Interrupted freeing leases", e);
      Thread.currentThread().interrupt();
    } catch (ExecutionException e) {
      LOG.error("Error freeing leases", e);
    } finally {
      IOUtils.cleanupWithLogger(LOG, client);
    }
  }

  byte[] encodeAttribute(String value) throws UnsupportedEncodingException {
    return value.getBytes(XMS_PROPERTIES_ENCODING);
  }

  String decodeAttribute(byte[] value) throws UnsupportedEncodingException {
    return new String(value, XMS_PROPERTIES_ENCODING);
  }

  private String[] authorityParts(URI uri) throws InvalidUriAuthorityException, InvalidUriException {
    final String authority = uri.getRawAuthority();
    if (null == authority) {
      throw new InvalidUriAuthorityException(uri.toString());
    }

    if (!authority.contains(AbfsHttpConstants.AZURE_DISTRIBUTED_FILE_SYSTEM_AUTHORITY_DELIMITER)) {
      throw new InvalidUriAuthorityException(uri.toString());
    }

    final String[] authorityParts = authority.split(AbfsHttpConstants.AZURE_DISTRIBUTED_FILE_SYSTEM_AUTHORITY_DELIMITER, 2);

    if (authorityParts.length < 2 || authorityParts[0] != null
        && authorityParts[0].isEmpty()) {
      final String errMsg = String
              .format("'%s' has a malformed authority, expected container name. "
                      + "Authority takes the form "
                      + FileSystemUriSchemes.ABFS_SCHEME + "://[<container name>@]<account name>",
                      uri.toString());
      throw new InvalidUriException(errMsg);
    }
    return authorityParts;
  }

  public boolean getIsNamespaceEnabled(TracingContext tracingContext)
      throws AzureBlobFileSystemException {
    try {
      return this.isNamespaceEnabled.toBoolean();
    } catch (TrileanConversionException e) {
      LOG.debug("isNamespaceEnabled is UNKNOWN; fall back and determine through"
          + " getAcl server call", e);
    }

    LOG.debug("Get root ACL status");
    try (AbfsPerfInfo perfInfo = startTracking("getIsNamespaceEnabled",
        "getAclStatus")) {
      AbfsRestOperation op = client
          .getAclStatus(AbfsHttpConstants.ROOT_PATH, tracingContext);
      perfInfo.registerResult(op.getResult());
      isNamespaceEnabled = Trilean.getTrilean(true);
      perfInfo.registerSuccess(true);
    } catch (AbfsRestOperationException ex) {
      // Get ACL status is a HEAD request, its response doesn't contain
      // errorCode
      // So can only rely on its status code to determine its account type.
      if (HttpURLConnection.HTTP_BAD_REQUEST != ex.getStatusCode()) {
        throw ex;
      }

      isNamespaceEnabled = Trilean.getTrilean(false);
    }

    return isNamespaceEnabled.toBoolean();
  }

  @VisibleForTesting
  URIBuilder getURIBuilder(final String hostName, boolean isSecure) {
    String scheme = isSecure ? FileSystemUriSchemes.HTTPS_SCHEME : FileSystemUriSchemes.HTTP_SCHEME;

    final URIBuilder uriBuilder = new URIBuilder();
    uriBuilder.setScheme(scheme);

    // For testing purposes, an IP address and port may be provided to override
    // the host specified in the FileSystem URI.  Also note that the format of
    // the Azure Storage Service URI changes from
    // http[s]://[account][domain-suffix]/[filesystem] to
    // http[s]://[ip]:[port]/[account]/[filesystem].
    String endPoint = abfsConfiguration.get(AZURE_ABFS_ENDPOINT);
    if (endPoint == null || !endPoint.contains(AbfsHttpConstants.COLON)) {
      uriBuilder.setHost(hostName);
      return uriBuilder;
    }

    // Split ip and port
    String[] data = endPoint.split(AbfsHttpConstants.COLON);
    if (data.length != 2) {
      throw new RuntimeException(String.format("ABFS endpoint is not set correctly : %s, "
              + "Do not specify scheme when using {IP}:{PORT}", endPoint));
    }
    uriBuilder.setHost(data[0].trim());
    uriBuilder.setPort(Integer.parseInt(data[1].trim()));
    uriBuilder.setPath("/" + UriUtils.extractAccountNameFromHostName(hostName));

    return uriBuilder;
  }

  public AbfsConfiguration getAbfsConfiguration() {
    return this.abfsConfiguration;
  }

  public Hashtable<String, String> getFilesystemProperties(
      TracingContext tracingContext) throws AzureBlobFileSystemException {
    try (AbfsPerfInfo perfInfo = startTracking("getFilesystemProperties",
            "getFilesystemProperties")) {
      LOG.debug("getFilesystemProperties for filesystem: {}",
              client.getFileSystem());

      final Hashtable<String, String> parsedXmsProperties;

      final AbfsRestOperation op = client
          .getFilesystemProperties(tracingContext);
      perfInfo.registerResult(op.getResult());

      final String xMsProperties = op.getResult().getResponseHeader(HttpHeaderConfigurations.X_MS_PROPERTIES);

      parsedXmsProperties = parseCommaSeparatedXmsProperties(xMsProperties);
      perfInfo.registerSuccess(true);

      return parsedXmsProperties;
    }
  }

  public void setFilesystemProperties(
      final Hashtable<String, String> properties, TracingContext tracingContext)
      throws AzureBlobFileSystemException {
    if (properties == null || properties.isEmpty()) {
      LOG.trace("setFilesystemProperties no properties present");
      return;
    }

    LOG.debug("setFilesystemProperties for filesystem: {} with properties: {}",
            client.getFileSystem(),
            properties);

    try (AbfsPerfInfo perfInfo = startTracking("setFilesystemProperties",
            "setFilesystemProperties")) {
      final String commaSeparatedProperties;
      try {
        commaSeparatedProperties = convertXmsPropertiesToCommaSeparatedString(properties);
      } catch (CharacterCodingException ex) {
        throw new InvalidAbfsRestOperationException(ex);
      }

      final AbfsRestOperation op = client
          .setFilesystemProperties(commaSeparatedProperties, tracingContext);
      perfInfo.registerResult(op.getResult()).registerSuccess(true);
    }
  }

  public Hashtable<String, String> getPathStatus(final Path path,
      TracingContext tracingContext) throws AzureBlobFileSystemException {
    try (AbfsPerfInfo perfInfo = startTracking("getPathStatus", "getPathStatus")){
      LOG.debug("getPathStatus for filesystem: {} path: {}",
              client.getFileSystem(),
              path);

      final Hashtable<String, String> parsedXmsProperties;
      final AbfsRestOperation op = client
          .getPathStatus(getRelativePath(path), true, tracingContext);
      perfInfo.registerResult(op.getResult());

      final String xMsProperties = op.getResult().getResponseHeader(HttpHeaderConfigurations.X_MS_PROPERTIES);

      parsedXmsProperties = parseCommaSeparatedXmsProperties(xMsProperties);

      perfInfo.registerSuccess(true);

      return parsedXmsProperties;
    }
  }

  public void setPathProperties(final Path path,
      final Hashtable<String, String> properties, TracingContext tracingContext)
      throws AzureBlobFileSystemException {
    try (AbfsPerfInfo perfInfo = startTracking("setPathProperties", "setPathProperties")){
      LOG.debug("setFilesystemProperties for filesystem: {} path: {} with properties: {}",
              client.getFileSystem(),
              path,
              properties);

      final String commaSeparatedProperties;
      try {
        commaSeparatedProperties = convertXmsPropertiesToCommaSeparatedString(properties);
      } catch (CharacterCodingException ex) {
        throw new InvalidAbfsRestOperationException(ex);
      }
      final AbfsRestOperation op = client
          .setPathProperties(getRelativePath(path), commaSeparatedProperties,
              tracingContext);
      perfInfo.registerResult(op.getResult()).registerSuccess(true);
    }
  }

  /**
   * Gets the property for the blob over Blob Endpoint.
   *
   * @param blobPath blobPath for which property information is required
   * @param tracingContext object of TracingContext required for tracing server calls.
   * @return BlobProperty for the given path
   * @throws AzureBlobFileSystemException exception thrown from
   * {@link AbfsClient#getBlobProperty(Path, TracingContext)} call
   */
  private BlobProperty getBlobProperty(Path blobPath,
      TracingContext tracingContext) throws AzureBlobFileSystemException {
    AbfsRestOperation op = client.getBlobProperty(blobPath, tracingContext);
    BlobProperty blobProperty = new BlobProperty();
    final AbfsHttpOperation opResult = op.getResult();
    blobProperty.setIsDirectory(opResult
        .getResponseHeader(X_MS_META_HDI_ISFOLDER) != null);
    blobProperty.setUrl(op.getUrl().toString());
    blobProperty.setCopyId(opResult.getResponseHeader(X_MS_COPY_ID));
    blobProperty.setPath(blobPath);
    blobProperty.setCopySourceUrl(opResult.getResponseHeader(X_MS_COPY_SOURCE));
    blobProperty.setStatusDescription(
        opResult.getResponseHeader(X_MS_COPY_STATUS_DESCRIPTION));
    blobProperty.setCopyStatus(opResult.getResponseHeader(X_MS_COPY_STATUS));
    blobProperty.setContentLength(
        Long.parseLong(opResult.getResponseHeader(CONTENT_LENGTH)));
    return blobProperty;
  }

  /**
   * Get the list of a blob on a give path, or blob starting with the given prefix.
   *
   * @param sourceDirBlobPath path from where the list of blob is required.
   * @param prefix Optional value to be provided. If provided, API call would have
   * prefix = given value. If not provided, the API call would have prefix =
   * sourceDirBlobPath.
   * @param tracingContext object of {@link TracingContext}
   * @param maxResult defines maximum blobs the method should process
   * @param isDefinitiveDirSearch defines if (true) it is blobList search on a
   * definitive directory, if (false) it is blobList search on a prefix.
   *
   * @return List of blobProperties
   *
   * @throws AbfsRestOperationException exception from server-calls / xml-parsing
   */
  public List<BlobProperty> getListBlobs(Path sourceDirBlobPath,
      String prefix, TracingContext tracingContext,
      final Integer maxResult, final Boolean isDefinitiveDirSearch)
      throws AzureBlobFileSystemException {
    List<BlobProperty> blobProperties = new ArrayList<>();
    String nextMarker = null;
    if (prefix == null) {
      prefix = sourceDirBlobPath.toUri().getPath() + (isDefinitiveDirSearch
          ? "/"
          : "");
    }
    do {
      AbfsRestOperation op = client.getListBlobs(
          nextMarker, prefix, maxResult, tracingContext
      );
      BlobList blobList = op.getResult().getBlobList();
      nextMarker = blobList.getNextMarker();
      blobProperties.addAll(blobList.getBlobPropertyList());
      if (maxResult != null && blobProperties.size() >= maxResult) {
        break;
      }
    } while (nextMarker != null);
    return blobProperties;
  }

  public void createFilesystem(TracingContext tracingContext)
      throws AzureBlobFileSystemException {
    try (AbfsPerfInfo perfInfo = startTracking("createFilesystem", "createFilesystem")){
      LOG.debug("createFilesystem for filesystem: {}",
              client.getFileSystem());

      final AbfsRestOperation op = client.createFilesystem(tracingContext);
      perfInfo.registerResult(op.getResult()).registerSuccess(true);
    }
  }

  public void deleteFilesystem(TracingContext tracingContext)
      throws AzureBlobFileSystemException {
    try (AbfsPerfInfo perfInfo = startTracking("deleteFilesystem", "deleteFilesystem")) {
      LOG.debug("deleteFilesystem for filesystem: {}",
              client.getFileSystem());

      final AbfsRestOperation op = client.deleteFilesystem(tracingContext);
      perfInfo.registerResult(op.getResult()).registerSuccess(true);
    }
  }

<<<<<<< HEAD
  /**
   * Checks if we are creating a normal blob or markerFile.
   * @param metadata takes metadata as param.
   * @return true or false.
   */
  private boolean checkIsBlobOrMarker(HashMap<String, String> metadata) {
    return metadata != null && TRUE.equalsIgnoreCase(metadata.get(X_MS_META_HDI_ISFOLDER));
  }

  private AbfsRestOperation createPath(final String path, final boolean isFile, final boolean overwrite,
                                      final String permission, final String umask,
                                      final boolean isAppendBlob, final String eTag,
                                      TracingContext tracingContext) throws AzureBlobFileSystemException {
    return client.createPath(path, isFile, overwrite, permission, umask, isAppendBlob, eTag, tracingContext);
  }

  public AbfsRestOperation createPathBlob(final String path, final boolean isFile, final boolean overwrite,
                                          final HashMap<String, String> metadata,
                                          final String eTag,
                                          TracingContext tracingContext) throws AzureBlobFileSystemException {
    return client.createPathBlob(path, isFile, overwrite, metadata, eTag, tracingContext);
  }

=======
>>>>>>> 5ee6e5a2
  public OutputStream createFile(final Path path, final FileSystem.Statistics statistics, final boolean overwrite,
      final FsPermission permission, final FsPermission umask,
      TracingContext tracingContext, HashMap<String, String> metadata) throws IOException {
    try (AbfsPerfInfo perfInfo = startTracking("createFile", "createPath")) {
      boolean isNamespaceEnabled = getIsNamespaceEnabled(tracingContext);
      LOG.debug("createFile filesystem: {} path: {} overwrite: {} permission: {} umask: {} isNamespaceEnabled: {}",
              client.getFileSystem(),
              path,
              overwrite,
              permission,
              umask,
              isNamespaceEnabled);

      String relativePath = getRelativePath(path);
      boolean isAppendBlob = false;
      if (isAppendBlobKey(path.toString())) {
        isAppendBlob = true;
      }

      // if "fs.azure.enable.conditional.create.overwrite" is enabled and
      // is a create request with overwrite=true, create will follow different
      // flow.
      boolean triggerConditionalCreateOverwrite = false;
      if (overwrite
          && abfsConfiguration.isConditionalCreateOverwriteEnabled()) {
        triggerConditionalCreateOverwrite = true;
      }

      AbfsRestOperation op;
      if (triggerConditionalCreateOverwrite) {
        op = conditionalCreateOverwriteFile(relativePath,
            statistics,
            isNamespaceEnabled ? getOctalNotation(permission) : null,
            isNamespaceEnabled ? getOctalNotation(umask) : null,
            isAppendBlob,
            metadata,
            tracingContext
        );

      } else {
        if (getPrefixMode() == PrefixMode.BLOB) {
          boolean isNormalBlob = !checkIsBlobOrMarker(metadata);
          op = createPathBlob(relativePath, isNormalBlob, overwrite, metadata, null, tracingContext);
        } else {
          op = createPath(relativePath, true, overwrite, isNamespaceEnabled ? getOctalNotation(permission) : null,
                  isNamespaceEnabled ? getOctalNotation(umask) : null, isAppendBlob, null, tracingContext);
        }
      }
      perfInfo.registerResult(op.getResult()).registerSuccess(true);

      AbfsLease lease = maybeCreateLease(relativePath, tracingContext);

      return new AbfsOutputStream(
          populateAbfsOutputStreamContext(
              isAppendBlob,
              lease,
              client,
              statistics,
              relativePath,
              0,
              tracingContext));
    }
  }

  /**
   * Returns true if the path is a directory.
   * @param path path to check for file or directory.
   * @param tracingContext tracingContext.
   * @return true or false.
   */
  boolean checkIsDirectory(Path path, TracingContext tracingContext) throws IOException {
   BlobProperty blobProperty;
    try {
      blobProperty = getBlobProperty(path, tracingContext);
    } catch (AbfsRestOperationException ex) {
      if (ex.getStatusCode() != HttpURLConnection.HTTP_NOT_FOUND) {
        throw ex;
      }
      return false;
    }
    return blobProperty.getIsDirectory();
  }

  /**
   * Conditional create overwrite flow ensures that create overwrites is done
   * only if there is match for eTag of existing file.
   * @param relativePath
   * @param statistics
   * @param permission
   * @param umask
   * @param isAppendBlob
   * @return
   * @throws AzureBlobFileSystemException
   */
  private AbfsRestOperation conditionalCreateOverwriteFile(final String relativePath,
      final FileSystem.Statistics statistics,
      final String permission,
      final String umask,
      final boolean isAppendBlob,
      HashMap<String, String> metadata,
      TracingContext tracingContext) throws AzureBlobFileSystemException {
    AbfsRestOperation op;

    try {
      // Trigger a create with overwrite=false first so that eTag fetch can be
      // avoided for cases when no pre-existing file is present (major portion
      // of create file traffic falls into the case of no pre-existing file).
      if (getPrefixMode() == PrefixMode.BLOB) {
        boolean isNormalBlob = !checkIsBlobOrMarker(metadata);
        op = createPathBlob(relativePath, isNormalBlob, false, metadata, null, tracingContext);
      } else {
        op = createPath(relativePath, true, false, permission, umask, isAppendBlob, null, tracingContext);
      }

    } catch (AbfsRestOperationException e) {
      if (e.getStatusCode() == HTTP_CONFLICT) {
        // File pre-exists, fetch eTag
        try {
          op = client.getPathStatus(relativePath, false, tracingContext);
        } catch (AbfsRestOperationException ex) {
          if (ex.getStatusCode() == HttpURLConnection.HTTP_NOT_FOUND) {
            // Is a parallel access case, as file which was found to be
            // present went missing by this request.
            throw new ConcurrentWriteOperationDetectedException(
                "Parallel access to the create path detected. Failing request "
                    + "to honor single writer semantics");
          } else {
            throw ex;
          }
        }

        String eTag = op.getResult()
            .getResponseHeader(HttpHeaderConfigurations.ETAG);

        try {
          // overwrite only if eTag matches with the file properties fetched before.
          if (getPrefixMode() == PrefixMode.BLOB) {
            boolean isNormalBlob = !checkIsBlobOrMarker(metadata);
            op = createPathBlob(relativePath, isNormalBlob, true, metadata, eTag, tracingContext);
          } else {
            op = createPath(relativePath, true, true, permission, umask, isAppendBlob, eTag, tracingContext);
          }
        } catch (AbfsRestOperationException ex) {
          if (ex.getStatusCode() == HttpURLConnection.HTTP_PRECON_FAILED) {
            // Is a parallel access case, as file with eTag was just queried
            // and precondition failure can happen only when another file with
            // different etag got created.
            throw new ConcurrentWriteOperationDetectedException(
                "Parallel access to the create path detected. Failing request "
                    + "to honor single writer semantics");
          } else {
            throw ex;
          }
        }
      } else {
        throw e;
      }
    }

    return op;
  }

  /**
   * Method to populate AbfsOutputStreamContext with different parameters to
   * be used to construct {@link AbfsOutputStream}.
   *
   * @param isAppendBlob   is Append blob support enabled?
   * @param lease          instance of AbfsLease for this AbfsOutputStream.
   * @param client         AbfsClient.
   * @param statistics     FileSystem statistics.
   * @param path           Path for AbfsOutputStream.
   * @param position       Position or offset of the file being opened, set to 0
   *                       when creating a new file, but needs to be set for APPEND
   *                       calls on the same file.
   * @param tracingContext instance of TracingContext for this AbfsOutputStream.
   * @return AbfsOutputStreamContext instance with the desired parameters.
   */
  private AbfsOutputStreamContext populateAbfsOutputStreamContext(
      boolean isAppendBlob,
      AbfsLease lease,
      AbfsClient client,
      FileSystem.Statistics statistics,
      String path,
      long position,
      TracingContext tracingContext) {
    int bufferSize = abfsConfiguration.getWriteBufferSize();
    if (isAppendBlob && bufferSize > FileSystemConfigurations.APPENDBLOB_MAX_WRITE_BUFFER_SIZE) {
      bufferSize = FileSystemConfigurations.APPENDBLOB_MAX_WRITE_BUFFER_SIZE;
    }
    return new AbfsOutputStreamContext(abfsConfiguration.getSasTokenRenewPeriodForStreamsInSeconds())
            .withWriteBufferSize(bufferSize)
            .enableFlush(abfsConfiguration.isFlushEnabled())
            .enableSmallWriteOptimization(abfsConfiguration.isSmallWriteOptimizationEnabled())
            .disableOutputStreamFlush(abfsConfiguration.isOutputStreamFlushDisabled())
            .withStreamStatistics(new AbfsOutputStreamStatisticsImpl())
            .withAppendBlob(isAppendBlob)
            .withWriteMaxConcurrentRequestCount(abfsConfiguration.getWriteMaxConcurrentRequestCount())
            .withMaxWriteRequestsToQueue(abfsConfiguration.getMaxWriteRequestsToQueue())
            .withLease(lease)
            .withBlockFactory(blockFactory)
            .withBlockOutputActiveBlocks(blockOutputActiveBlocks)
            .withClient(client)
            .withPosition(position)
            .withFsStatistics(statistics)
            .withPath(path)
            .withExecutorService(new SemaphoredDelegatingExecutor(boundedThreadPool,
                blockOutputActiveBlocks, true))
            .withTracingContext(tracingContext)
            .build();
  }

  public void createDirectory(final Path path, final FileSystem.Statistics statistics, final FsPermission permission,
      final FsPermission umask, TracingContext tracingContext)
          throws IOException {
    try (AbfsPerfInfo perfInfo = startTracking("createDirectory", "createPath")) {
      if (getAbfsConfiguration().getPrefixMode() == PrefixMode.BLOB) {
        checkParentChainForFile(path, tracingContext);

        HashMap<String, String> metadata = new HashMap<>();
        metadata.put(X_MS_META_HDI_ISFOLDER, TRUE);
        createFile(path, statistics, true,
                permission, umask, tracingContext, metadata);
        return;
      }
      boolean isNamespaceEnabled = getIsNamespaceEnabled(tracingContext);
      LOG.debug("createDirectory filesystem: {} path: {} permission: {} umask: {} isNamespaceEnabled: {}",
              client.getFileSystem(),
              path,
              permission,
              umask,
              isNamespaceEnabled);

      boolean overwrite =
              !isNamespaceEnabled || abfsConfiguration.isEnabledMkdirOverwrite();
      final AbfsRestOperation op = client.createPath(getRelativePath(path),
              false, overwrite,
              isNamespaceEnabled ? getOctalNotation(permission) : null,
              isNamespaceEnabled ? getOctalNotation(umask) : null, false, null,
              tracingContext);
      perfInfo.registerResult(op.getResult()).registerSuccess(true);
    }
  }

  /**
   * Checks for the entire parent hierarchy and returns if any directory exists and
   * throws an exception if any file exists.
   * @param path path to check the hierarchy for.
   * @param tracingContext the tracingcontext.
   */
  private void checkParentChainForFile(Path path, TracingContext tracingContext) throws IOException {
    if (directoryExists(path, tracingContext)) {
      return;
    }
    Path current = path.getParent();
    Path parent = current.getParent();

    while (parent != null) {
      if (directoryExists(current, tracingContext)) {
        break;
      }
      current = parent;
      parent = current.getParent();
    }
  }

  /**
   * Returns true if path is directory.
   * @param path path to verify.
   * @param tracingContext the tracingContext.
   * @return true or false.
   * @throws IOException
   */
  private boolean directoryExists(Path path, TracingContext tracingContext) throws IOException {
    if (getListBlobs(path, null, tracingContext, 2, true).size() > 0) {
      return true;
    }
    return checkPathIsDirectory(path, tracingContext);
  }

  /**
   * Checks if the path is directory and throws exception if it exists as a file.
   * @param path path to check for file or directory.
   * @param tracingContext the tracingcontext.
   * @return true or false.
   * @throws IOException
   */
  private boolean checkPathIsDirectory(Path path, TracingContext tracingContext) throws IOException {
    BlobProperty blobProperty = null;
    try {
      blobProperty = getBlobProperty(path, tracingContext);
    } catch (AbfsRestOperationException ex) {
      if (ex.getStatusCode() != HttpURLConnection.HTTP_NOT_FOUND) {
        throw ex;
      }
    }

    if (blobProperty != null) {
      boolean isDir = blobProperty.getIsDirectory();
      if (!isDir) {
        throw new AbfsRestOperationException(HTTP_CONFLICT,
                AzureServiceErrorCode.PATH_CONFLICT.getErrorCode(),
                PATH_EXISTS,
                null);
      }
      return true;
    }
    return false;
  }


  public AbfsInputStream openFileForRead(final Path path,
      final FileSystem.Statistics statistics, TracingContext tracingContext)
      throws AzureBlobFileSystemException {
    return openFileForRead(path, Optional.empty(), statistics, tracingContext);
  }

  public AbfsInputStream openFileForRead(final Path path,
      final Optional<Configuration> options,
      final FileSystem.Statistics statistics, TracingContext tracingContext)
      throws AzureBlobFileSystemException {
    try (AbfsPerfInfo perfInfo = startTracking("openFileForRead", "getPathStatus")) {
      LOG.debug("openFileForRead filesystem: {} path: {}",
              client.getFileSystem(),
              path);

      String relativePath = getRelativePath(path);

      final AbfsRestOperation op = client
          .getPathStatus(relativePath, false, tracingContext);
      perfInfo.registerResult(op.getResult());

      final String resourceType = op.getResult().getResponseHeader(HttpHeaderConfigurations.X_MS_RESOURCE_TYPE);
      final long contentLength = Long.parseLong(op.getResult().getResponseHeader(HttpHeaderConfigurations.CONTENT_LENGTH));
      final String eTag = op.getResult().getResponseHeader(HttpHeaderConfigurations.ETAG);

      if (parseIsDirectory(resourceType)) {
        throw new AbfsRestOperationException(
                AzureServiceErrorCode.PATH_NOT_FOUND.getStatusCode(),
                AzureServiceErrorCode.PATH_NOT_FOUND.getErrorCode(),
                "openFileForRead must be used with files and not directories",
                null);
      }

      perfInfo.registerSuccess(true);

      // Add statistics for InputStream
      return new AbfsInputStream(client, statistics,
              relativePath, contentLength,
              populateAbfsInputStreamContext(options),
              eTag, tracingContext);
    }
  }

  private AbfsInputStreamContext populateAbfsInputStreamContext(
      Optional<Configuration> options) {
    boolean bufferedPreadDisabled = options
        .map(c -> c.getBoolean(FS_AZURE_BUFFERED_PREAD_DISABLE, false))
        .orElse(false);
    return new AbfsInputStreamContext(abfsConfiguration.getSasTokenRenewPeriodForStreamsInSeconds())
            .withReadBufferSize(abfsConfiguration.getReadBufferSize())
            .withReadAheadQueueDepth(abfsConfiguration.getReadAheadQueueDepth())
            .withTolerateOobAppends(abfsConfiguration.getTolerateOobAppends())
            .isReadAheadEnabled(abfsConfiguration.isReadAheadEnabled())
            .withReadSmallFilesCompletely(abfsConfiguration.readSmallFilesCompletely())
            .withOptimizeFooterRead(abfsConfiguration.optimizeFooterRead())
            .withReadAheadRange(abfsConfiguration.getReadAheadRange())
            .withStreamStatistics(new AbfsInputStreamStatisticsImpl())
            .withShouldReadBufferSizeAlways(
                abfsConfiguration.shouldReadBufferSizeAlways())
            .withReadAheadBlockSize(abfsConfiguration.getReadAheadBlockSize())
            .withBufferedPreadDisabled(bufferedPreadDisabled)
            .build();
  }

  public OutputStream openFileForWrite(final Path path,
      final FileSystem.Statistics statistics, final boolean overwrite,
      TracingContext tracingContext) throws IOException {
    try (AbfsPerfInfo perfInfo = startTracking("openFileForWrite", "getPathStatus")) {
      LOG.debug("openFileForWrite filesystem: {} path: {} overwrite: {}",
              client.getFileSystem(),
              path,
              overwrite);

      String relativePath = getRelativePath(path);

      final AbfsRestOperation op = client
          .getPathStatus(relativePath, false, tracingContext);
      perfInfo.registerResult(op.getResult());

      final String resourceType = op.getResult().getResponseHeader(HttpHeaderConfigurations.X_MS_RESOURCE_TYPE);
      final Long contentLength = Long.valueOf(op.getResult().getResponseHeader(HttpHeaderConfigurations.CONTENT_LENGTH));

      if (parseIsDirectory(resourceType)) {
        throw new AbfsRestOperationException(
                AzureServiceErrorCode.PATH_NOT_FOUND.getStatusCode(),
                AzureServiceErrorCode.PATH_NOT_FOUND.getErrorCode(),
                "openFileForWrite must be used with files and not directories",
                null);
      }

      final long offset = overwrite ? 0 : contentLength;

      perfInfo.registerSuccess(true);

      boolean isAppendBlob = false;
      if (isAppendBlobKey(path.toString())) {
        isAppendBlob = true;
      }

      AbfsLease lease = maybeCreateLease(relativePath, tracingContext);

      return new AbfsOutputStream(
          populateAbfsOutputStreamContext(
              isAppendBlob,
              lease,
              client,
              statistics,
              relativePath,
              offset,
              tracingContext));
    }
  }

  /**
   * Break any current lease on an ABFS file.
   *
   * @param path file name
   * @param tracingContext TracingContext instance to track correlation IDs
   * @throws AzureBlobFileSystemException on any exception while breaking the lease
   */
  public void breakLease(final Path path, final TracingContext tracingContext) throws AzureBlobFileSystemException {
    LOG.debug("lease path: {}", path);

    client.breakLease(getRelativePath(path), tracingContext);
  }

  public void rename(final Path source, final Path destination, TracingContext tracingContext) throws
          AzureBlobFileSystemException {
    final Instant startAggregate = abfsPerfTracker.getLatencyInstant();
    long countAggregate = 0;
    boolean shouldContinue;

    if (isAtomicRenameKey(source.getName())) {
      LOG.warn("The atomic rename feature is not supported by the ABFS scheme; however rename,"
              +" create and delete operations are atomic if Namespace is enabled for your Azure Storage account.");
    }

    LOG.debug("renameAsync filesystem: {} source: {} destination: {}",
            client.getFileSystem(),
            source,
            destination);

    String continuation = null;

    String sourceRelativePath = getRelativePath(source);
    String destinationRelativePath = getRelativePath(destination);

    do {
      try (AbfsPerfInfo perfInfo = startTracking("rename", "renamePath")) {
        AbfsRestOperation op = client
            .renamePath(sourceRelativePath, destinationRelativePath,
                continuation, tracingContext);
        perfInfo.registerResult(op.getResult());
        continuation = op.getResult().getResponseHeader(HttpHeaderConfigurations.X_MS_CONTINUATION);
        perfInfo.registerSuccess(true);
        countAggregate++;
        shouldContinue = continuation != null && !continuation.isEmpty();

        if (!shouldContinue) {
          perfInfo.registerAggregates(startAggregate, countAggregate);
        }
      }
    } while (shouldContinue);
  }

  public void delete(final Path path, final boolean recursive,
      TracingContext tracingContext) throws AzureBlobFileSystemException {
    final Instant startAggregate = abfsPerfTracker.getLatencyInstant();
    long countAggregate = 0;
    boolean shouldContinue = true;

    LOG.debug("delete filesystem: {} path: {} recursive: {}",
            client.getFileSystem(),
            path,
            String.valueOf(recursive));

    String continuation = null;

    String relativePath = getRelativePath(path);

    do {
      try (AbfsPerfInfo perfInfo = startTracking("delete", "deletePath")) {
        AbfsRestOperation op = client
            .deletePath(relativePath, recursive, continuation, tracingContext);
        perfInfo.registerResult(op.getResult());
        continuation = op.getResult().getResponseHeader(HttpHeaderConfigurations.X_MS_CONTINUATION);
        perfInfo.registerSuccess(true);
        countAggregate++;
        shouldContinue = continuation != null && !continuation.isEmpty();

        if (!shouldContinue) {
          perfInfo.registerAggregates(startAggregate, countAggregate);
        }
      }
    } while (shouldContinue);
  }

  public FileStatus getFileStatus(final Path path,
      TracingContext tracingContext) throws IOException {
    try (AbfsPerfInfo perfInfo = startTracking("getFileStatus", "undetermined")) {
      boolean isNamespaceEnabled = getIsNamespaceEnabled(tracingContext);
      LOG.debug("getFileStatus filesystem: {} path: {} isNamespaceEnabled: {}",
              client.getFileSystem(),
              path,
              isNamespaceEnabled);

      final AbfsRestOperation op;
      if (path.isRoot()) {
        if (isNamespaceEnabled) {
          perfInfo.registerCallee("getAclStatus");
          op = client.getAclStatus(getRelativePath(path), tracingContext);
        } else {
          perfInfo.registerCallee("getFilesystemProperties");
          op = client.getFilesystemProperties(tracingContext);
        }
      } else {
        perfInfo.registerCallee("getPathStatus");
        op = client.getPathStatus(getRelativePath(path), false, tracingContext);
      }

      perfInfo.registerResult(op.getResult());
      final long blockSize = abfsConfiguration.getAzureBlockSize();
      final AbfsHttpOperation result = op.getResult();

      String eTag = extractEtagHeader(result);
      final String lastModified = result.getResponseHeader(HttpHeaderConfigurations.LAST_MODIFIED);
      final String permissions = result.getResponseHeader((HttpHeaderConfigurations.X_MS_PERMISSIONS));
      final boolean hasAcl = AbfsPermission.isExtendedAcl(permissions);
      final long contentLength;
      final boolean resourceIsDir;

      if (path.isRoot()) {
        contentLength = 0;
        resourceIsDir = true;
      } else {
        contentLength = parseContentLength(result.getResponseHeader(HttpHeaderConfigurations.CONTENT_LENGTH));
        resourceIsDir = parseIsDirectory(result.getResponseHeader(HttpHeaderConfigurations.X_MS_RESOURCE_TYPE));
      }

      final String transformedOwner = identityTransformer.transformIdentityForGetRequest(
              result.getResponseHeader(HttpHeaderConfigurations.X_MS_OWNER),
              true,
              userName);

      final String transformedGroup = identityTransformer.transformIdentityForGetRequest(
              result.getResponseHeader(HttpHeaderConfigurations.X_MS_GROUP),
              false,
              primaryUserGroup);

      perfInfo.registerSuccess(true);

      return new VersionedFileStatus(
              transformedOwner,
              transformedGroup,
              permissions == null ? new AbfsPermission(FsAction.ALL, FsAction.ALL, FsAction.ALL)
                      : AbfsPermission.valueOf(permissions),
              hasAcl,
              contentLength,
              resourceIsDir,
              1,
              blockSize,
              DateTimeUtils.parseLastModifiedTime(lastModified),
              path,
              eTag);
    }
  }

  /**
   * @param path The list path.
   * @param tracingContext Tracks identifiers for request header
   * @return the entries in the path.
   * */
  @Override
  public FileStatus[] listStatus(final Path path, TracingContext tracingContext) throws IOException {
    return listStatus(path, null, tracingContext);
  }

  /**
   * @param path Path the list path.
   * @param startFrom the entry name that list results should start with.
   *                  For example, if folder "/folder" contains four files: "afile", "bfile", "hfile", "ifile".
   *                  Then listStatus(Path("/folder"), "hfile") will return "/folder/hfile" and "folder/ifile"
   *                  Notice that if startFrom is a non-existent entry name, then the list response contains
   *                  all entries after this non-existent entry in lexical order:
   *                  listStatus(Path("/folder"), "cfile") will return "/folder/hfile" and "/folder/ifile".
   * @param tracingContext Tracks identifiers for request header
   * @return the entries in the path start from  "startFrom" in lexical order.
   * */
  @InterfaceStability.Unstable
  @Override
  public FileStatus[] listStatus(final Path path, final String startFrom, TracingContext tracingContext) throws IOException {
    List<FileStatus> fileStatuses = new ArrayList<>();
    listStatus(path, startFrom, fileStatuses, true, null, tracingContext);
    return fileStatuses.toArray(new FileStatus[fileStatuses.size()]);
  }

  @Override
  public String listStatus(final Path path, final String startFrom,
      List<FileStatus> fileStatuses, final boolean fetchAll,
      String continuation, TracingContext tracingContext) throws IOException {
    final Instant startAggregate = abfsPerfTracker.getLatencyInstant();
    long countAggregate = 0;
    boolean shouldContinue = true;

    LOG.debug("listStatus filesystem: {} path: {}, startFrom: {}",
            client.getFileSystem(),
            path,
            startFrom);

    final String relativePath = getRelativePath(path);

    if (continuation == null || continuation.isEmpty()) {
      // generate continuation token if a valid startFrom is provided.
      if (startFrom != null && !startFrom.isEmpty()) {
        continuation = getIsNamespaceEnabled(tracingContext)
            ? generateContinuationTokenForXns(startFrom)
            : generateContinuationTokenForNonXns(relativePath, startFrom);
      }
    }

    do {
      try (AbfsPerfInfo perfInfo = startTracking("listStatus", "listPath")) {
        AbfsRestOperation op = client.listPath(relativePath, false,
            abfsConfiguration.getListMaxResults(), continuation,
            tracingContext);
        perfInfo.registerResult(op.getResult());
        continuation = op.getResult().getResponseHeader(HttpHeaderConfigurations.X_MS_CONTINUATION);
        ListResultSchema retrievedSchema = op.getResult().getListResultSchema();
        if (retrievedSchema == null) {
          throw new AbfsRestOperationException(
                  AzureServiceErrorCode.PATH_NOT_FOUND.getStatusCode(),
                  AzureServiceErrorCode.PATH_NOT_FOUND.getErrorCode(),
                  "listStatusAsync path not found",
                  null, op.getResult());
        }

        long blockSize = abfsConfiguration.getAzureBlockSize();

        for (ListResultEntrySchema entry : retrievedSchema.paths()) {
          final String owner = identityTransformer.transformIdentityForGetRequest(entry.owner(), true, userName);
          final String group = identityTransformer.transformIdentityForGetRequest(entry.group(), false, primaryUserGroup);
          final FsPermission fsPermission = entry.permissions() == null
                  ? new AbfsPermission(FsAction.ALL, FsAction.ALL, FsAction.ALL)
                  : AbfsPermission.valueOf(entry.permissions());
          final boolean hasAcl = AbfsPermission.isExtendedAcl(entry.permissions());

          long lastModifiedMillis = 0;
          long contentLength = entry.contentLength() == null ? 0 : entry.contentLength();
          boolean isDirectory = entry.isDirectory() == null ? false : entry.isDirectory();
          if (entry.lastModified() != null && !entry.lastModified().isEmpty()) {
            lastModifiedMillis = DateTimeUtils.parseLastModifiedTime(
                entry.lastModified());
          }

          Path entryPath = new Path(File.separator + entry.name());
          entryPath = entryPath.makeQualified(this.uri, entryPath);

          fileStatuses.add(
                  new VersionedFileStatus(
                          owner,
                          group,
                          fsPermission,
                          hasAcl,
                          contentLength,
                          isDirectory,
                          1,
                          blockSize,
                          lastModifiedMillis,
                          entryPath,
                          entry.eTag()));
        }

        perfInfo.registerSuccess(true);
        countAggregate++;
        shouldContinue =
            fetchAll && continuation != null && !continuation.isEmpty();

        if (!shouldContinue) {
          perfInfo.registerAggregates(startAggregate, countAggregate);
        }
      }
    } while (shouldContinue);

    return continuation;
  }

  // generate continuation token for xns account
  private String generateContinuationTokenForXns(final String firstEntryName) {
    Preconditions.checkArgument(!Strings.isNullOrEmpty(firstEntryName)
            && !firstEntryName.startsWith(AbfsHttpConstants.ROOT_PATH),
            "startFrom must be a dir/file name and it can not be a full path");

    StringBuilder sb = new StringBuilder();
    sb.append(firstEntryName).append("#$").append("0");

    CRC64 crc64 = new CRC64();
    StringBuilder token = new StringBuilder();
    token.append(crc64.compute(sb.toString().getBytes(StandardCharsets.UTF_8)))
            .append(SINGLE_WHITE_SPACE)
            .append("0")
            .append(SINGLE_WHITE_SPACE)
            .append(firstEntryName);

    return Base64.encode(token.toString().getBytes(StandardCharsets.UTF_8));
  }

  // generate continuation token for non-xns account
  private String generateContinuationTokenForNonXns(String path, final String firstEntryName) {
    Preconditions.checkArgument(!Strings.isNullOrEmpty(firstEntryName)
            && !firstEntryName.startsWith(AbfsHttpConstants.ROOT_PATH),
            "startFrom must be a dir/file name and it can not be a full path");

    // Notice: non-xns continuation token requires full path (first "/" is not included) for startFrom
    path = AbfsClient.getDirectoryQueryParameter(path);
    final String startFrom = (path.isEmpty() || path.equals(ROOT_PATH))
            ? firstEntryName
            : path + ROOT_PATH + firstEntryName;

    SimpleDateFormat simpleDateFormat = new SimpleDateFormat(TOKEN_DATE_PATTERN, Locale.US);
    String date = simpleDateFormat.format(new Date());
    String token = String.format("%06d!%s!%06d!%s!%06d!%s!",
            path.length(), path, startFrom.length(), startFrom, date.length(), date);
    String base64EncodedToken = Base64.encode(token.getBytes(StandardCharsets.UTF_8));

    StringBuilder encodedTokenBuilder = new StringBuilder(base64EncodedToken.length() + 5);
    encodedTokenBuilder.append(String.format("%s!%d!", TOKEN_VERSION, base64EncodedToken.length()));

    for (int i = 0; i < base64EncodedToken.length(); i++) {
      char current = base64EncodedToken.charAt(i);
      if (CHAR_FORWARD_SLASH == current) {
        current = CHAR_UNDERSCORE;
      } else if (CHAR_PLUS == current) {
        current = CHAR_STAR;
      } else if (CHAR_EQUALS == current) {
        current = CHAR_HYPHEN;
      }
      encodedTokenBuilder.append(current);
    }

    return encodedTokenBuilder.toString();
  }

  public void setOwner(final Path path, final String owner, final String group,
      TracingContext tracingContext) throws AzureBlobFileSystemException {
    if (!getIsNamespaceEnabled(tracingContext)) {
      throw new UnsupportedOperationException(
          "This operation is only valid for storage accounts with the hierarchical namespace enabled.");
    }

    try (AbfsPerfInfo perfInfo = startTracking("setOwner", "setOwner")) {

      LOG.debug(
              "setOwner filesystem: {} path: {} owner: {} group: {}",
              client.getFileSystem(),
              path,
              owner,
              group);

      final String transformedOwner = identityTransformer.transformUserOrGroupForSetRequest(owner);
      final String transformedGroup = identityTransformer.transformUserOrGroupForSetRequest(group);

      final AbfsRestOperation op = client.setOwner(getRelativePath(path),
              transformedOwner,
              transformedGroup,
              tracingContext);

      perfInfo.registerResult(op.getResult()).registerSuccess(true);
    }
  }

  public void setPermission(final Path path, final FsPermission permission,
      TracingContext tracingContext) throws AzureBlobFileSystemException {
    if (!getIsNamespaceEnabled(tracingContext)) {
      throw new UnsupportedOperationException(
          "This operation is only valid for storage accounts with the hierarchical namespace enabled.");
    }

    try (AbfsPerfInfo perfInfo = startTracking("setPermission", "setPermission")) {

      LOG.debug(
              "setPermission filesystem: {} path: {} permission: {}",
              client.getFileSystem(),
              path,
              permission);

      final AbfsRestOperation op = client.setPermission(getRelativePath(path),
          String.format(AbfsHttpConstants.PERMISSION_FORMAT,
              permission.toOctal()), tracingContext);

      perfInfo.registerResult(op.getResult()).registerSuccess(true);
    }
  }

  public void modifyAclEntries(final Path path, final List<AclEntry> aclSpec,
      TracingContext tracingContext) throws AzureBlobFileSystemException {
    if (!getIsNamespaceEnabled(tracingContext)) {
      throw new UnsupportedOperationException(
          "This operation is only valid for storage accounts with the hierarchical namespace enabled.");
    }

    try (AbfsPerfInfo perfInfoGet = startTracking("modifyAclEntries", "getAclStatus")) {

      LOG.debug(
              "modifyAclEntries filesystem: {} path: {} aclSpec: {}",
              client.getFileSystem(),
              path,
              AclEntry.aclSpecToString(aclSpec));

      identityTransformer.transformAclEntriesForSetRequest(aclSpec);
      final Map<String, String> modifyAclEntries = AbfsAclHelper.deserializeAclSpec(AclEntry.aclSpecToString(aclSpec));
      boolean useUpn = AbfsAclHelper.isUpnFormatAclEntries(modifyAclEntries);

      String relativePath = getRelativePath(path);

      final AbfsRestOperation op = client
          .getAclStatus(relativePath, useUpn, tracingContext);
      perfInfoGet.registerResult(op.getResult());
      final String eTag = op.getResult().getResponseHeader(HttpHeaderConfigurations.ETAG);

      final Map<String, String> aclEntries = AbfsAclHelper.deserializeAclSpec(op.getResult().getResponseHeader(HttpHeaderConfigurations.X_MS_ACL));

      AbfsAclHelper.modifyAclEntriesInternal(aclEntries, modifyAclEntries);

      perfInfoGet.registerSuccess(true).finishTracking();

      try (AbfsPerfInfo perfInfoSet = startTracking("modifyAclEntries", "setAcl")) {
        final AbfsRestOperation setAclOp = client
            .setAcl(relativePath, AbfsAclHelper.serializeAclSpec(aclEntries),
                eTag, tracingContext);
        perfInfoSet.registerResult(setAclOp.getResult())
                .registerSuccess(true)
                .registerAggregates(perfInfoGet.getTrackingStart(), GET_SET_AGGREGATE_COUNT);
      }
    }
  }

  public void removeAclEntries(final Path path, final List<AclEntry> aclSpec,
      TracingContext tracingContext) throws AzureBlobFileSystemException {
    if (!getIsNamespaceEnabled(tracingContext)) {
      throw new UnsupportedOperationException(
          "This operation is only valid for storage accounts with the hierarchical namespace enabled.");
    }

    try (AbfsPerfInfo perfInfoGet = startTracking("removeAclEntries", "getAclStatus")) {

      LOG.debug(
              "removeAclEntries filesystem: {} path: {} aclSpec: {}",
              client.getFileSystem(),
              path,
              AclEntry.aclSpecToString(aclSpec));

      identityTransformer.transformAclEntriesForSetRequest(aclSpec);
      final Map<String, String> removeAclEntries = AbfsAclHelper.deserializeAclSpec(AclEntry.aclSpecToString(aclSpec));
      boolean isUpnFormat = AbfsAclHelper.isUpnFormatAclEntries(removeAclEntries);

      String relativePath = getRelativePath(path);

      final AbfsRestOperation op = client
          .getAclStatus(relativePath, isUpnFormat, tracingContext);
      perfInfoGet.registerResult(op.getResult());
      final String eTag = op.getResult().getResponseHeader(HttpHeaderConfigurations.ETAG);

      final Map<String, String> aclEntries = AbfsAclHelper.deserializeAclSpec(op.getResult().getResponseHeader(HttpHeaderConfigurations.X_MS_ACL));

      AbfsAclHelper.removeAclEntriesInternal(aclEntries, removeAclEntries);

      perfInfoGet.registerSuccess(true).finishTracking();

      try (AbfsPerfInfo perfInfoSet = startTracking("removeAclEntries", "setAcl")) {
        final AbfsRestOperation setAclOp = client
            .setAcl(relativePath, AbfsAclHelper.serializeAclSpec(aclEntries),
                eTag, tracingContext);
        perfInfoSet.registerResult(setAclOp.getResult())
                .registerSuccess(true)
                .registerAggregates(perfInfoGet.getTrackingStart(), GET_SET_AGGREGATE_COUNT);
      }
    }
  }

  public void removeDefaultAcl(final Path path, TracingContext tracingContext)
      throws AzureBlobFileSystemException {
    if (!getIsNamespaceEnabled(tracingContext)) {
      throw new UnsupportedOperationException(
          "This operation is only valid for storage accounts with the hierarchical namespace enabled.");
    }

    try (AbfsPerfInfo perfInfoGet = startTracking("removeDefaultAcl", "getAclStatus")) {

      LOG.debug(
              "removeDefaultAcl filesystem: {} path: {}",
              client.getFileSystem(),
              path);

      String relativePath = getRelativePath(path);

      final AbfsRestOperation op = client
          .getAclStatus(relativePath, tracingContext);
      perfInfoGet.registerResult(op.getResult());
      final String eTag = op.getResult().getResponseHeader(HttpHeaderConfigurations.ETAG);
      final Map<String, String> aclEntries = AbfsAclHelper.deserializeAclSpec(op.getResult().getResponseHeader(HttpHeaderConfigurations.X_MS_ACL));
      final Map<String, String> defaultAclEntries = new HashMap<>();

      for (Map.Entry<String, String> aclEntry : aclEntries.entrySet()) {
        if (aclEntry.getKey().startsWith("default:")) {
          defaultAclEntries.put(aclEntry.getKey(), aclEntry.getValue());
        }
      }

      aclEntries.keySet().removeAll(defaultAclEntries.keySet());

      perfInfoGet.registerSuccess(true).finishTracking();

      try (AbfsPerfInfo perfInfoSet = startTracking("removeDefaultAcl", "setAcl")) {
        final AbfsRestOperation setAclOp = client
            .setAcl(relativePath, AbfsAclHelper.serializeAclSpec(aclEntries),
                eTag, tracingContext);
        perfInfoSet.registerResult(setAclOp.getResult())
                .registerSuccess(true)
                .registerAggregates(perfInfoGet.getTrackingStart(), GET_SET_AGGREGATE_COUNT);
      }
    }
  }

  public void removeAcl(final Path path, TracingContext tracingContext)
      throws AzureBlobFileSystemException {
    if (!getIsNamespaceEnabled(tracingContext)) {
      throw new UnsupportedOperationException(
          "This operation is only valid for storage accounts with the hierarchical namespace enabled.");
    }

    try (AbfsPerfInfo perfInfoGet = startTracking("removeAcl", "getAclStatus")){

      LOG.debug(
              "removeAcl filesystem: {} path: {}",
              client.getFileSystem(),
              path);

      String relativePath = getRelativePath(path);

      final AbfsRestOperation op = client
          .getAclStatus(relativePath, tracingContext);
      perfInfoGet.registerResult(op.getResult());
      final String eTag = op.getResult().getResponseHeader(HttpHeaderConfigurations.ETAG);

      final Map<String, String> aclEntries = AbfsAclHelper.deserializeAclSpec(op.getResult().getResponseHeader(HttpHeaderConfigurations.X_MS_ACL));
      final Map<String, String> newAclEntries = new HashMap<>();

      newAclEntries.put(AbfsHttpConstants.ACCESS_USER, aclEntries.get(AbfsHttpConstants.ACCESS_USER));
      newAclEntries.put(AbfsHttpConstants.ACCESS_GROUP, aclEntries.get(AbfsHttpConstants.ACCESS_GROUP));
      newAclEntries.put(AbfsHttpConstants.ACCESS_OTHER, aclEntries.get(AbfsHttpConstants.ACCESS_OTHER));

      perfInfoGet.registerSuccess(true).finishTracking();

      try (AbfsPerfInfo perfInfoSet = startTracking("removeAcl", "setAcl")) {
        final AbfsRestOperation setAclOp = client
            .setAcl(relativePath, AbfsAclHelper.serializeAclSpec(newAclEntries),
                eTag, tracingContext);
        perfInfoSet.registerResult(setAclOp.getResult())
                .registerSuccess(true)
                .registerAggregates(perfInfoGet.getTrackingStart(), GET_SET_AGGREGATE_COUNT);
      }
    }
  }

  public void setAcl(final Path path, final List<AclEntry> aclSpec,
      TracingContext tracingContext) throws AzureBlobFileSystemException {
    if (!getIsNamespaceEnabled(tracingContext)) {
      throw new UnsupportedOperationException(
          "This operation is only valid for storage accounts with the hierarchical namespace enabled.");
    }

    try (AbfsPerfInfo perfInfoGet = startTracking("setAcl", "getAclStatus")) {

      LOG.debug(
              "setAcl filesystem: {} path: {} aclspec: {}",
              client.getFileSystem(),
              path,
              AclEntry.aclSpecToString(aclSpec));

      identityTransformer.transformAclEntriesForSetRequest(aclSpec);
      final Map<String, String> aclEntries = AbfsAclHelper.deserializeAclSpec(AclEntry.aclSpecToString(aclSpec));
      final boolean isUpnFormat = AbfsAclHelper.isUpnFormatAclEntries(aclEntries);

      String relativePath = getRelativePath(path);

      final AbfsRestOperation op = client
          .getAclStatus(relativePath, isUpnFormat, tracingContext);
      perfInfoGet.registerResult(op.getResult());
      final String eTag = op.getResult().getResponseHeader(HttpHeaderConfigurations.ETAG);

      final Map<String, String> getAclEntries = AbfsAclHelper.deserializeAclSpec(op.getResult().getResponseHeader(HttpHeaderConfigurations.X_MS_ACL));

      AbfsAclHelper.setAclEntriesInternal(aclEntries, getAclEntries);

      perfInfoGet.registerSuccess(true).finishTracking();

      try (AbfsPerfInfo perfInfoSet = startTracking("setAcl", "setAcl")) {
        final AbfsRestOperation setAclOp =
                client.setAcl(relativePath,
                AbfsAclHelper.serializeAclSpec(aclEntries), eTag, tracingContext);
        perfInfoSet.registerResult(setAclOp.getResult())
                .registerSuccess(true)
                .registerAggregates(perfInfoGet.getTrackingStart(), GET_SET_AGGREGATE_COUNT);
      }
    }
  }

  public AclStatus getAclStatus(final Path path, TracingContext tracingContext)
      throws IOException {
    if (!getIsNamespaceEnabled(tracingContext)) {
      throw new UnsupportedOperationException(
          "This operation is only valid for storage accounts with the hierarchical namespace enabled.");
    }

    try (AbfsPerfInfo perfInfo = startTracking("getAclStatus", "getAclStatus")) {

      LOG.debug(
              "getAclStatus filesystem: {} path: {}",
              client.getFileSystem(),
              path);

      AbfsRestOperation op = client
          .getAclStatus(getRelativePath(path), tracingContext);
      AbfsHttpOperation result = op.getResult();
      perfInfo.registerResult(result);

      final String transformedOwner = identityTransformer.transformIdentityForGetRequest(
              result.getResponseHeader(HttpHeaderConfigurations.X_MS_OWNER),
              true,
              userName);
      final String transformedGroup = identityTransformer.transformIdentityForGetRequest(
              result.getResponseHeader(HttpHeaderConfigurations.X_MS_GROUP),
              false,
              primaryUserGroup);

      final String permissions = result.getResponseHeader(HttpHeaderConfigurations.X_MS_PERMISSIONS);
      final String aclSpecString = op.getResult().getResponseHeader(HttpHeaderConfigurations.X_MS_ACL);

      final List<AclEntry> aclEntries = AclEntry.parseAclSpec(AbfsAclHelper.processAclString(aclSpecString), true);
      identityTransformer.transformAclEntriesForGetRequest(aclEntries, userName, primaryUserGroup);
      final FsPermission fsPermission = permissions == null ? new AbfsPermission(FsAction.ALL, FsAction.ALL, FsAction.ALL)
              : AbfsPermission.valueOf(permissions);

      final AclStatus.Builder aclStatusBuilder = new AclStatus.Builder();
      aclStatusBuilder.owner(transformedOwner);
      aclStatusBuilder.group(transformedGroup);

      aclStatusBuilder.setPermission(fsPermission);
      aclStatusBuilder.stickyBit(fsPermission.getStickyBit());
      aclStatusBuilder.addEntries(aclEntries);
      perfInfo.registerSuccess(true);
      return aclStatusBuilder.build();
    }
  }

  public void access(final Path path, final FsAction mode,
      TracingContext tracingContext) throws AzureBlobFileSystemException {
    LOG.debug("access for filesystem: {}, path: {}, mode: {}",
        this.client.getFileSystem(), path, mode);
    if (!this.abfsConfiguration.isCheckAccessEnabled()
        || !getIsNamespaceEnabled(tracingContext)) {
      LOG.debug("Returning; either check access is not enabled or the account"
          + " used is not namespace enabled");
      return;
    }
    try (AbfsPerfInfo perfInfo = startTracking("access", "checkAccess")) {
      final AbfsRestOperation op = this.client
          .checkAccess(getRelativePath(path), mode.SYMBOL, tracingContext);
      perfInfo.registerResult(op.getResult()).registerSuccess(true);
    }
  }

  public boolean isAtomicRenameKey(String key) {
    return isKeyForDirectorySet(key, azureAtomicRenameDirSet);
  }

  public boolean isInfiniteLeaseKey(String key) {
    if (azureInfiniteLeaseDirSet.isEmpty()) {
      return false;
    }
    return isKeyForDirectorySet(key, azureInfiniteLeaseDirSet);
  }

  /**
   * A on-off operation to initialize AbfsClient for AzureBlobFileSystem
   * Operations.
   *
   * @param uri            Uniform resource identifier for Abfs.
   * @param fileSystemName Name of the fileSystem being used.
   * @param accountName    Name of the account being used to access Azure
   *                       data store.
   * @param isSecure       Tells if https is being used or http.
   * @throws IOException
   */
  private void initializeClient(URI uri, String fileSystemName,
      String accountName, boolean isSecure)
      throws IOException {
    if (this.client != null) {
      return;
    }

    final URIBuilder uriBuilder = getURIBuilder(accountName, isSecure);

    final String url = uriBuilder.toString() + AbfsHttpConstants.FORWARD_SLASH + fileSystemName;

    URL baseUrl;
    try {
      baseUrl = new URL(url);
    } catch (MalformedURLException e) {
      throw new InvalidUriException(uri.toString());
    }

    SharedKeyCredentials creds = null;
    AccessTokenProvider tokenProvider = null;
    SASTokenProvider sasTokenProvider = null;

    if (authType == AuthType.OAuth) {
      AzureADAuthenticator.init(abfsConfiguration);
    }

    if (authType == AuthType.SharedKey) {
      LOG.trace("Fetching SharedKey credentials");
      int dotIndex = accountName.indexOf(AbfsHttpConstants.DOT);
      if (dotIndex <= 0) {
        throw new InvalidUriException(
                uri.toString() + " - account name is not fully qualified.");
      }
      creds = new SharedKeyCredentials(accountName.substring(0, dotIndex),
            abfsConfiguration.getStorageAccountKey());
    } else if (authType == AuthType.SAS) {
      LOG.trace("Fetching SAS token provider");
      sasTokenProvider = abfsConfiguration.getSASTokenProvider();
    } else {
      LOG.trace("Fetching token provider");
      tokenProvider = abfsConfiguration.getTokenProvider();
      ExtensionHelper.bind(tokenProvider, uri,
            abfsConfiguration.getRawConfiguration());
    }

    LOG.trace("Initializing AbfsClient for {}", baseUrl);
    if (tokenProvider != null) {
      this.client = new AbfsClient(baseUrl, creds, abfsConfiguration,
          tokenProvider,
          populateAbfsClientContext());
    } else {
      this.client = new AbfsClient(baseUrl, creds, abfsConfiguration,
          sasTokenProvider,
          populateAbfsClientContext());
    }
    LOG.trace("AbfsClient init complete");
  }

  /**
   * Populate a new AbfsClientContext instance with the desired properties.
   *
   * @return an instance of AbfsClientContext.
   */
  private AbfsClientContext populateAbfsClientContext() {
    return new AbfsClientContextBuilder()
        .withExponentialRetryPolicy(
            new ExponentialRetryPolicy(abfsConfiguration))
        .withAbfsCounters(abfsCounters)
        .withAbfsPerfTracker(abfsPerfTracker)
        .build();
  }

  private String getOctalNotation(FsPermission fsPermission) {
    Preconditions.checkNotNull(fsPermission, "fsPermission");
    return String.format(AbfsHttpConstants.PERMISSION_FORMAT, fsPermission.toOctal());
  }

  private String getRelativePath(final Path path) {
    Preconditions.checkNotNull(path, "path");
    return path.toUri().getPath();
  }

  private long parseContentLength(final String contentLength) {
    if (contentLength == null) {
      return -1;
    }

    return Long.parseLong(contentLength);
  }

  private boolean parseIsDirectory(final String resourceType) {
    return resourceType != null
        && resourceType.equalsIgnoreCase(AbfsHttpConstants.DIRECTORY);
  }

  private String convertXmsPropertiesToCommaSeparatedString(final Hashtable<String, String> properties) throws
          CharacterCodingException {
    StringBuilder commaSeparatedProperties = new StringBuilder();

    final CharsetEncoder encoder = Charset.forName(XMS_PROPERTIES_ENCODING).newEncoder();

    for (Map.Entry<String, String> propertyEntry : properties.entrySet()) {
      String key = propertyEntry.getKey();
      String value = propertyEntry.getValue();

      Boolean canEncodeValue = encoder.canEncode(value);
      if (!canEncodeValue) {
        throw new CharacterCodingException();
      }

      String encodedPropertyValue = Base64.encode(encoder.encode(CharBuffer.wrap(value)).array());
      commaSeparatedProperties.append(key)
              .append(AbfsHttpConstants.EQUAL)
              .append(encodedPropertyValue);

      commaSeparatedProperties.append(AbfsHttpConstants.COMMA);
    }

    if (commaSeparatedProperties.length() != 0) {
      commaSeparatedProperties.deleteCharAt(commaSeparatedProperties.length() - 1);
    }

    return commaSeparatedProperties.toString();
  }

  private Hashtable<String, String> parseCommaSeparatedXmsProperties(String xMsProperties) throws
          InvalidFileSystemPropertyException, InvalidAbfsRestOperationException {
    Hashtable<String, String> properties = new Hashtable<>();

    final CharsetDecoder decoder = Charset.forName(XMS_PROPERTIES_ENCODING).newDecoder();

    if (xMsProperties != null && !xMsProperties.isEmpty()) {
      String[] userProperties = xMsProperties.split(AbfsHttpConstants.COMMA);

      if (userProperties.length == 0) {
        return properties;
      }

      for (String property : userProperties) {
        if (property.isEmpty()) {
          throw new InvalidFileSystemPropertyException(xMsProperties);
        }

        String[] nameValue = property.split(AbfsHttpConstants.EQUAL, 2);
        if (nameValue.length != 2) {
          throw new InvalidFileSystemPropertyException(xMsProperties);
        }

        byte[] decodedValue = Base64.decode(nameValue[1]);

        final String value;
        try {
          value = decoder.decode(ByteBuffer.wrap(decodedValue)).toString();
        } catch (CharacterCodingException ex) {
          throw new InvalidAbfsRestOperationException(ex);
        }
        properties.put(nameValue[0], value);
      }
    }

    return properties;
  }

  private boolean isKeyForDirectorySet(String key, Set<String> dirSet) {
    for (String dir : dirSet) {
      if (dir.isEmpty() || key.startsWith(dir + AbfsHttpConstants.FORWARD_SLASH)) {
        return true;
      }

      try {
        URI uri = new URI(dir);
        if (null == uri.getAuthority()) {
          if (key.startsWith(dir + "/")){
            return true;
          }
        }
      } catch (URISyntaxException e) {
        LOG.info("URI syntax error creating URI for {}", dir);
      }
    }

    return false;
  }

  private AbfsPerfInfo startTracking(String callerName, String calleeName) {
    return new AbfsPerfInfo(abfsPerfTracker, callerName, calleeName);
  }

  /**
   * A File status with version info extracted from the etag value returned
   * in a LIST or HEAD request.
   * The etag is included in the java serialization.
   */
  private static final class VersionedFileStatus extends FileStatus
      implements EtagSource {

    /**
     * The superclass is declared serializable; this subclass can also
     * be serialized.
     */
    private static final long serialVersionUID = -2009013240419749458L;

    /**
     * The etag of an object.
     * Not-final so that serialization via reflection will preserve the value.
     */
    private String version;

    private VersionedFileStatus(
            final String owner, final String group, final FsPermission fsPermission, final boolean hasAcl,
            final long length, final boolean isdir, final int blockReplication,
            final long blocksize, final long modificationTime, final Path path,
            String version) {
      super(length, isdir, blockReplication, blocksize, modificationTime, 0,
              fsPermission,
              owner,
              group,
              null,
              path,
              hasAcl, false, false);

      this.version = version;
    }

    /** Compare if this object is equal to another object.
     * @param   obj the object to be compared.
     * @return  true if two file status has the same path name; false if not.
     */
    @Override
    public boolean equals(Object obj) {
      if (!(obj instanceof FileStatus)) {
        return false;
      }

      FileStatus other = (FileStatus) obj;

      if (!this.getPath().equals(other.getPath())) {// compare the path
        return false;
      }

      if (other instanceof VersionedFileStatus) {
        return this.version.equals(((VersionedFileStatus) other).version);
      }

      return true;
    }

    /**
     * Returns a hash code value for the object, which is defined as
     * the hash code of the path name.
     *
     * @return  a hash code value for the path name and version
     */
    @Override
    public int hashCode() {
      int hash = getPath().hashCode();
      hash = 89 * hash + (this.version != null ? this.version.hashCode() : 0);
      return hash;
    }

    /**
     * Returns the version of this FileStatus
     *
     * @return  a string value for the FileStatus version
     */
    public String getVersion() {
      return this.version;
    }

    @Override
    public String getEtag() {
      return getVersion();
    }

    @Override
    public String toString() {
      final StringBuilder sb = new StringBuilder(
          "VersionedFileStatus{");
      sb.append(super.toString());
      sb.append("; version='").append(version).append('\'');
      sb.append('}');
      return sb.toString();
    }
  }

  /**
   * A builder class for AzureBlobFileSystemStore.
   */
  public static final class AzureBlobFileSystemStoreBuilder {

    private URI uri;
    private boolean isSecureScheme;
    private Configuration configuration;
    private AbfsCounters abfsCounters;
    private DataBlocks.BlockFactory blockFactory;
    private int blockOutputActiveBlocks;

    public AzureBlobFileSystemStoreBuilder withUri(URI value) {
      this.uri = value;
      return this;
    }

    public AzureBlobFileSystemStoreBuilder withSecureScheme(boolean value) {
      this.isSecureScheme = value;
      return this;
    }

    public AzureBlobFileSystemStoreBuilder withConfiguration(
        Configuration value) {
      this.configuration = value;
      return this;
    }

    public AzureBlobFileSystemStoreBuilder withAbfsCounters(
        AbfsCounters value) {
      this.abfsCounters = value;
      return this;
    }

    public AzureBlobFileSystemStoreBuilder withBlockFactory(
        DataBlocks.BlockFactory value) {
      this.blockFactory = value;
      return this;
    }

    public AzureBlobFileSystemStoreBuilder withBlockOutputActiveBlocks(
        int value) {
      this.blockOutputActiveBlocks = value;
      return this;
    }

    public AzureBlobFileSystemStoreBuilder build() {
      return this;
    }
  }

  @VisibleForTesting
  AbfsClient getClient() {
    return this.client;
  }

  @VisibleForTesting
  void setClient(AbfsClient client) {
    this.client = client;
  }

  @VisibleForTesting
  void setNamespaceEnabled(Trilean isNamespaceEnabled){
    this.isNamespaceEnabled = isNamespaceEnabled;
  }

  private void updateInfiniteLeaseDirs() {
    this.azureInfiniteLeaseDirSet = new HashSet<>(Arrays.asList(
        abfsConfiguration.getAzureInfiniteLeaseDirs().split(AbfsHttpConstants.COMMA)));
    // remove the empty string, since isKeyForDirectory returns true for empty strings
    // and we don't want to default to enabling infinite lease dirs
    this.azureInfiniteLeaseDirSet.remove("");
  }

  private AbfsLease maybeCreateLease(String relativePath, TracingContext tracingContext)
      throws AzureBlobFileSystemException {
    boolean enableInfiniteLease = isInfiniteLeaseKey(relativePath);
    if (!enableInfiniteLease) {
      return null;
    }
    AbfsLease lease = new AbfsLease(client, relativePath, tracingContext);
    leaseRefs.put(lease, null);
    return lease;
  }

  @VisibleForTesting
  boolean areLeasesFreed() {
    for (AbfsLease lease : leaseRefs.keySet()) {
      if (lease != null && !lease.isFreed()) {
        return false;
      }
    }
    return true;
  }

  /**
   * Get the etag header from a response, stripping any quotations.
   * see: https://developer.mozilla.org/en-US/docs/Web/HTTP/Headers/ETag
   * @param result response to process.
   * @return the quote-unwrapped etag.
   */
  private static String extractEtagHeader(AbfsHttpOperation result) {
    String etag = result.getResponseHeader(HttpHeaderConfigurations.ETAG);
    if (etag != null) {
      // strip out any wrapper "" quotes which come back, for consistency with
      // list calls
      if (etag.startsWith("W/\"")) {
        // Weak etag
        etag = etag.substring(3);
      } else if (etag.startsWith("\"")) {
        // strong etag
        etag = etag.substring(1);
      }
      if (etag.endsWith("\"")) {
        // trailing quote
        etag = etag.substring(0, etag.length() - 1);
      }
    }
    return etag;
  }
}<|MERGE_RESOLUTION|>--- conflicted
+++ resolved
@@ -614,7 +614,6 @@
     }
   }
 
-<<<<<<< HEAD
   /**
    * Checks if we are creating a normal blob or markerFile.
    * @param metadata takes metadata as param.
@@ -638,8 +637,6 @@
     return client.createPathBlob(path, isFile, overwrite, metadata, eTag, tracingContext);
   }
 
-=======
->>>>>>> 5ee6e5a2
   public OutputStream createFile(final Path path, final FileSystem.Statistics statistics, final boolean overwrite,
       final FsPermission permission, final FsPermission umask,
       TracingContext tracingContext, HashMap<String, String> metadata) throws IOException {
