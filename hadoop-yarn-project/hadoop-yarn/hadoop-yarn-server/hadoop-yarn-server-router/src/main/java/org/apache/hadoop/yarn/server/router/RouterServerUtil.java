/**
 * Licensed to the Apache Software Foundation (ASF) under one
 * or more contributor license agreements.  See the NOTICE file
 * distributed with this work for additional information
 * regarding copyright ownership.  The ASF licenses this file
 * to you under the Apache License, Version 2.0 (the
 * "License"); you may not use this file except in compliance
 * with the License.  You may obtain a copy of the License at
 *
 *     http://www.apache.org/licenses/LICENSE-2.0
 *
 * Unless required by applicable law or agreed to in writing, software
 * distributed under the License is distributed on an "AS IS" BASIS,
 * WITHOUT WARRANTIES OR CONDITIONS OF ANY KIND, either express or implied.
 * See the License for the specific language governing permissions and
 * limitations under the License.
 */

package org.apache.hadoop.yarn.server.router;

import org.apache.commons.lang3.math.NumberUtils;
import org.apache.hadoop.classification.InterfaceAudience.Private;
import org.apache.hadoop.classification.InterfaceAudience.Public;
import org.apache.hadoop.classification.InterfaceStability.Unstable;
import org.apache.hadoop.conf.Configuration;
import org.apache.hadoop.security.UserGroupInformation;
import org.apache.hadoop.security.token.Token;
import org.apache.hadoop.util.ReflectionUtils;
import org.apache.hadoop.util.StringUtils;
import org.apache.hadoop.yarn.exceptions.YarnException;
import org.apache.hadoop.yarn.exceptions.YarnRuntimeException;
<<<<<<< HEAD
import org.apache.hadoop.yarn.security.client.RMDelegationTokenIdentifier;
import org.apache.hadoop.yarn.server.federation.policies.FederationPolicyUtils;
import org.apache.hadoop.yarn.server.federation.store.records.SubClusterId;
import org.apache.hadoop.yarn.server.federation.store.records.SubClusterInfo;
=======
>>>>>>> e09e81ab
import org.slf4j.Logger;
import org.slf4j.LoggerFactory;

import java.lang.reflect.InvocationTargetException;
import java.lang.reflect.Method;
import java.util.ArrayList;
import java.util.Collection;
import java.util.List;
<<<<<<< HEAD
import java.util.Map;
import java.util.Random;
import java.util.EnumSet;
=======
>>>>>>> e09e81ab
import java.io.IOException;

/**
 * Common utility methods used by the Router server.
 *
 */
@Private
@Unstable
public final class RouterServerUtil {

  private static final String APPLICATION_ID_PREFIX = "application_";

  private static final String APP_ATTEMPT_ID_PREFIX = "appattempt_";

  private static final String CONTAINER_PREFIX = "container_";

  private static final String EPOCH_PREFIX = "e";

  /** Disable constructor. */
  private RouterServerUtil() {
  }

  public static final Logger LOG =
      LoggerFactory.getLogger(RouterServerUtil.class);

  /**
   * Throws an exception due to an error.
   *
   * @param t the throwable raised in the called class.
   * @param errMsgFormat the error message format string.
   * @param args referenced by the format specifiers in the format string.
   * @throws YarnException on failure
   */
  @Public
  @Unstable
  public static void logAndThrowException(Throwable t, String errMsgFormat, Object... args)
      throws YarnException {
    String msg = String.format(errMsgFormat, args);
    if (t != null) {
      LOG.error(msg, t);
      throw new YarnException(msg, t);
    } else {
      LOG.error(msg);
      throw new YarnException(msg);
    }
  }

  /**
   * Throws an exception due to an error.
   *
   * @param errMsg the error message
   * @param t the throwable raised in the called class.
   * @throws YarnException on failure
   */
  @Public
  @Unstable
  public static void logAndThrowException(String errMsg, Throwable t)
      throws YarnException {
    if (t != null) {
      LOG.error(errMsg, t);
      throw new YarnException(errMsg, t);
    } else {
      LOG.error(errMsg);
      throw new YarnException(errMsg);
    }
  }

  public static <R> R createRequestInterceptorChain(Configuration conf, String pipeLineClassName,
      String interceptorClassName, Class<R> clazz) {

    List<String> interceptorClassNames = getInterceptorClassNames(conf,
        pipeLineClassName, interceptorClassName);

    R pipeline = null;
    R current = null;

    for (String className : interceptorClassNames) {
      try {
        Class<?> interceptorClass = conf.getClassByName(className);
        if (clazz.isAssignableFrom(interceptorClass)) {
          Object interceptorInstance = ReflectionUtils.newInstance(interceptorClass, conf);
          if (pipeline == null) {
            pipeline = clazz.cast(interceptorInstance);
            current = clazz.cast(interceptorInstance);
            continue;
          } else {
            Method method = clazz.getMethod("setNextInterceptor", clazz);
            method.invoke(current, interceptorInstance);
            current = clazz.cast(interceptorInstance);
          }
        } else {
          LOG.error("Class: {} not instance of {}.", className, clazz.getCanonicalName());
          throw new YarnRuntimeException("Class: " + className + " not instance of "
              + clazz.getCanonicalName());
        }
      } catch (ClassNotFoundException e) {
        LOG.error("Could not instantiate RequestInterceptor: {}", className, e);
        throw new YarnRuntimeException("Could not instantiate RequestInterceptor: " + className, e);
      } catch (InvocationTargetException e) {
        LOG.error("RequestInterceptor {} call setNextInterceptor error.", className, e);
        throw new YarnRuntimeException("RequestInterceptor " + className
            + " call setNextInterceptor error.", e);
      } catch (NoSuchMethodException e) {
        LOG.error("RequestInterceptor {} does not contain the method setNextInterceptor.",
            className);
        throw new YarnRuntimeException("RequestInterceptor " + className +
            " does not contain the method setNextInterceptor.", e);
      } catch (IllegalAccessException e) {
        LOG.error("RequestInterceptor {} call the method setNextInterceptor " +
            "does not have access.", className);
        throw new YarnRuntimeException("RequestInterceptor "
            + className + " call the method setNextInterceptor does not have access.", e);
      }
    }

    if (pipeline == null) {
      throw new YarnRuntimeException(
          "RequestInterceptor pipeline is not configured in the system.");
    }

    return pipeline;
  }

  private static List<String> getInterceptorClassNames(Configuration conf,
      String pipeLineClass, String interceptorClass) {
    String configuredInterceptorClassNames = conf.get(pipeLineClass, interceptorClass);
    List<String> interceptorClassNames = new ArrayList<>();
    Collection<String> tempList =
        StringUtils.getStringCollection(configuredInterceptorClassNames);
    for (String item : tempList) {
      interceptorClassNames.add(item.trim());
    }
    return interceptorClassNames;
  }

  /**
   * Throws an IOException due to an error.
   *
   * @param errMsg the error message
   * @param t the throwable raised in the called class.
   * @throws IOException on failure
   */
  @Public
  @Unstable
  public static void logAndThrowIOException(String errMsg, Throwable t)
      throws IOException {
    if (t != null) {
      LOG.error(errMsg, t);
      throw new IOException(errMsg, t);
    } else {
      LOG.error(errMsg);
      throw new IOException(errMsg);
    }
  }

  /**
   * Throws an IOException due to an error.
   *
   * @param t the throwable raised in the called class.
   * @param errMsgFormat the error message format string.
   * @param args referenced by the format specifiers in the format string.
   * @throws IOException on failure
   */
  @Public
  @Unstable
  public static void logAndThrowIOException(Throwable t, String errMsgFormat, Object... args)
      throws IOException {
    String msg = String.format(errMsgFormat, args);
    if (t != null) {
      LOG.error(msg, t);
      throw new IOException(msg, t);
    } else {
      LOG.error(msg);
      throw new IOException(msg);
    }
  }

  /**
   * Throws an RunTimeException due to an error.
   *
   * @param errMsg the error message
   * @param t the throwable raised in the called class.
   * @throws RuntimeException on failure
   */
  @Public
  @Unstable
  public static void logAndThrowRunTimeException(String errMsg, Throwable t)
      throws RuntimeException {
    if (t != null) {
      LOG.error(errMsg, t);
      throw new RuntimeException(errMsg, t);
    } else {
      LOG.error(errMsg);
      throw new RuntimeException(errMsg);
    }
  }

  /**
   * Throws an RunTimeException due to an error.
   *
   * @param t the throwable raised in the called class.
   * @param errMsgFormat the error message format string.
   * @param args referenced by the format specifiers in the format string.
   * @throws RuntimeException on failure
   */
  @Public
  @Unstable
  public static void logAndThrowRunTimeException(Throwable t, String errMsgFormat, Object... args)
      throws RuntimeException {
    String msg = String.format(errMsgFormat, args);
    if (t != null) {
      LOG.error(msg, t);
      throw new RuntimeException(msg, t);
    } else {
      LOG.error(msg);
      throw new RuntimeException(msg);
    }
  }

  /**
   * Throws an RunTimeException due to an error.
   *
   * @param t the throwable raised in the called class.
   * @param errMsgFormat the error message format string.
   * @param args referenced by the format specifiers in the format string.
   * @return RuntimeException
   */
  @Public
  @Unstable
  public static RuntimeException logAndReturnRunTimeException(
      Throwable t, String errMsgFormat, Object... args) {
    String msg = String.format(errMsgFormat, args);
    if (t != null) {
      LOG.error(msg, t);
      return new RuntimeException(msg, t);
    } else {
      LOG.error(msg);
      return new RuntimeException(msg);
    }
  }

  /**
   * Throws an RunTimeException due to an error.
   *
   * @param errMsgFormat the error message format string.
   * @param args referenced by the format specifiers in the format string.
   * @return RuntimeException
   */
  @Public
  @Unstable
  public static RuntimeException logAndReturnRunTimeException(
      String errMsgFormat, Object... args) {
    return logAndReturnRunTimeException(null, errMsgFormat, args);
  }

  /**
   * Throws an YarnRuntimeException due to an error.
   *
   * @param t the throwable raised in the called class.
   * @param errMsgFormat the error message format string.
   * @param args referenced by the format specifiers in the format string.
   * @return YarnRuntimeException
   */
  @Public
  @Unstable
  public static YarnRuntimeException logAndReturnYarnRunTimeException(
      Throwable t, String errMsgFormat, Object... args) {
    String msg = String.format(errMsgFormat, args);
    if (t != null) {
      LOG.error(msg, t);
      return new YarnRuntimeException(msg, t);
    } else {
      LOG.error(msg);
      return new YarnRuntimeException(msg);
    }
  }

  /**
   * Check applicationId is accurate.
   *
   * We need to ensure that applicationId cannot be empty and
   * can be converted to ApplicationId object normally.
   *
   * @param applicationId applicationId of type string
   * @throws IllegalArgumentException If the format of the applicationId is not accurate,
   * an IllegalArgumentException needs to be thrown.
   */
  @Public
  @Unstable
  public static void validateApplicationId(String applicationId)
      throws IllegalArgumentException {

    // Make Sure applicationId is not empty.
    if (applicationId == null || applicationId.isEmpty()) {
      throw new IllegalArgumentException("Parameter error, the appId is empty or null.");
    }

    // Make sure the prefix information of applicationId is accurate.
    if (!applicationId.startsWith(APPLICATION_ID_PREFIX)) {
      throw new IllegalArgumentException("Invalid ApplicationId prefix: "
          + applicationId + ". The valid ApplicationId should start with prefix application");
    }

    // Check the split position of the string.
    int pos1 = APPLICATION_ID_PREFIX.length() - 1;
    int pos2 = applicationId.indexOf('_', pos1 + 1);
    if (pos2 < 0) {
      throw new IllegalArgumentException("Invalid ApplicationId: " + applicationId);
    }

    // Confirm that the parsed rmId and appId are numeric types.
    String rmId = applicationId.substring(pos1 + 1, pos2);
    String appId = applicationId.substring(pos2 + 1);
    if(!NumberUtils.isDigits(rmId) || !NumberUtils.isDigits(appId)){
      throw new IllegalArgumentException("Invalid ApplicationId: " + applicationId);
    }
  }

  /**
   * Check appAttemptId is accurate.
   *
   * We need to ensure that appAttemptId cannot be empty and
   * can be converted to ApplicationAttemptId object normally.
   *
   * @param appAttemptId appAttemptId of type string.
   * @throws IllegalArgumentException If the format of the appAttemptId is not accurate,
   * an IllegalArgumentException needs to be thrown.
   */
  @Public
  @Unstable
  public static void validateApplicationAttemptId(String appAttemptId)
      throws IllegalArgumentException {

    // Make Sure appAttemptId is not empty.
    if (appAttemptId == null || appAttemptId.isEmpty()) {
      throw new IllegalArgumentException("Parameter error, the appAttemptId is empty or null.");
    }

    // Make sure the prefix information of appAttemptId is accurate.
    if (!appAttemptId.startsWith(APP_ATTEMPT_ID_PREFIX)) {
      throw new IllegalArgumentException("Invalid AppAttemptId prefix: " + appAttemptId);
    }

    // Check the split position of the string.
    int pos1 = APP_ATTEMPT_ID_PREFIX.length() - 1;
    int pos2 = appAttemptId.indexOf('_', pos1 + 1);
    if (pos2 < 0) {
      throw new IllegalArgumentException("Invalid AppAttemptId: " + appAttemptId);
    }
    int pos3 = appAttemptId.indexOf('_', pos2 + 1);
    if (pos3 < 0) {
      throw new IllegalArgumentException("Invalid AppAttemptId: " + appAttemptId);
    }

    // Confirm that the parsed rmId and appId and attemptId are numeric types.
    String rmId = appAttemptId.substring(pos1 + 1, pos2);
    String appId = appAttemptId.substring(pos2 + 1, pos3);
    String attemptId = appAttemptId.substring(pos3 + 1);

    if (!NumberUtils.isDigits(rmId) || !NumberUtils.isDigits(appId)
        || !NumberUtils.isDigits(attemptId)) {
      throw new IllegalArgumentException("Invalid AppAttemptId: " + appAttemptId);
    }
  }

  /**
   * Check containerId is accurate.
   *
   * We need to ensure that containerId cannot be empty and
   * can be converted to ContainerId object normally.
   *
   * @param containerId containerId of type string.
   * @throws IllegalArgumentException If the format of the appAttemptId is not accurate,
   * an IllegalArgumentException needs to be thrown.
   */
  @Public
  @Unstable
  public static void validateContainerId(String containerId)
      throws IllegalArgumentException {

    // Make Sure containerId is not empty.
    if (containerId == null || containerId.isEmpty()) {
      throw new IllegalArgumentException("Parameter error, the containerId is empty or null.");
    }

    // Make sure the prefix information of containerId is accurate.
    if (!containerId.startsWith(CONTAINER_PREFIX)) {
      throw new IllegalArgumentException("Invalid ContainerId prefix: " + containerId);
    }

    // Check the split position of the string.
    int pos1 = CONTAINER_PREFIX.length() - 1;

    String epoch = "0";
    if (containerId.regionMatches(pos1 + 1, EPOCH_PREFIX, 0, EPOCH_PREFIX.length())) {
      int pos2 = containerId.indexOf('_', pos1 + 1);
      if (pos2 < 0) {
        throw new IllegalArgumentException("Invalid ContainerId: " + containerId);
      }
      String epochStr = containerId.substring(pos1 + 1 + EPOCH_PREFIX.length(), pos2);
      epoch = epochStr;
      // rewind the current position
      pos1 = pos2;
    }

    int pos2 = containerId.indexOf('_', pos1 + 1);
    if (pos2 < 0) {
      throw new IllegalArgumentException("Invalid ContainerId: " + containerId);
    }

    int pos3 = containerId.indexOf('_', pos2 + 1);
    if (pos3 < 0) {
      throw new IllegalArgumentException("Invalid ContainerId: " + containerId);
    }

    int pos4 = containerId.indexOf('_', pos3 + 1);
    if (pos4 < 0) {
      throw new IllegalArgumentException("Invalid ContainerId: " + containerId);
    }

    // Confirm that the parsed appId and clusterTimestamp and attemptId and cid and epoch
    // are numeric types.
    String appId = containerId.substring(pos2 + 1, pos3);
    String clusterTimestamp = containerId.substring(pos1 + 1, pos2);
    String attemptId = containerId.substring(pos3 + 1, pos4);
    String cid = containerId.substring(pos4 + 1);

    if (!NumberUtils.isDigits(appId) || !NumberUtils.isDigits(clusterTimestamp)
        || !NumberUtils.isDigits(attemptId) || !NumberUtils.isDigits(cid)
        || !NumberUtils.isDigits(epoch)) {
      throw new IllegalArgumentException("Invalid ContainerId: " + containerId);
    }
  }

<<<<<<< HEAD
  /**
   * Randomly pick ActiveSubCluster.
   * During the selection process, we will exclude SubClusters from the blacklist.
   *
   * @param activeSubClusters List of active subClusters.
   * @param blackList blacklist.
   * @return Active SubClusterId.
   * @throws YarnException When there is no Active SubCluster,
   * an exception will be thrown (No active SubCluster available to submit the request.)
   */
  public static SubClusterId getRandomActiveSubCluster(
      Map<SubClusterId, SubClusterInfo> activeSubClusters, List<SubClusterId> blackList)
      throws YarnException {

    // Check if activeSubClusters is empty, if it is empty, we need to throw an exception
    if (MapUtils.isEmpty(activeSubClusters)) {
      logAndThrowException(FederationPolicyUtils.NO_ACTIVE_SUBCLUSTER_AVAILABLE, null);
    }

    // Change activeSubClusters to List
    List<SubClusterId> subClusterIds = new ArrayList<>(activeSubClusters.keySet());

    // If the blacklist is not empty, we need to remove all the subClusters in the blacklist
    if (CollectionUtils.isNotEmpty(blackList)) {
      subClusterIds.removeAll(blackList);
    }

    // Check there are still active subcluster after removing the blacklist
    if (CollectionUtils.isEmpty(subClusterIds)) {
      logAndThrowException(FederationPolicyUtils.NO_ACTIVE_SUBCLUSTER_AVAILABLE, null);
    }

    // Randomly choose a SubCluster
    return subClusterIds.get(rand.nextInt(subClusterIds.size()));
  }

  public static boolean isAllowedDelegationTokenOp() throws IOException {
    if (UserGroupInformation.isSecurityEnabled()) {
      return EnumSet.of(UserGroupInformation.AuthenticationMethod.KERBEROS,
          UserGroupInformation.AuthenticationMethod.KERBEROS_SSL,
          UserGroupInformation.AuthenticationMethod.CERTIFICATE)
          .contains(UserGroupInformation.getCurrentUser()
          .getRealAuthenticationMethod());
    } else {
      return true;
    }
  }

  public static String getRenewerForToken(Token<RMDelegationTokenIdentifier> token)
      throws IOException {
    UserGroupInformation user = UserGroupInformation.getCurrentUser();
    UserGroupInformation loginUser = UserGroupInformation.getLoginUser();
    // we can always renew our own tokens
    return loginUser.getUserName().equals(user.getUserName())
        ? token.decodeIdentifier().getRenewer().toString() : user.getShortUserName();
  }

=======
>>>>>>> e09e81ab
  public static UserGroupInformation setupUser(final String userName) {
    UserGroupInformation user = null;
    try {
      // If userName is empty, we will return UserGroupInformation.getCurrentUser.
      // Do not create a proxy user if user name matches the user name on
      // current UGI
      if (userName == null || userName.trim().isEmpty()) {
        user = UserGroupInformation.getCurrentUser();
      } else if (UserGroupInformation.isSecurityEnabled()) {
        user = UserGroupInformation.createProxyUser(userName, UserGroupInformation.getLoginUser());
      } else if (userName.equalsIgnoreCase(UserGroupInformation.getCurrentUser().getUserName())) {
        user = UserGroupInformation.getCurrentUser();
      } else {
        user = UserGroupInformation.createProxyUser(userName,
            UserGroupInformation.getCurrentUser());
      }
      return user;
    } catch (IOException e) {
      throw RouterServerUtil.logAndReturnYarnRunTimeException(e,
          "Error while creating Router RMAdmin Service for user : %s.", user);
    }
  }
}<|MERGE_RESOLUTION|>--- conflicted
+++ resolved
@@ -29,13 +29,10 @@
 import org.apache.hadoop.util.StringUtils;
 import org.apache.hadoop.yarn.exceptions.YarnException;
 import org.apache.hadoop.yarn.exceptions.YarnRuntimeException;
-<<<<<<< HEAD
 import org.apache.hadoop.yarn.security.client.RMDelegationTokenIdentifier;
 import org.apache.hadoop.yarn.server.federation.policies.FederationPolicyUtils;
 import org.apache.hadoop.yarn.server.federation.store.records.SubClusterId;
 import org.apache.hadoop.yarn.server.federation.store.records.SubClusterInfo;
-=======
->>>>>>> e09e81ab
 import org.slf4j.Logger;
 import org.slf4j.LoggerFactory;
 
@@ -44,12 +41,9 @@
 import java.util.ArrayList;
 import java.util.Collection;
 import java.util.List;
-<<<<<<< HEAD
 import java.util.Map;
 import java.util.Random;
 import java.util.EnumSet;
-=======
->>>>>>> e09e81ab
 import java.io.IOException;
 
 /**
@@ -484,43 +478,6 @@
     }
   }
 
-<<<<<<< HEAD
-  /**
-   * Randomly pick ActiveSubCluster.
-   * During the selection process, we will exclude SubClusters from the blacklist.
-   *
-   * @param activeSubClusters List of active subClusters.
-   * @param blackList blacklist.
-   * @return Active SubClusterId.
-   * @throws YarnException When there is no Active SubCluster,
-   * an exception will be thrown (No active SubCluster available to submit the request.)
-   */
-  public static SubClusterId getRandomActiveSubCluster(
-      Map<SubClusterId, SubClusterInfo> activeSubClusters, List<SubClusterId> blackList)
-      throws YarnException {
-
-    // Check if activeSubClusters is empty, if it is empty, we need to throw an exception
-    if (MapUtils.isEmpty(activeSubClusters)) {
-      logAndThrowException(FederationPolicyUtils.NO_ACTIVE_SUBCLUSTER_AVAILABLE, null);
-    }
-
-    // Change activeSubClusters to List
-    List<SubClusterId> subClusterIds = new ArrayList<>(activeSubClusters.keySet());
-
-    // If the blacklist is not empty, we need to remove all the subClusters in the blacklist
-    if (CollectionUtils.isNotEmpty(blackList)) {
-      subClusterIds.removeAll(blackList);
-    }
-
-    // Check there are still active subcluster after removing the blacklist
-    if (CollectionUtils.isEmpty(subClusterIds)) {
-      logAndThrowException(FederationPolicyUtils.NO_ACTIVE_SUBCLUSTER_AVAILABLE, null);
-    }
-
-    // Randomly choose a SubCluster
-    return subClusterIds.get(rand.nextInt(subClusterIds.size()));
-  }
-
   public static boolean isAllowedDelegationTokenOp() throws IOException {
     if (UserGroupInformation.isSecurityEnabled()) {
       return EnumSet.of(UserGroupInformation.AuthenticationMethod.KERBEROS,
@@ -542,8 +499,6 @@
         ? token.decodeIdentifier().getRenewer().toString() : user.getShortUserName();
   }
 
-=======
->>>>>>> e09e81ab
   public static UserGroupInformation setupUser(final String userName) {
     UserGroupInformation user = null;
     try {
