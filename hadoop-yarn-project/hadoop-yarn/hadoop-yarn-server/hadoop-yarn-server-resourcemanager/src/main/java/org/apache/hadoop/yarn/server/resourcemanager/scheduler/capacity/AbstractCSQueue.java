--- conflicted
+++ resolved
@@ -23,12 +23,7 @@
 import org.apache.hadoop.security.AccessControlException;
 import org.apache.hadoop.security.UserGroupInformation;
 import org.apache.hadoop.security.authorize.AccessControlList;
-<<<<<<< HEAD
-import org.apache.hadoop.thirdparty.com.google.common.annotations.VisibleForTesting;
-import org.apache.hadoop.util.AutoCloseableLock;
-=======
 import org.apache.hadoop.classification.VisibleForTesting;
->>>>>>> 6aa664c6
 import org.apache.hadoop.util.Sets;
 import org.apache.hadoop.util.Time;
 import org.apache.hadoop.yarn.api.records.ApplicationId;
@@ -120,10 +115,7 @@
       CapacityConfigType.NONE;
 
   protected Map<String, QueueCapacityVector> configuredCapacityVectors;
-<<<<<<< HEAD
   protected Map<String, QueueCapacityVector> configuredMaximumCapacityVectors;
-=======
->>>>>>> 6aa664c6
 
   private final RecordFactory recordFactory =
       RecordFactoryProvider.getRecordFactory(null);
@@ -344,27 +336,7 @@
       this.queueNodeLabelsSettings = new QueueNodeLabelsSettings(configuration, parent,
           getQueuePath(), csContext);
 
-<<<<<<< HEAD
-      if (csContext.getCapacitySchedulerQueueManager() != null
-          && csContext.getCapacitySchedulerQueueManager()
-          .getConfiguredNodeLabels() != null) {
-        this.configuredNodeLabels = csContext.getCapacitySchedulerQueueManager()
-            .getConfiguredNodeLabels().getLabelsByQueue(getQueuePath());
-      } else {
-        // Fallback to suboptimal but correct logic
-        this.configuredNodeLabels = csContext.getConfiguration()
-            .getConfiguredNodeLabels(queuePath);
-      }
-
-      configuredCapacityVectors = configuration
-          .parseConfiguredResourceVector(queuePath, configuredNodeLabels);
-      configuredMaximumCapacityVectors = configuration
-          .parseConfiguredMaximumCapacityVector(queuePath, configuredNodeLabels);
-
-      // After we setup labels, we can setup capacities
-=======
       // Initialize the queue capacities
->>>>>>> 6aa664c6
       setupConfigurableCapacities(configuration);
       updateAbsoluteCapacities();
 
@@ -395,10 +367,12 @@
 
       this.reservationsContinueLooking =
           configuration.getReservationContinueLook();
+
       this.configuredCapacityVectors = csContext.getConfiguration()
           .parseConfiguredResourceVector(queuePath.getFullPath(),
               this.queueNodeLabelsSettings.getConfiguredNodeLabels());
-
+      this.configuredMaximumCapacityVectors = configuration
+          .parseConfiguredMaximumCapacityVector(queuePath.getFullPath(), this.queueNodeLabelsSettings.getConfiguredNodeLabels());
       // Update metrics
       CSQueueUtils.updateQueueStatistics(resourceCalculator, clusterResource,
           this, labelManager, null);
@@ -587,28 +561,21 @@
   }
 
   @Override
-  public QueueCapacityVector getConfiguredCapacityVector(
-      String label) {
+  public QueueCapacityVector getConfiguredCapacityVector(String label) {
     return configuredCapacityVectors.get(label);
   }
 
-<<<<<<< HEAD
-  @Override
-  public QueueCapacityVector getConfiguredMaximumCapacityVector(
-      String label) {
+  @Override
+  public QueueCapacityVector getConfiguredMaximumCapacityVector(String label) {
     return configuredCapacityVectors.get(label);
   }
 
-  private void initializeQueueState(QueueState previousState,
-      QueueState configuredState, QueueState parentState) {
-=======
   private void initializeQueueState(CapacitySchedulerConfiguration configuration) {
     QueueState previousState = getState();
     QueueState configuredState = configuration
         .getConfiguredState(getQueuePath());
     QueueState parentState = (parent == null) ? null : parent.getState();
 
->>>>>>> 6aa664c6
     // verify that we can not any value for State other than RUNNING/STOPPED
     if (configuredState != null && configuredState != QueueState.RUNNING
         && configuredState != QueueState.STOPPED) {
@@ -829,150 +796,11 @@
     return readLock;
   }
 
-<<<<<<< HEAD
   @Override
   public ReentrantReadWriteLock.WriteLock getWriteLock() {
     return writeLock;
   }
 
-  /**
-   * The specified queue is cross-queue preemptable if system-wide cross-queue
-   * preemption is turned on unless any queue in the <em>qPath</em> hierarchy
-   * has explicitly turned cross-queue preemption off.
-   * NOTE: Cross-queue preemptability is inherited from a queue's parent.
-   *
-   * @param q queue to check preemption state
-   * @param configuration capacity scheduler config
-   * @return true if queue has cross-queue preemption disabled, false otherwise
-   */
-  private boolean isQueueHierarchyPreemptionDisabled(CSQueue q,
-      CapacitySchedulerConfiguration configuration) {
-    boolean systemWidePreemption =
-        csContext.getConfiguration()
-            .getBoolean(YarnConfiguration.RM_SCHEDULER_ENABLE_MONITORS,
-                YarnConfiguration.DEFAULT_RM_SCHEDULER_ENABLE_MONITORS);
-    CSQueue parentQ = q.getParent();
-
-    // If the system-wide preemption switch is turned off, all of the queues in
-    // the qPath hierarchy have preemption disabled, so return true.
-    if (!systemWidePreemption) return true;
-
-    // If q is the root queue and the system-wide preemption switch is turned
-    // on, then q does not have preemption disabled (default=false, below)
-    // unless the preemption_disabled property is explicitly set.
-    if (parentQ == null) {
-      return configuration.getPreemptionDisabled(q.getQueuePath(), false);
-    }
-
-    // If this is not the root queue, inherit the default value for the
-    // preemption_disabled property from the parent. Preemptability will be
-    // inherited from the parent's hierarchy unless explicitly overridden at
-    // this level.
-    return configuration.getPreemptionDisabled(q.getQueuePath(),
-        parentQ.getPreemptionDisabled());
-  }
-
-  private long getInheritedMaxAppLifetime(CSQueue q,
-      CapacitySchedulerConfiguration conf) {
-    CSQueue parentQ = q.getParent();
-    long maxAppLifetime = conf.getMaximumLifetimePerQueue(q.getQueuePath());
-
-    // If q is the root queue, then get max app lifetime from conf.
-    if (parentQ == null) {
-      return maxAppLifetime;
-    }
-
-    // If this is not the root queue, get this queue's max app lifetime
-    // from the conf. The parent's max app lifetime will be used if it's
-    // not set for this queue.
-    // A value of 0 will override the parent's value and means no max lifetime.
-    // A negative value means that the parent's max should be used.
-    long parentsMaxAppLifetime = getParent().getMaximumApplicationLifetime();
-    return (maxAppLifetime >= 0) ? maxAppLifetime : parentsMaxAppLifetime;
-  }
-
-  private long getInheritedDefaultAppLifetime(CSQueue q,
-      CapacitySchedulerConfiguration conf, long myMaxAppLifetime) {
-    CSQueue parentQ = q.getParent();
-    long defaultAppLifetime = conf.getDefaultLifetimePerQueue(getQueuePath());
-    defaultAppLifetimeWasSpecifiedInConfig =
-        (defaultAppLifetime >= 0
-            || (parentQ != null &&
-            parentQ.getDefaultAppLifetimeWasSpecifiedInConfig()));
-
-    // If q is the root queue, then get default app lifetime from conf.
-    if (parentQ == null) {
-      return defaultAppLifetime;
-    }
-
-    // If this is not the root queue, get the parent's default app lifetime. The
-    // parent's default app lifetime will be used if not set for this queue.
-    long parentsDefaultAppLifetime =
-        getParent().getDefaultApplicationLifetime();
-
-    // Negative value indicates default lifetime was not set at this level.
-    // If default lifetime was not set at this level, calculate it based on
-    // parent's default lifetime or current queue's max lifetime.
-    if (defaultAppLifetime < 0) {
-      // If default lifetime was not set at this level but was set somewhere in
-      // the parent's hierarchy, set default lifetime to parent queue's default
-      // only if parent queue's lifetime is less than current queue's max
-      // lifetime. Otherwise, use current queue's max lifetime value for its
-      // default lifetime.
-      if (defaultAppLifetimeWasSpecifiedInConfig) {
-        if (parentsDefaultAppLifetime <= myMaxAppLifetime) {
-          defaultAppLifetime = parentsDefaultAppLifetime;
-        } else {
-          defaultAppLifetime = myMaxAppLifetime;
-        }
-      } else {
-        // Default app lifetime value was not set anywhere in this queue's
-        // hierarchy. Use current queue's max lifetime as its default.
-        defaultAppLifetime = myMaxAppLifetime;
-      }
-    } // else if >= 0, default lifetime was set at this level. Just use it.
-    return defaultAppLifetime;
-  }
-
-  /**
-   * The specified queue is intra-queue preemptable if
-   * 1) system-wide intra-queue preemption is turned on
-   * 2) no queue in the <em>qPath</em> hierarchy has explicitly turned off intra
-   *    queue preemption.
-   * NOTE: Intra-queue preemptability is inherited from a queue's parent.
-   *
-   * @param q queue to check intra-queue preemption state
-   * @param configuration capacity scheduler config
-   * @return true if queue has intra-queue preemption disabled, false otherwise
-   */
-  private boolean isIntraQueueHierarchyPreemptionDisabled(CSQueue q,
-      CapacitySchedulerConfiguration configuration) {
-    boolean systemWideIntraQueuePreemption =
-        csContext.getConfiguration().getBoolean(
-            CapacitySchedulerConfiguration.INTRAQUEUE_PREEMPTION_ENABLED,
-            CapacitySchedulerConfiguration
-                .DEFAULT_INTRAQUEUE_PREEMPTION_ENABLED);
-    // Intra-queue preemption is disabled for this queue if the system-wide
-    // intra-queue preemption flag is false
-    if (!systemWideIntraQueuePreemption) return true;
-
-    // Check if this is the root queue and the root queue's intra-queue
-    // preemption disable switch is set
-    CSQueue parentQ = q.getParent();
-    if (parentQ == null) {
-      return configuration
-          .getIntraQueuePreemptionDisabled(q.getQueuePath(), false);
-    }
-
-    // At this point, the master preemption switch is enabled down to this
-    // queue's level. Determine whether or not intra-queue preemption is enabled
-    // down to this queue's level and return that value.
-    return configuration.getIntraQueuePreemptionDisabled(q.getQueuePath(),
-        parentQ.getIntraQueuePreemptionDisabledInHierarchy());
-  }
-
-=======
->>>>>>> 6aa664c6
   private Resource getCurrentLimitResource(String nodePartition,
       Resource clusterResource, ResourceLimits currentResourceLimits,
       SchedulingMode schedulingMode) {
@@ -1100,6 +928,11 @@
 
   }
 
+  @Override
+  public Set<String> getConfiguredNodeLabels() {
+    return queueNodeLabelsSettings.getConfiguredNodeLabels();
+  }
+
   private static String ensurePartition(String partition) {
     return Optional.ofNullable(partition).orElse(RMNodeLabelsManager.NO_LABEL);
   }
@@ -1128,11 +961,6 @@
         labelManager.getResourceByLabel(checkedPartition, Resources.none()),
         checkedPartition, this);
     Optional.ofNullable(parentCounter).ifPresent(c -> c.count(checkedPartition, resource, null));
-  }
-
-  @Override
-  public Set<String> getConfiguredNodeLabels() {
-    return configuredNodeLabels;
   }
 
   @Override
