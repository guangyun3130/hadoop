--- conflicted
+++ resolved
@@ -32,11 +32,7 @@
 import org.apache.hadoop.yarn.server.resourcemanager.scheduler.capacity.CapacityScheduler;
 import org.apache.hadoop.yarn.server.resourcemanager.scheduler.capacity.CapacitySchedulerQueueManager;
 import org.apache.hadoop.yarn.server.resourcemanager.scheduler.capacity.QueuePath;
-<<<<<<< HEAD
 import org.apache.hadoop.yarn.server.resourcemanager.scheduler.capacity.QueuePrefixes;
-import org.apache.hadoop.yarn.webapp.GuiceServletConfig;
-=======
->>>>>>> 8d95c588
 import org.apache.hadoop.yarn.webapp.JerseyTestBase;
 import org.junit.runner.RunWith;
 import org.junit.runners.Parameterized;
@@ -131,46 +127,6 @@
   }
 
   @Test
-<<<<<<< HEAD
-  public void testSchedulerResponseWeightModeWithAutoCreatedQueues()
-      throws Exception {
-    Configuration config = CSConfigGenerator
-        .createWeightConfigWithAutoQueueCreationEnabled();
-    QueuePath autoParent1 = new QueuePath("root.autoParent1");
-    config.setInt(QueuePrefixes
-        .getQueuePrefix(autoParent1) +
-        AutoCreatedQueueTemplate.AUTO_QUEUE_TEMPLATE_PREFIX +
-        "maximum-applications", 300);
-
-    initResourceManager(config);
-    initAutoQueueHandler(1200 * GB);
-
-    // same as webapp/scheduler-response-WeightMode.json, but with effective resources filled in
-    assertJsonResponse(sendRequest(),
-        "webapp/scheduler-response-WeightModeWithAutoCreatedQueues-Before.json");
-
-    //Now create some auto created queues
-    createQueue("root.auto1");
-    createQueue("root.auto2");
-    createQueue("root.auto3");
-    createQueue("root.autoParent1.auto4");
-    createQueue("root.autoParent2.auto5");
-    createQueue("root.parent.autoParent3.auto6");
-
-    assertJsonResponse(sendRequest(),
-        "webapp/scheduler-response-WeightModeWithAutoCreatedQueues-After.json");
-  }
-
-  private void initAutoQueueHandler(int nodeMemory) throws Exception {
-    CapacityScheduler cs = (CapacityScheduler) rm.getResourceScheduler();
-    autoQueueHandler = cs.getCapacitySchedulerQueueManager();
-    rm.registerNode("h1:1234", nodeMemory); // label = x
-  }
-
-  private void createQueue(String queuePath) throws YarnException,
-      IOException {
-    autoQueueHandler.createQueue(new QueuePath(queuePath));
-=======
   public void testWeightModeFlexibleAQC() throws Exception {
     Map<String, String> conf = new HashMap<>();
     conf.put("yarn.scheduler.capacity.legacy-queue-mode.enabled", String.valueOf(legacyQueueMode));
@@ -197,7 +153,6 @@
           getExpectedResourceFile(EXPECTED_FILE_TMPL, "testWeightMode",
               "after-aqc", legacyQueueMode));
     }
->>>>>>> 8d95c588
   }
 
   private void setupAQC(Configuration config, String queueWithConfigPrefix) {
