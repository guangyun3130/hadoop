/*
 * Licensed to the Apache Software Foundation (ASF) under one
 * or more contributor license agreements.  See the NOTICE file
 * distributed with this work for additional information
 * regarding copyright ownership.  The ASF licenses this file
 * to you under the Apache License, Version 2.0 (the
 * "License"); you may not use this file except in compliance
 * with the License.  You may obtain a copy of the License at
 *     http://www.apache.org/licenses/LICENSE-2.0
 * Unless required by applicable law or agreed to in writing, software
 * distributed under the License is distributed on an "AS IS" BASIS,
 * WITHOUT WARRANTIES OR CONDITIONS OF ANY KIND, either express or implied.
 * See the License for the specific language governing permissions and
 * limitations under the License.
 */

package org.apache.hadoop.yarn.server.resourcemanager.scheduler.fair.converter;

import static org.apache.hadoop.yarn.server.resourcemanager.scheduler.fair.converter.FSConfigToCSConfigRuleHandler.DYNAMIC_MAX_ASSIGN;
import static org.apache.hadoop.yarn.server.resourcemanager.scheduler.fair.converter.FSConfigToCSConfigRuleHandler.MAX_CAPACITY_PERCENTAGE;
import static org.apache.hadoop.yarn.server.resourcemanager.scheduler.fair.converter.FSConfigToCSConfigRuleHandler.MAX_CHILD_CAPACITY;
import static org.apache.hadoop.yarn.server.resourcemanager.scheduler.fair.converter.FSConfigToCSConfigRuleHandler.QUEUE_AUTO_CREATE;
import static org.apache.hadoop.yarn.server.resourcemanager.scheduler.fair.converter.FSConfigToCSConfigRuleHandler.RESERVATION_SYSTEM;
import static org.apache.hadoop.yarn.server.resourcemanager.scheduler.fair.converter.FSConfigToCSConfigRuleHandler.CHILD_STATIC_DYNAMIC_CONFLICT;
import static org.apache.hadoop.yarn.server.resourcemanager.scheduler.fair.converter.FSConfigToCSConfigRuleHandler.PARENT_CHILD_CREATE_DIFFERS;
import static org.apache.hadoop.yarn.server.resourcemanager.scheduler.fair.converter.FSConfigToCSConfigRuleHandler.FAIR_AS_DRF;
import static org.apache.hadoop.yarn.server.resourcemanager.scheduler.fair.converter.FSConfigToCSConfigRuleHandler.MAX_RESOURCES;
import static org.apache.hadoop.yarn.server.resourcemanager.scheduler.fair.converter.FSConfigToCSConfigRuleHandler.MIN_RESOURCES;
import static org.apache.hadoop.yarn.server.resourcemanager.scheduler.fair.converter.FSConfigToCSConfigRuleHandler.PARENT_DYNAMIC_CREATE;

import static org.apache.hadoop.yarn.server.resourcemanager.scheduler.fair.converter.FSConfigToCSConfigRuleHandler.RuleAction.ABORT;
import static org.apache.hadoop.yarn.server.resourcemanager.scheduler.fair.converter.FSConfigToCSConfigRuleHandler.RuleAction.WARNING;
import static org.junit.Assert.assertEquals;
import static org.junit.Assert.assertTrue;
import static org.junit.Assert.fail;
import static org.mockito.ArgumentMatchers.any;
import static org.mockito.ArgumentMatchers.anyBoolean;
import static org.mockito.Mockito.verify;
import static org.mockito.Mockito.verifyZeroInteractions;

import java.io.ByteArrayInputStream;
import java.io.File;
import java.io.IOException;
import java.util.Map;

import org.apache.commons.io.FileUtils;
import org.apache.hadoop.conf.Configuration;
import org.apache.hadoop.service.ServiceStateException;
import org.apache.hadoop.yarn.api.records.QueueACL;
import org.apache.hadoop.yarn.api.records.Resource;
import org.apache.hadoop.yarn.conf.YarnConfiguration;
import org.apache.hadoop.yarn.server.resourcemanager.placement.PlacementManager;
import org.apache.hadoop.yarn.server.resourcemanager.scheduler.capacity.CapacitySchedulerConfiguration;
import org.apache.hadoop.yarn.server.resourcemanager.scheduler.capacity.placement.schema.MappingRulesDescription;
import org.apache.hadoop.yarn.server.resourcemanager.scheduler.fair.FairSchedulerConfiguration;
import org.apache.hadoop.yarn.util.resource.DominantResourceCalculator;
import org.junit.After;
import org.junit.Before;
import org.junit.Rule;
import org.junit.Test;
import org.junit.rules.ExpectedException;
import org.junit.runner.RunWith;
import org.mockito.Mock;
import org.mockito.Mockito;
import org.mockito.junit.MockitoJUnitRunner;

import com.fasterxml.jackson.databind.ObjectMapper;


/**
 * Unit tests for FSConfigToCSConfigConverter.
 *
 */
@RunWith(MockitoJUnitRunner.class)
public class TestFSConfigToCSConfigConverter {
  private static final String CLUSTER_RESOURCE_STRING =
      "vcores=20, memory-mb=240";
  private static final Resource CLUSTER_RESOURCE =
      Resource.newInstance(16384, 16);
  private static final String FILE_PREFIX = "file:";
  private static final String FAIR_SCHEDULER_XML =
      prepareFileName("fair-scheduler-conversion.xml");
  private static final String FS_INVALID_PLACEMENT_RULES_XML =
      prepareFileName("fair-scheduler-invalidplacementrules.xml");
  private static final String FS_ONLY_FAIR_POLICY_XML =
      prepareFileName("fair-scheduler-onlyfairpolicy.xml");
  private static final String FS_MIXED_POLICY_XML =
      prepareFileName("fair-scheduler-orderingpolicy-mixed.xml");
  private static final String FS_NO_PLACEMENT_RULES_XML =
      prepareFileName("fair-scheduler-noplacementrules.xml");
  private static final String FS_MAX_AM_SHARE_DISABLED_XML =
      prepareFileName("fair-scheduler-defaultMaxAmShareDisabled.xml");

  @Mock
  private FSConfigToCSConfigRuleHandler ruleHandler;

  @Mock
  private DryRunResultHolder dryRunResultHolder;

  @Mock
  private QueuePlacementConverter placementConverter;

  private FSConfigToCSConfigConverter converter;
  private Configuration config;

  @Rule
  public ExpectedException expectedException = ExpectedException.none();
  private FSConfigConverterTestCommons converterTestCommons;

  private static String prepareFileName(String f) {
    return FILE_PREFIX + new File("src/test/resources/" + f).getAbsolutePath();
  }

  private static final String FAIR_SCHEDULER_XML_INVALID =
      prepareFileName("fair-scheduler-invalid.xml");
  private static final String YARN_SITE_XML =
      prepareFileName("yarn-site-with-allocation-file-ref.xml");
  private static final String YARN_SITE_XML_NO_REF_TO_FS_XML =
      prepareFileName("yarn-site.xml");
  private static final String YARN_SITE_XML_INVALID =
      prepareFileName("yarn-site-with-invalid-allocation-file-ref.xml");
  private static final String CONVERSION_RULES_FILE =
      new File("src/test/resources/conversion-rules.properties")
        .getAbsolutePath();

  private ConversionOptions createDefaultConversionOptions() {
    return new ConversionOptions(new DryRunResultHolder(), false);
  }

  @Before
  public void setup() throws IOException {
    config = new Configuration(false);
    config.set(FairSchedulerConfiguration.ALLOCATION_FILE, FAIR_SCHEDULER_XML);
    config.setBoolean(FairSchedulerConfiguration.MIGRATION_MODE, true);
    config.setBoolean(FairSchedulerConfiguration.USER_AS_DEFAULT_QUEUE, true);
    createConverter();
    converterTestCommons = new FSConfigConverterTestCommons();
    converterTestCommons.setUp();
  }

  @After
  public void tearDown() {
    converterTestCommons.tearDown();
  }

  private void createConverter() {
    converter = new FSConfigToCSConfigConverter(ruleHandler,
        createDefaultConversionOptions());
    converter.setClusterResource(CLUSTER_RESOURCE);
    converter.setConvertPlacementRules(false);
  }

  private FSConfigToCSConfigConverterParams.Builder
      createDefaultParamsBuilder() {
    return FSConfigToCSConfigConverterParams.Builder.create()
        .withYarnSiteXmlConfig(YARN_SITE_XML)
        .withOutputDirectory(FSConfigConverterTestCommons.OUTPUT_DIR);
  }

  private FSConfigToCSConfigConverterParams.Builder
      createParamsBuilder(String yarnSiteConfig) {
    return FSConfigToCSConfigConverterParams.Builder.create()
        .withYarnSiteXmlConfig(yarnSiteConfig)
        .withOutputDirectory(FSConfigConverterTestCommons.OUTPUT_DIR);
  }



  @Test
  public void testDefaultMaxAMShare() throws Exception {
    converter.convert(config);

    CapacitySchedulerConfiguration conf = converter.getCapacitySchedulerConfig();
    Float maxAmShare =
        conf.getMaximumApplicationMasterResourcePercent();

    assertEquals("Default max AM share", 0.16f, maxAmShare, 0.0f);

    assertEquals("root.admins.alice max-am-resource-percent", 0.15f,
        conf.getMaximumApplicationMasterResourcePerQueuePercent("root.admins.alice"),
            0.0f);

    //root.users.joe don’t have maximum-am-resource-percent set
    // so falling back to the global value
    assertEquals("root.users.joe maximum-am-resource-percent", 0.16f,
        conf.getMaximumApplicationMasterResourcePerQueuePercent("root.users.joe"),
            0.0f);
  }

  @Test
  public void testDefaultUserLimitFactor() throws Exception {
    converter.convert(config);

    CapacitySchedulerConfiguration conf = converter.getCapacitySchedulerConfig();

<<<<<<< HEAD
    assertEquals("root.users user-limit-factor", 1.0f,
            conf.getUserLimitFactor("root.users"), 0.0f);
=======
    assertNull("root.users user-limit-factor should be null",
            conf.get(PREFIX + "root.users." + USER_LIMIT_FACTOR));
    assertEquals("root.users auto-queue-creation-v2.enabled", "true",
            conf.get(PREFIX + "root.users.auto-queue-creation-v2.enabled"));
>>>>>>> 33b1677e

    assertEquals("root.default user-limit-factor", -1.0f,
            conf.getUserLimitFactor("root.default"), 0.0f);

    assertEquals("root.users.joe user-limit-factor", -1.0f,
            conf.getUserLimitFactor("root.users.joe"), 0.0f);

<<<<<<< HEAD
    assertEquals("root.admins.bob user-limit-factor", -1.0f,
            conf.getUserLimitFactor("root.admins.bob"), 0.0f);
=======
    assertEquals("root.admins.bob user-limit-factor", "-1.0",
            conf.get(PREFIX + "root.admins.bob.user-limit-factor"));
    assertNull("root.admin.bob auto-queue-creation-v2.enabled should be null",
            conf.get(PREFIX + "root.admin.bob.auto-queue-creation-v2.enabled"));
>>>>>>> 33b1677e
  }

  @Test
  public void testDefaultMaxAMShareDisabled() throws Exception {
    FSConfigToCSConfigConverterParams params = createDefaultParamsBuilder()
        .withClusterResource(CLUSTER_RESOURCE_STRING)
        .withFairSchedulerXmlConfig(FS_MAX_AM_SHARE_DISABLED_XML)
        .build();

    converter.convert(params);

    CapacitySchedulerConfiguration conf = converter.getCapacitySchedulerConfig();

    // -1.0 means disabled ==> 1.0 in CS
    assertEquals("Default max-am-resource-percent", 1.0f,
        conf.getMaximumApplicationMasterResourcePercent(), 0.0f);

    // root.admins.bob is unset,so falling back to the global value
    assertEquals("root.admins.bob maximum-am-resource-percent", 1.0f,
        conf.getMaximumApplicationMasterResourcePerQueuePercent("root.admins.bob"), 0.0f);

    // root.admins.alice 0.15 != -1.0
    assertEquals("root.admins.alice max-am-resource-percent", 0.15f,
        conf.getMaximumApplicationMasterResourcePerQueuePercent("root.admins.alice"), 0.0f);

    // root.users.joe is unset,so falling back to the global value
    assertEquals("root.users.joe maximum-am-resource-percent", 1.0f,
        conf.getMaximumApplicationMasterResourcePerQueuePercent("root.users.joe"), 0.0f);
  }

  @Test
  public void testConvertACLs() throws Exception {
    converter.convert(config);

    CapacitySchedulerConfiguration conf = converter.getCapacitySchedulerConfig();

    // root
    assertEquals("root submit ACL", "alice,bob,joe,john hadoop_users",
        conf.getAcl("root", QueueACL.SUBMIT_APPLICATIONS).getAclString());
    assertEquals("root admin ACL", "alice,bob,joe,john hadoop_users",
        conf.getAcl("root", QueueACL.ADMINISTER_QUEUE).getAclString());

    // root.admins.bob
    assertEquals("root.admins.bob submit ACL", "bob ",
        conf.getAcl("root.admins.bob", QueueACL.SUBMIT_APPLICATIONS).getAclString());
    assertEquals("root.admins.bob admin ACL", "bob ",
        conf.getAcl("root.admins.bob", QueueACL.ADMINISTER_QUEUE).getAclString());

    // root.admins.alice
    assertEquals("root.admins.alice submit ACL", "alice ",
        conf.getAcl("root.admins.alice", QueueACL.SUBMIT_APPLICATIONS).getAclString());
    assertEquals("root.admins.alice admin ACL", "alice ",
        conf.getAcl("root.admins.alice", QueueACL.ADMINISTER_QUEUE).getAclString());

    // root.users.john
    assertEquals("root.users.john submit ACL", "john ",
        conf.getAcl("root.users.john", QueueACL.SUBMIT_APPLICATIONS).getAclString());
    assertEquals("root.users.john admin ACL", "john ",
        conf.getAcl("root.users.john", QueueACL.ADMINISTER_QUEUE).getAclString());

    // root.users.joe
    assertEquals("root.users.joe submit ACL", "joe ",
        conf.getAcl("root.users.joe", QueueACL.SUBMIT_APPLICATIONS).getAclString());
    assertEquals("root.users.joe admin ACL", "joe ",
        conf.getAcl("root.users.joe", QueueACL.ADMINISTER_QUEUE).getAclString());
  }

  @Test
  public void testDefaultQueueMaxParallelApps() throws Exception {
    converter.convert(config);

    CapacitySchedulerConfiguration conf = converter.getCapacitySchedulerConfig();

    assertEquals("Default max parallel apps", 15,
        conf.getDefaultMaxParallelAppsPerQueue(), 0);
  }

  @Test
  public void testSpecificQueueMaxParallelApps() throws Exception {
    converter.convert(config);

    CapacitySchedulerConfiguration conf = converter.getCapacitySchedulerConfig();

    assertEquals("root.admins.alice max parallel apps", 2,
        conf.getMaxParallelAppsForQueue("root.admins.alice"), 0);
  }

  @Test
  public void testDefaultUserMaxParallelApps() throws Exception {
    converter.convert(config);

    CapacitySchedulerConfiguration conf = converter.getCapacitySchedulerConfig();

    assertEquals("Default user max parallel apps", 10,
        conf.getDefaultMaxParallelAppsPerUser(), 0);
  }

  @Test
  public void testSpecificUserMaxParallelApps() throws Exception {
    converter.convert(config);

    CapacitySchedulerConfiguration conf = converter.getCapacitySchedulerConfig();

    assertEquals("Max parallel apps for alice", 30,
        conf.getMaxParallelAppsForUser("alice"), 0);

    //users.bob, user.joe, user.john  don’t have max-parallel-app set
    // so falling back to the global value for .user to 10
    assertEquals("Max parallel apps for user bob", 10,
        conf.getMaxParallelAppsForUser("bob"), 0);
    assertEquals("Max parallel apps for user joe", 10,
        conf.getMaxParallelAppsForUser("joe"), 0);
    assertEquals("Max parallel apps for user john", 10,
        conf.getMaxParallelAppsForUser("john"), 0);
  }

  @Test
  public void testQueueMaxChildCapacityNotSupported() throws Exception {
    expectedException.expect(UnsupportedPropertyException.class);
    expectedException.expectMessage("test");

    Mockito.doThrow(new UnsupportedPropertyException("test"))
      .when(ruleHandler).handleMaxChildCapacity();

    converter.convert(config);
  }

  @Test
  public void testReservationSystemNotSupported() throws Exception {
    expectedException.expect(UnsupportedPropertyException.class);
    expectedException.expectMessage("maxCapacity");

    Mockito.doThrow(new UnsupportedPropertyException("maxCapacity"))
      .when(ruleHandler).handleMaxChildCapacity();
    config.setBoolean(YarnConfiguration.RM_RESERVATION_SYSTEM_ENABLE, true);

    converter.convert(config);
  }

  @Test
  public void testConvertFSConfigurationClusterResource() throws Exception {
    FSConfigToCSConfigConverterParams params = createDefaultParamsBuilder()
        .withClusterResource(CLUSTER_RESOURCE_STRING)
        .build();
    converter.convert(params);
    assertEquals("Resource", Resource.newInstance(240, 20),
        converter.getClusterResource());
  }

  @Test
  public void testConvertFSConfigPctModeUsedAndClusterResourceDefined()
      throws Exception {
    FSConfigToCSConfigConverterParams params = createDefaultParamsBuilder()
            .withClusterResource(CLUSTER_RESOURCE_STRING)
            .build();
    converter.convert(params);
    assertEquals("Resource", Resource.newInstance(240, 20),
        converter.getClusterResource());
  }

  @Test
  public void testConvertFSConfigurationClusterResourceInvalid()
      throws Exception {
    FSConfigToCSConfigConverterParams params = createDefaultParamsBuilder()
            .withClusterResource("vcores=20, memory-mb=240G")
            .build();

    expectedException.expect(ConversionException.class);
    expectedException.expectMessage("Error while parsing resource");

    converter.convert(params);
  }

  @Test
  public void testConvertFSConfigurationClusterResourceInvalid2()
      throws Exception {
    FSConfigToCSConfigConverterParams params = createDefaultParamsBuilder()
        .withClusterResource("vcores=20, memmmm=240")
        .build();

    expectedException.expect(ConversionException.class);
    expectedException.expectMessage("Error while parsing resource");

    converter.convert(params);
  }

  @Test
  public void testConvertFSConfigurationRulesFile() throws Exception {
    ruleHandler = new FSConfigToCSConfigRuleHandler(
        createDefaultConversionOptions());
    createConverter();

    FSConfigToCSConfigConverterParams params =
        createDefaultParamsBuilder()
            .withConversionRulesConfig(CONVERSION_RULES_FILE)
            .withClusterResource("vcores=20, memory-mb=2400")
            .build();

    try {
      converter.convert(params);
      fail("Should have thrown UnsupportedPropertyException!");
    } catch (UnsupportedPropertyException e) {
      //need to catch exception so we can check the rules
    }

    ruleHandler = converter.getRuleHandler();
    Map<String, FSConfigToCSConfigRuleHandler.RuleAction> actions =
        ruleHandler.getActions();

    assertEquals("maxCapacityPercentage",
        ABORT, actions.get(MAX_CAPACITY_PERCENTAGE));
    assertEquals("maxChildCapacity",
        ABORT, actions.get(MAX_CHILD_CAPACITY));
    assertEquals("dynamicMaxAssign",
        ABORT, actions.get(DYNAMIC_MAX_ASSIGN));
    assertEquals("reservationSystem",
        ABORT, actions.get(RESERVATION_SYSTEM));
    assertEquals("queueAutoCreate",
        ABORT, actions.get(QUEUE_AUTO_CREATE));
  }

  @Test
  public void testConvertFSConfigurationWithoutRulesFile() throws Exception {
    ruleHandler = new FSConfigToCSConfigRuleHandler(
        createDefaultConversionOptions());
    createConverter();

    FSConfigToCSConfigConverterParams params =
        createDefaultParamsBuilder()
            .withClusterResource(CLUSTER_RESOURCE_STRING)
            .build();

    converter.convert(params);

    ruleHandler = converter.getRuleHandler();
    Map<String, FSConfigToCSConfigRuleHandler.RuleAction> actions =
        ruleHandler.getActions();

    assertEquals("maxCapacityPercentage",
        WARNING, actions.get(MAX_CAPACITY_PERCENTAGE));
    assertEquals("maxChildCapacity",
        WARNING, actions.get(MAX_CHILD_CAPACITY));
    assertEquals("dynamicMaxAssign",
        WARNING, actions.get(DYNAMIC_MAX_ASSIGN));
    assertEquals("reservationSystem",
        WARNING, actions.get(RESERVATION_SYSTEM));
    assertEquals("queueAutoCreate",
        WARNING, actions.get(QUEUE_AUTO_CREATE));
    assertEquals("childStaticDynamicConflict",
        WARNING, actions.get(CHILD_STATIC_DYNAMIC_CONFLICT));
    assertEquals("parentChildCreateDiffers",
        WARNING, actions.get(PARENT_CHILD_CREATE_DIFFERS));
    assertEquals("fairAsDrf",
        WARNING, actions.get(FAIR_AS_DRF));
    assertEquals("maxResources",
        WARNING, actions.get(MAX_RESOURCES));
    assertEquals("minResources",
        WARNING, actions.get(MIN_RESOURCES));
    assertEquals("parentDynamicCreate",
        WARNING, actions.get(PARENT_DYNAMIC_CREATE));
  }

  @Test
  public void testConvertFSConfigurationUndefinedYarnSiteConfig()
      throws Exception {
    FSConfigToCSConfigConverterParams params =
        FSConfigToCSConfigConverterParams.Builder.create()
            .withYarnSiteXmlConfig(null)
            .withOutputDirectory(FSConfigConverterTestCommons.OUTPUT_DIR)
            .build();

    expectedException.expect(PreconditionException.class);
    expectedException.expectMessage(
        "yarn-site.xml configuration is not defined");

    converter.convert(params);
  }

  @Test
  public void testConvertCheckOutputDir() throws Exception {
    FSConfigToCSConfigConverterParams params = createDefaultParamsBuilder()
        .withClusterResource(CLUSTER_RESOURCE_STRING)
        .withConvertPlacementRules(true)
        .withPlacementRulesToFile(true)
        .build();

    converter.convert(params);

    Configuration conf =
        getConvertedCSConfig(FSConfigConverterTestCommons.OUTPUT_DIR);

    File capacityFile = new File(FSConfigConverterTestCommons.OUTPUT_DIR,
        "capacity-scheduler.xml");
    assertTrue("Capacity file exists", capacityFile.exists());
    assertTrue("Capacity file length > 0", capacityFile.length() > 0);
    assertTrue("No. of configuration elements > 0", conf.size() > 0);

    File yarnSiteFile = new File(FSConfigConverterTestCommons.OUTPUT_DIR,
        "yarn-site.xml");
    assertTrue("Yarn site exists", yarnSiteFile.exists());
    assertTrue("Yarn site length > 0", yarnSiteFile.length() > 0);

    File mappingRulesFile = new File(FSConfigConverterTestCommons.OUTPUT_DIR,
        "mapping-rules.json");
    assertTrue("Mapping rules file exists", mappingRulesFile.exists());
    assertTrue("Mapping rules file length > 0", mappingRulesFile.length() > 0);
  }

  @Test
  public void testFairSchedulerXmlIsNotDefinedNeitherDirectlyNorInYarnSiteXml()
      throws Exception {
    FSConfigToCSConfigConverterParams params =
        createParamsBuilder(YARN_SITE_XML_NO_REF_TO_FS_XML)
        .withClusterResource(CLUSTER_RESOURCE_STRING)
        .build();

    expectedException.expect(PreconditionException.class);
    expectedException.expectMessage("fair-scheduler.xml is not defined");
    converter.convert(params);
  }

  @Test
  public void testInvalidFairSchedulerXml() throws Exception {
    FSConfigToCSConfigConverterParams params = createDefaultParamsBuilder()
        .withClusterResource(CLUSTER_RESOURCE_STRING)
        .withFairSchedulerXmlConfig(FAIR_SCHEDULER_XML_INVALID)
        .build();

    expectedException.expect(RuntimeException.class);
    converter.convert(params);
  }

  @Test
  public void testInvalidYarnSiteXml() throws Exception {
    FSConfigToCSConfigConverterParams params =
        createParamsBuilder(YARN_SITE_XML_INVALID)
        .withClusterResource(CLUSTER_RESOURCE_STRING)
        .build();

    expectedException.expect(RuntimeException.class);
    converter.convert(params);
  }

  @Test
  public void testConversionWithInvalidPlacementRules() throws Exception {
    config = new Configuration(false);
    config.set(FairSchedulerConfiguration.ALLOCATION_FILE,
        FS_INVALID_PLACEMENT_RULES_XML);
    config.setBoolean(FairSchedulerConfiguration.MIGRATION_MODE, true);
    expectedException.expect(ServiceStateException.class);

    converter.convert(config);
  }

  @Test
  public void testConversionWhenInvalidPlacementRulesIgnored()
      throws Exception {
    FSConfigToCSConfigConverterParams params = createDefaultParamsBuilder()
        .withClusterResource(CLUSTER_RESOURCE_STRING)
        .withFairSchedulerXmlConfig(FS_INVALID_PLACEMENT_RULES_XML)
        .build();

    ConversionOptions conversionOptions = createDefaultConversionOptions();
    conversionOptions.setNoTerminalRuleCheck(true);

    converter = new FSConfigToCSConfigConverter(ruleHandler,
        conversionOptions);

    converter.convert(params);

    // expected: no exception
  }

  @Test
  public void testConversionWhenOnlyFairPolicyIsUsed() throws Exception {
    FSConfigToCSConfigConverterParams params = createDefaultParamsBuilder()
        .withClusterResource(CLUSTER_RESOURCE_STRING)
        .withFairSchedulerXmlConfig(FS_ONLY_FAIR_POLICY_XML)
        .build();

    converter.convert(params);

    Configuration convertedConfig = converter.getYarnSiteConfig();

    assertEquals("Resource calculator class shouldn't be set", null,
        convertedConfig.getClass(
            CapacitySchedulerConfiguration.RESOURCE_CALCULATOR_CLASS, null));
  }

  @Test
  public void testConversionWhenMixedPolicyIsUsed() throws Exception {
    FSConfigToCSConfigConverterParams params = createDefaultParamsBuilder()
        .withClusterResource(CLUSTER_RESOURCE_STRING)
        .withFairSchedulerXmlConfig(FS_MIXED_POLICY_XML)
        .build();

    converter.convert(params);

    Configuration convertedConfig = converter.getYarnSiteConfig();

    assertEquals("Resource calculator type", DominantResourceCalculator.class,
        convertedConfig.getClass(
            CapacitySchedulerConfiguration.RESOURCE_CALCULATOR_CLASS, null));
  }

  @Test
  public void testUserAsDefaultQueueWithPlacementRules()
      throws Exception {
    testUserAsDefaultQueueAndPlacementRules(true);
  }

  @Test
  public void testUserAsDefaultQueueWithoutPlacementRules()
      throws Exception {
    testUserAsDefaultQueueAndPlacementRules(false);
  }

  private void testUserAsDefaultQueueAndPlacementRules(
      boolean hasPlacementRules) throws Exception {
    config = new Configuration(false);
    config.setBoolean(FairSchedulerConfiguration.MIGRATION_MODE, true);

    if (hasPlacementRules) {
      config.set(FairSchedulerConfiguration.ALLOCATION_FILE,
          FAIR_SCHEDULER_XML);
    } else {
      config.set(FairSchedulerConfiguration.ALLOCATION_FILE,
          FS_NO_PLACEMENT_RULES_XML);
    }

    config.setBoolean(FairSchedulerConfiguration.USER_AS_DEFAULT_QUEUE,
        true);

    converter.setConvertPlacementRules(true);
    converter.setConsoleMode(true);
    converter.convert(config);
    String json = converter.getCapacitySchedulerConfig()
        .get(CapacitySchedulerConfiguration.MAPPING_RULE_JSON);

    MappingRulesDescription description =
        new ObjectMapper()
          .reader()
          .forType(MappingRulesDescription.class)
          .readValue(json);

    if (hasPlacementRules) {
      // fs.xml defines 5 rules
      assertEquals("Number of rules", 5, description.getRules().size());
    } else {
      // by default, FS internally creates 2 rules
      assertEquals("Number of rules", 2, description.getRules().size());
    }
  }

  @Test
  public void testPlacementRulesConversionDisabled() throws Exception {
    FSConfigToCSConfigConverterParams params = createDefaultParamsBuilder()
        .withClusterResource(CLUSTER_RESOURCE_STRING)
        .withFairSchedulerXmlConfig(FAIR_SCHEDULER_XML)
        .withConvertPlacementRules(false)
        .build();

    converter.setPlacementConverter(placementConverter);
    converter.convert(params);

    verifyZeroInteractions(placementConverter);
  }

  @Test
  public void testPlacementRulesConversionEnabled() throws Exception {
    FSConfigToCSConfigConverterParams params = createDefaultParamsBuilder()
        .withClusterResource(CLUSTER_RESOURCE_STRING)
        .withFairSchedulerXmlConfig(FAIR_SCHEDULER_XML)
        .withConvertPlacementRules(true)
        .build();

    converter.setPlacementConverter(placementConverter);
    converter.convert(params);

    verify(placementConverter).convertPlacementPolicy(
        any(PlacementManager.class),
        any(FSConfigToCSConfigRuleHandler.class),
        any(CapacitySchedulerConfiguration.class),
        anyBoolean());
    assertTrue(converter.getCapacitySchedulerConfig().getBoolean(
        CapacitySchedulerConfiguration.ENABLE_QUEUE_MAPPING_OVERRIDE, false));
  }

  @Test
  public void testConversionWhenAsyncSchedulingIsEnabled()
          throws Exception {
    boolean schedulingEnabledValue =  testConversionWithAsyncSchedulingOption(true);
    assertTrue("Asynchronous scheduling should be true", schedulingEnabledValue);
  }

  @Test
  public void testConversionWhenAsyncSchedulingIsDisabled() throws Exception {
    boolean schedulingEnabledValue =  testConversionWithAsyncSchedulingOption(false);
    assertEquals("Asynchronous scheduling should be the default value",
            CapacitySchedulerConfiguration.DEFAULT_SCHEDULE_ASYNCHRONOUSLY_ENABLE,
            schedulingEnabledValue);
  }

  @Test
  public void testSiteDisabledPreemptionWithObserveOnlyConversion()
      throws Exception{
    FSConfigToCSConfigConverterParams params = createDefaultParamsBuilder()
        .withDisablePreemption(FSConfigToCSConfigConverterParams.
            PreemptionMode.OBSERVE_ONLY)
        .build();

    converter.convert(params);
    assertTrue("The observe only should be true",
        converter.getCapacitySchedulerConfig().
            getPreemptionObserveOnly());
  }

  private boolean testConversionWithAsyncSchedulingOption(boolean enabled) throws Exception {
    FSConfigToCSConfigConverterParams params = createDefaultParamsBuilder()
            .withClusterResource(CLUSTER_RESOURCE_STRING)
            .withFairSchedulerXmlConfig(FAIR_SCHEDULER_XML)
            .build();

    ConversionOptions conversionOptions = createDefaultConversionOptions();
    conversionOptions.setEnableAsyncScheduler(enabled);

    converter = new FSConfigToCSConfigConverter(ruleHandler,
            conversionOptions);

    converter.convert(params);

    Configuration convertedConfig = converter.getYarnSiteConfig();

    return convertedConfig.getBoolean(CapacitySchedulerConfiguration.SCHEDULE_ASYNCHRONOUSLY_ENABLE,
            CapacitySchedulerConfiguration.DEFAULT_SCHEDULE_ASYNCHRONOUSLY_ENABLE);
  }

  private Configuration getConvertedCSConfig(String dir) throws IOException {
    File capacityFile = new File(dir, "capacity-scheduler.xml");
    ByteArrayInputStream input =
        new ByteArrayInputStream(FileUtils.readFileToByteArray(capacityFile));
    Configuration conf = new Configuration(false);
    conf.addResource(input);

    return conf;
  }
}<|MERGE_RESOLUTION|>--- conflicted
+++ resolved
@@ -16,6 +16,7 @@
 
 package org.apache.hadoop.yarn.server.resourcemanager.scheduler.fair.converter;
 
+import static org.apache.hadoop.yarn.server.resourcemanager.scheduler.capacity.CapacitySchedulerConfiguration.PREFIX;
 import static org.apache.hadoop.yarn.server.resourcemanager.scheduler.fair.converter.FSConfigToCSConfigRuleHandler.DYNAMIC_MAX_ASSIGN;
 import static org.apache.hadoop.yarn.server.resourcemanager.scheduler.fair.converter.FSConfigToCSConfigRuleHandler.MAX_CAPACITY_PERCENTAGE;
 import static org.apache.hadoop.yarn.server.resourcemanager.scheduler.fair.converter.FSConfigToCSConfigRuleHandler.MAX_CHILD_CAPACITY;
@@ -32,6 +33,7 @@
 import static org.apache.hadoop.yarn.server.resourcemanager.scheduler.fair.converter.FSConfigToCSConfigRuleHandler.RuleAction.WARNING;
 import static org.junit.Assert.assertEquals;
 import static org.junit.Assert.assertTrue;
+import static org.junit.Assert.assertNull;
 import static org.junit.Assert.fail;
 import static org.mockito.ArgumentMatchers.any;
 import static org.mockito.ArgumentMatchers.anyBoolean;
@@ -193,15 +195,10 @@
 
     CapacitySchedulerConfiguration conf = converter.getCapacitySchedulerConfig();
 
-<<<<<<< HEAD
     assertEquals("root.users user-limit-factor", 1.0f,
             conf.getUserLimitFactor("root.users"), 0.0f);
-=======
-    assertNull("root.users user-limit-factor should be null",
-            conf.get(PREFIX + "root.users." + USER_LIMIT_FACTOR));
     assertEquals("root.users auto-queue-creation-v2.enabled", "true",
             conf.get(PREFIX + "root.users.auto-queue-creation-v2.enabled"));
->>>>>>> 33b1677e
 
     assertEquals("root.default user-limit-factor", -1.0f,
             conf.getUserLimitFactor("root.default"), 0.0f);
@@ -209,15 +206,10 @@
     assertEquals("root.users.joe user-limit-factor", -1.0f,
             conf.getUserLimitFactor("root.users.joe"), 0.0f);
 
-<<<<<<< HEAD
     assertEquals("root.admins.bob user-limit-factor", -1.0f,
             conf.getUserLimitFactor("root.admins.bob"), 0.0f);
-=======
-    assertEquals("root.admins.bob user-limit-factor", "-1.0",
-            conf.get(PREFIX + "root.admins.bob.user-limit-factor"));
     assertNull("root.admin.bob auto-queue-creation-v2.enabled should be null",
             conf.get(PREFIX + "root.admin.bob.auto-queue-creation-v2.enabled"));
->>>>>>> 33b1677e
   }
 
   @Test
