/**
 * Licensed to the Apache Software Foundation (ASF) under one
 * or more contributor license agreements.  See the NOTICE file
 * distributed with this work for additional information
 * regarding copyright ownership.  The ASF licenses this file
 * to you under the Apache License, Version 2.0 (the
 * "License"); you may not use this file except in compliance
 * with the License.  You may obtain a copy of the License at
 *
 *     http://www.apache.org/licenses/LICENSE-2.0
 *
 * Unless required by applicable law or agreed to in writing, software
 * distributed under the License is distributed on an "AS IS" BASIS,
 * WITHOUT WARRANTIES OR CONDITIONS OF ANY KIND, either express or implied.
 * See the License for the specific language governing permissions and
 * limitations under the License.
 */

package org.apache.hadoop.hdfs;

import static org.apache.hadoop.fs.CommonConfigurationKeys.FS_CLIENT_TOPOLOGY_RESOLUTION_ENABLED;
import static org.apache.hadoop.hdfs.DFSConfigKeys.DFS_NAMENODE_FILE_CLOSE_NUM_COMMITTED_ALLOWED_KEY;
import static org.apache.hadoop.hdfs.client.HdfsAdmin.TRASH_PERMISSION;
import static org.apache.hadoop.hdfs.client.HdfsClientConfigKeys.DFS_CLIENT_CONTEXT;
import static org.junit.Assert.assertEquals;
import static org.junit.Assert.assertFalse;
import static org.junit.Assert.assertNotNull;
import static org.junit.Assert.assertNull;
import static org.junit.Assert.assertTrue;
import static org.junit.Assert.fail;
import static org.mockito.ArgumentMatchers.eq;
import static org.mockito.Mockito.inOrder;
import static org.mockito.Mockito.mock;

import java.io.File;
import java.io.FileNotFoundException;
import java.io.IOException;
import java.lang.reflect.Method;
import java.net.InetSocketAddress;
import java.net.ServerSocket;
import java.net.SocketTimeoutException;
import java.net.URI;
import java.security.NoSuchAlgorithmException;
import java.security.PrivilegedExceptionAction;
import java.util.ArrayList;
import java.util.Arrays;
import java.util.Collection;
import java.util.Collections;
import java.util.EnumSet;
import java.util.HashSet;
import java.util.Iterator;
import java.util.List;
import java.util.Random;
import java.util.Set;
import java.util.UUID;
import java.util.concurrent.CountDownLatch;
import java.util.concurrent.ExecutorService;
import java.util.concurrent.TimeoutException;
import java.util.concurrent.atomic.AtomicReference;

import org.apache.hadoop.conf.Configuration;
import org.apache.hadoop.crypto.key.JavaKeyStoreProvider;
import org.apache.hadoop.crypto.key.KeyProvider;
import org.apache.hadoop.fs.BlockLocation;
import org.apache.hadoop.fs.CommonConfigurationKeys;
import org.apache.hadoop.fs.CommonConfigurationKeysPublic;
import org.apache.hadoop.fs.CreateFlag;
import org.apache.hadoop.fs.FSDataInputStream;
import org.apache.hadoop.fs.FSDataOutputStream;
import org.apache.hadoop.fs.FileAlreadyExistsException;
import org.apache.hadoop.fs.FileSystem.Statistics.StatisticsData;
import org.apache.hadoop.fs.FileUtil;
import org.apache.hadoop.fs.FsServerDefaults;
import org.apache.hadoop.fs.FileChecksum;
import org.apache.hadoop.fs.FileStatus;
import org.apache.hadoop.fs.FileSystem;
import org.apache.hadoop.fs.GlobalStorageStatistics;
import org.apache.hadoop.fs.LocatedFileStatus;
import org.apache.hadoop.fs.MD5MD5CRC32FileChecksum;
import org.apache.hadoop.fs.Options.ChecksumOpt;
import org.apache.hadoop.fs.Path;
import org.apache.hadoop.fs.PathIsNotEmptyDirectoryException;
import org.apache.hadoop.fs.PathOperationException;
import org.apache.hadoop.fs.RemoteIterator;
import org.apache.hadoop.fs.StorageStatistics.LongStatistic;
import org.apache.hadoop.fs.StorageType;
import org.apache.hadoop.fs.contract.ContractTestUtils;
import org.apache.hadoop.fs.permission.FsAction;
import org.apache.hadoop.fs.permission.FsPermission;
import org.apache.hadoop.hdfs.DistributedFileSystem.HdfsDataOutputStreamBuilder;
import org.apache.hadoop.hdfs.client.HdfsClientConfigKeys;
import org.apache.hadoop.hdfs.client.HdfsDataOutputStream;
import org.apache.hadoop.hdfs.client.impl.LeaseRenewer;
import org.apache.hadoop.hdfs.DFSOpsCountStatistics.OpType;
import org.apache.hadoop.hdfs.net.Peer;
import org.apache.hadoop.hdfs.protocol.CacheDirectiveInfo;
import org.apache.hadoop.hdfs.protocol.CachePoolInfo;
import org.apache.hadoop.hdfs.protocol.ECTopologyVerifierResult;
import org.apache.hadoop.hdfs.protocol.ErasureCodingPolicy;
import org.apache.hadoop.hdfs.protocol.HdfsConstants;
import org.apache.hadoop.hdfs.protocol.HdfsFileStatus;
import org.apache.hadoop.hdfs.protocol.HdfsConstants.RollingUpgradeAction;
import org.apache.hadoop.hdfs.protocol.HdfsConstants.SafeModeAction;
import org.apache.hadoop.hdfs.protocol.HdfsConstants.StoragePolicySatisfierMode;
import org.apache.hadoop.hdfs.protocol.LocatedBlock;
import org.apache.hadoop.hdfs.protocol.OpenFileEntry;
import org.apache.hadoop.hdfs.protocol.OpenFilesIterator;
import org.apache.hadoop.hdfs.server.datanode.DataNode;
import org.apache.hadoop.hdfs.server.datanode.DataNodeTestUtils;
import org.apache.hadoop.hdfs.server.datanode.fsdataset.FsDatasetSpi;
import org.apache.hadoop.hdfs.server.datanode.fsdataset.FsVolumeSpi;
import org.apache.hadoop.hdfs.server.namenode.ErasureCodingPolicyManager;
import org.apache.hadoop.hdfs.web.WebHdfsConstants;
import org.apache.hadoop.io.erasurecode.ECSchema;
import org.apache.hadoop.ipc.RemoteException;
import org.apache.hadoop.net.DNSToSwitchMapping;
import org.apache.hadoop.net.NetUtils;
import org.apache.hadoop.net.ScriptBasedMapping;
import org.apache.hadoop.net.StaticMapping;
import org.apache.hadoop.security.AccessControlException;
import org.apache.hadoop.security.UserGroupInformation;
import org.apache.hadoop.test.GenericTestUtils;
import org.apache.hadoop.test.LambdaTestUtils;
import org.apache.hadoop.test.Whitebox;
import org.apache.hadoop.util.DataChecksum;
import org.apache.hadoop.util.Time;
import org.apache.hadoop.util.concurrent.HadoopExecutors;
import org.junit.Assert;
import org.junit.Test;
import org.mockito.InOrder;
import org.slf4j.Logger;
import org.slf4j.LoggerFactory;
import org.slf4j.event.Level;

public class TestDistributedFileSystem {
  private static final Random RAN = new Random();
  private static final Logger LOG = LoggerFactory.getLogger(
      TestDistributedFileSystem.class);

  static {
    GenericTestUtils.setLogLevel(DFSClient.LOG, Level.TRACE);
    GenericTestUtils.setLogLevel(LeaseRenewer.LOG, Level.DEBUG);
  }

  private boolean dualPortTesting = false;
  
  private boolean noXmlDefaults = false;
  
  HdfsConfiguration getTestConfiguration() {
    HdfsConfiguration conf;
    if (noXmlDefaults) {
      conf = new HdfsConfiguration(false);
      String namenodeDir = new File(MiniDFSCluster.getBaseDirectory(), "name").
          getAbsolutePath();
      conf.set(DFSConfigKeys.DFS_NAMENODE_NAME_DIR_KEY, namenodeDir);
      conf.set(DFSConfigKeys.DFS_NAMENODE_EDITS_DIR_KEY, namenodeDir);
    } else {
      conf = new HdfsConfiguration();
    }
    if (dualPortTesting) {
      conf.set(DFSConfigKeys.DFS_NAMENODE_SERVICE_RPC_ADDRESS_KEY,
          "localhost:0");
    }
    conf.setLong(DFSConfigKeys.DFS_NAMENODE_MIN_BLOCK_SIZE_KEY, 0);

    return conf;
  }

  @Test
  public void testEmptyDelegationToken() throws IOException {
    Configuration conf = getTestConfiguration();
    MiniDFSCluster cluster = null;
    try {
      cluster = new MiniDFSCluster.Builder(conf).numDataNodes(1).build();
      FileSystem fileSys = cluster.getFileSystem();
      fileSys.getDelegationToken("");
    } finally {
      if (cluster != null) {
        cluster.shutdown();
      }
    }
  }

  @Test
  public void testFileSystemCloseAll() throws Exception {
    Configuration conf = getTestConfiguration();
    MiniDFSCluster cluster = new MiniDFSCluster.Builder(conf).numDataNodes(0).
        build();
    URI address = FileSystem.getDefaultUri(conf);

    try {
      FileSystem.closeAll();

      conf = getTestConfiguration();
      FileSystem.setDefaultUri(conf, address);
      FileSystem.get(conf);
      FileSystem.get(conf);
      FileSystem.closeAll();
    }
    finally {
      if (cluster != null) {cluster.shutdown();}
    }
  }
  
  /**
   * Tests DFSClient.close throws no ConcurrentModificationException if 
   * multiple files are open.
   * Also tests that any cached sockets are closed. (HDFS-3359)
   * Also tests deprecated listOpenFiles(EnumSet<>). (HDFS-14595)
   */
  @Test
  @SuppressWarnings("deprecation") // call to listOpenFiles(EnumSet<>)
  public void testDFSClose() throws Exception {
    Configuration conf = getTestConfiguration();
    MiniDFSCluster cluster = null;
    try {
      cluster = new MiniDFSCluster.Builder(conf).numDataNodes(2).build();
      DistributedFileSystem fileSys = cluster.getFileSystem();

      // create two files, leaving them open
      fileSys.create(new Path("/test/dfsclose/file-0"));
      fileSys.create(new Path("/test/dfsclose/file-1"));

      // Test listOpenFiles(EnumSet<>)
      List<OpenFilesIterator.OpenFilesType> types = new ArrayList<>();
      types.add(OpenFilesIterator.OpenFilesType.ALL_OPEN_FILES);
      RemoteIterator<OpenFileEntry> listOpenFiles =
          fileSys.listOpenFiles(EnumSet.copyOf(types));
      assertTrue("Two files should be open", listOpenFiles.hasNext());
      int countOpenFiles = 0;
      while (listOpenFiles.hasNext()) {
        listOpenFiles.next();
        ++countOpenFiles;
      }
      assertEquals("Mismatch of open files count", 2, countOpenFiles);

      // create another file, close it, and read it, so
      // the client gets a socket in its SocketCache
      Path p = new Path("/non-empty-file");
      DFSTestUtil.createFile(fileSys, p, 1L, (short)1, 0L);
      DFSTestUtil.readFile(fileSys, p);

      fileSys.close();

      DFSClient dfsClient = fileSys.getClient();
      verifyOpsUsingClosedClient(dfsClient);
    } finally {
      if (cluster != null) {cluster.shutdown();}
    }
  }

  private void verifyOpsUsingClosedClient(DFSClient dfsClient) {
    Path p = new Path("/non-empty-file");
    try {
      dfsClient.getBlockSize(p.getName());
      fail("getBlockSize using a closed filesystem!");
    } catch (IOException ioe) {
      GenericTestUtils.assertExceptionContains("Filesystem closed", ioe);
    }
    try {
      dfsClient.getServerDefaults();
      fail("getServerDefaults using a closed filesystem!");
    } catch (IOException ioe) {
      GenericTestUtils.assertExceptionContains("Filesystem closed", ioe);
    }
    try {
      dfsClient.reportBadBlocks(new LocatedBlock[0]);
      fail("reportBadBlocks using a closed filesystem!");
    } catch (IOException ioe) {
      GenericTestUtils.assertExceptionContains("Filesystem closed", ioe);
    }
    try {
      dfsClient.getBlockLocations(p.getName(), 0, 1);
      fail("getBlockLocations using a closed filesystem!");
    } catch (IOException ioe) {
      GenericTestUtils.assertExceptionContains("Filesystem closed", ioe);
    }
    try {
      dfsClient.createSymlink("target", "link", true);
      fail("createSymlink using a closed filesystem!");
    } catch (IOException ioe) {
      GenericTestUtils.assertExceptionContains("Filesystem closed", ioe);
    }
    try {
      dfsClient.getLinkTarget(p.getName());
      fail("getLinkTarget using a closed filesystem!");
    } catch (IOException ioe) {
      GenericTestUtils.assertExceptionContains("Filesystem closed", ioe);
    }
    try {
      dfsClient.setReplication(p.getName(), (short) 3);
      fail("setReplication using a closed filesystem!");
    } catch (IOException ioe) {
      GenericTestUtils.assertExceptionContains("Filesystem closed", ioe);
    }
    try {
      dfsClient.setStoragePolicy(p.getName(),
          HdfsConstants.ONESSD_STORAGE_POLICY_NAME);
      fail("setStoragePolicy using a closed filesystem!");
    } catch (IOException ioe) {
      GenericTestUtils.assertExceptionContains("Filesystem closed", ioe);
    }
    try {
      dfsClient.getStoragePolicies();
      fail("getStoragePolicies using a closed filesystem!");
    } catch (IOException ioe) {
      GenericTestUtils.assertExceptionContains("Filesystem closed", ioe);
    }
    try {
      dfsClient.setSafeMode(SafeModeAction.SAFEMODE_LEAVE);
      fail("setSafeMode using a closed filesystem!");
    } catch (IOException ioe) {
      GenericTestUtils.assertExceptionContains("Filesystem closed", ioe);
    }
    try {
      dfsClient.refreshNodes();
      fail("refreshNodes using a closed filesystem!");
    } catch (IOException ioe) {
      GenericTestUtils.assertExceptionContains("Filesystem closed", ioe);
    }
    try {
      dfsClient.metaSave(p.getName());
      fail("metaSave using a closed filesystem!");
    } catch (IOException ioe) {
      GenericTestUtils.assertExceptionContains("Filesystem closed", ioe);
    }
    try {
      dfsClient.setBalancerBandwidth(1000L);
      fail("setBalancerBandwidth using a closed filesystem!");
    } catch (IOException ioe) {
      GenericTestUtils.assertExceptionContains("Filesystem closed", ioe);
    }
    try {
      dfsClient.finalizeUpgrade();
      fail("finalizeUpgrade using a closed filesystem!");
    } catch (IOException ioe) {
      GenericTestUtils.assertExceptionContains("Filesystem closed", ioe);
    }
    try {
      dfsClient.rollingUpgrade(RollingUpgradeAction.QUERY);
      fail("rollingUpgrade using a closed filesystem!");
    } catch (IOException ioe) {
      GenericTestUtils.assertExceptionContains("Filesystem closed", ioe);
    }
    try {
      dfsClient.getInotifyEventStream();
      fail("getInotifyEventStream using a closed filesystem!");
    } catch (IOException ioe) {
      GenericTestUtils.assertExceptionContains("Filesystem closed", ioe);
    }
    try {
      dfsClient.getInotifyEventStream(100L);
      fail("getInotifyEventStream using a closed filesystem!");
    } catch (IOException ioe) {
      GenericTestUtils.assertExceptionContains("Filesystem closed", ioe);
    }
    try {
      dfsClient.saveNamespace(1000L, 200L);
      fail("saveNamespace using a closed filesystem!");
    } catch (IOException ioe) {
      GenericTestUtils.assertExceptionContains("Filesystem closed", ioe);
    }
    try {
      dfsClient.rollEdits();
      fail("rollEdits using a closed filesystem!");
    } catch (IOException ioe) {
      GenericTestUtils.assertExceptionContains("Filesystem closed", ioe);
    }
    try {
      dfsClient.restoreFailedStorage("");
      fail("restoreFailedStorage using a closed filesystem!");
    } catch (IOException ioe) {
      GenericTestUtils.assertExceptionContains("Filesystem closed", ioe);
    }
    try {
      dfsClient.getContentSummary(p.getName());
      fail("getContentSummary using a closed filesystem!");
    } catch (IOException ioe) {
      GenericTestUtils.assertExceptionContains("Filesystem closed", ioe);
    }
    try {
      dfsClient.setQuota(p.getName(), 1000L, 500L);
      fail("setQuota using a closed filesystem!");
    } catch (IOException ioe) {
      GenericTestUtils.assertExceptionContains("Filesystem closed", ioe);
    }
    try {
      dfsClient.setQuotaByStorageType(p.getName(), StorageType.DISK, 500L);
      fail("setQuotaByStorageType using a closed filesystem!");
    } catch (IOException ioe) {
      GenericTestUtils.assertExceptionContains("Filesystem closed", ioe);
    }
  }

  @Test
  public void testDFSCloseOrdering() throws Exception {
    DistributedFileSystem fs = new MyDistributedFileSystem();
    Path path = new Path("/a");
    fs.deleteOnExit(path);
    fs.close();

    InOrder inOrder = inOrder(fs.dfs);
    inOrder.verify(fs.dfs).closeOutputStreams(eq(false));
    inOrder.verify(fs.dfs).delete(eq(path.toString()), eq(true));
    inOrder.verify(fs.dfs).close();
  }
  
  private static class MyDistributedFileSystem extends DistributedFileSystem {
    MyDistributedFileSystem() {
      dfs = mock(DFSClient.class);
    }
    @Override
    public boolean exists(Path p) {
      return true; // trick out deleteOnExit
    }
    // Symlink resolution doesn't work with a mock, since it doesn't
    // have a valid Configuration to resolve paths to the right FileSystem.
    // Just call the DFSClient directly to register the delete
    @Override
    public boolean delete(Path f, final boolean recursive) throws IOException {
      return dfs.delete(f.toUri().getPath(), recursive);
    }
  }

  @Test
  public void testDFSSeekExceptions() throws IOException {
    Configuration conf = getTestConfiguration();
    MiniDFSCluster cluster = null;
    try {
      cluster = new MiniDFSCluster.Builder(conf).numDataNodes(2).build();
      FileSystem fileSys = cluster.getFileSystem();
      String file = "/test/fileclosethenseek/file-0";
      Path path = new Path(file);
      // create file
      FSDataOutputStream output = fileSys.create(path);
      output.writeBytes("Some test data to write longer than 10 bytes");
      output.close();
      FSDataInputStream input = fileSys.open(path);
      input.seek(10);
      boolean threw = false;
      try {
        input.seek(100);
      } catch (IOException e) {
        // success
        threw = true;
      }
      assertTrue("Failed to throw IOE when seeking past end", threw);
      input.close();
      threw = false;
      try {
        input.seek(1);
      } catch (IOException e) {
        //success
        threw = true;
      }
      assertTrue("Failed to throw IOE when seeking after close", threw);
      fileSys.close();
    }
    finally {
      if (cluster != null) {cluster.shutdown();}
    }
  }

  @Test
  public void testDFSClient() throws Exception {
    Configuration conf = getTestConfiguration();
    final long grace = 1000L;
    MiniDFSCluster cluster = null;
    LeaseRenewer.setLeaseRenewerGraceDefault(grace);

    try {
      cluster = new MiniDFSCluster.Builder(conf).numDataNodes(2).build();
      final String filepathstring = "/test/LeaseChecker/foo";
      final Path[] filepaths = new Path[4];
      for(int i = 0; i < filepaths.length; i++) {
        filepaths[i] = new Path(filepathstring + i);
      }
      final long millis = Time.now();

      {
        final DistributedFileSystem dfs = cluster.getFileSystem();
        Method checkMethod = dfs.dfs.getLeaseRenewer().getClass()
            .getDeclaredMethod("isRunning");
        checkMethod.setAccessible(true);
        assertFalse((boolean) checkMethod.invoke(dfs.dfs.getLeaseRenewer()));
  
        {
          //create a file
          final FSDataOutputStream out = dfs.create(filepaths[0]);
          assertTrue((boolean)checkMethod.invoke(dfs.dfs.getLeaseRenewer()));
          //write something
          out.writeLong(millis);
          assertTrue((boolean)checkMethod.invoke(dfs.dfs.getLeaseRenewer()));
          //close
          out.close();
          Thread.sleep(grace/4*3);
          //within grace period
          assertTrue((boolean)checkMethod.invoke(dfs.dfs.getLeaseRenewer()));
          for(int i = 0; i < 3; i++) {
            if ((boolean)checkMethod.invoke(dfs.dfs.getLeaseRenewer())) {
              Thread.sleep(grace/2);
            }
          }
          //passed grace period
          assertFalse((boolean)checkMethod.invoke(dfs.dfs.getLeaseRenewer()));
        }

        {
          //create file1
          final FSDataOutputStream out1 = dfs.create(filepaths[1]);
          assertTrue((boolean)checkMethod.invoke(dfs.dfs.getLeaseRenewer()));
          //create file2
          final FSDataOutputStream out2 = dfs.create(filepaths[2]);
          assertTrue((boolean)checkMethod.invoke(dfs.dfs.getLeaseRenewer()));

          //write something to file1
          out1.writeLong(millis);
          assertTrue((boolean)checkMethod.invoke(dfs.dfs.getLeaseRenewer()));
          //close file1
          out1.close();
          assertTrue((boolean)checkMethod.invoke(dfs.dfs.getLeaseRenewer()));

          //write something to file2
          out2.writeLong(millis);
          assertTrue((boolean)checkMethod.invoke(dfs.dfs.getLeaseRenewer()));
          //close file2
          out2.close();
          Thread.sleep(grace/4*3);
          //within grace period
          assertTrue((boolean)checkMethod.invoke(dfs.dfs.getLeaseRenewer()));
        }

        {
          //create file3
          final FSDataOutputStream out3 = dfs.create(filepaths[3]);
          assertTrue((boolean)checkMethod.invoke(dfs.dfs.getLeaseRenewer()));
          Thread.sleep(grace/4*3);
          //passed previous grace period, should still running
          assertTrue((boolean)checkMethod.invoke(dfs.dfs.getLeaseRenewer()));
          //write something to file3
          out3.writeLong(millis);
          assertTrue((boolean)checkMethod.invoke(dfs.dfs.getLeaseRenewer()));
          //close file3
          out3.close();
          assertTrue((boolean)checkMethod.invoke(dfs.dfs.getLeaseRenewer()));
          Thread.sleep(grace/4*3);
          //within grace period
          assertTrue((boolean)checkMethod.invoke(dfs.dfs.getLeaseRenewer()));
          for(int i = 0; i < 3; i++) {
            if ((boolean)checkMethod.invoke(dfs.dfs.getLeaseRenewer())) {
              Thread.sleep(grace/2);
            }
          }
          //passed grace period
          assertFalse((boolean)checkMethod.invoke(dfs.dfs.getLeaseRenewer()));
        }

        dfs.close();
      }

      {
        // Check to see if opening a non-existent file triggers a FNF
        FileSystem fs = cluster.getFileSystem();
        Path dir = new Path("/wrwelkj");
        assertFalse("File should not exist for test.", fs.exists(dir));

        try {
          FSDataInputStream in = fs.open(dir);
          try {
            in.close();
            fs.close();
          } finally {
            assertTrue("Did not get a FileNotFoundException for non-existing" +
                " file.", false);
          }
        } catch (FileNotFoundException fnf) {
          // This is the proper exception to catch; move on.
        }

      }

      {
        final DistributedFileSystem dfs = cluster.getFileSystem();
        Method checkMethod = dfs.dfs.getLeaseRenewer().getClass()
            .getDeclaredMethod("isRunning");
        checkMethod.setAccessible(true);
        assertFalse((boolean)checkMethod.invoke(dfs.dfs.getLeaseRenewer()));

        //open and check the file
        FSDataInputStream in = dfs.open(filepaths[0]);
        assertFalse((boolean)checkMethod.invoke(dfs.dfs.getLeaseRenewer()));
        assertEquals(millis, in.readLong());
        assertFalse((boolean)checkMethod.invoke(dfs.dfs.getLeaseRenewer()));
        in.close();
        assertFalse((boolean)checkMethod.invoke(dfs.dfs.getLeaseRenewer()));
        dfs.close();
      }
      
      { // test accessing DFS with ip address. should work with any hostname
        // alias or ip address that points to the interface that NameNode
        // is listening on. In this case, it is localhost.
        String uri = "hdfs://127.0.0.1:" + cluster.getNameNodePort() + 
                      "/test/ipAddress/file";
        Path path = new Path(uri);
        FileSystem fs = FileSystem.get(path.toUri(), conf);
        FSDataOutputStream out = fs.create(path);
        byte[] buf = new byte[1024];
        out.write(buf);
        out.close();
        
        FSDataInputStream in = fs.open(path);
        in.readFully(buf);
        in.close();
        fs.close();
      }

      {
        // Test PathIsNotEmptyDirectoryException while deleting non-empty dir
        FileSystem fs = cluster.getFileSystem();
        fs.mkdirs(new Path("/test/nonEmptyDir"));
        fs.create(new Path("/tmp/nonEmptyDir/emptyFile")).close();
        try {
          fs.delete(new Path("/tmp/nonEmptyDir"), false);
          Assert.fail("Expecting PathIsNotEmptyDirectoryException");
        } catch (PathIsNotEmptyDirectoryException ex) {
          // This is the proper exception to catch; move on.
        }
        Assert.assertTrue(fs.exists(new Path("/test/nonEmptyDir")));
        fs.delete(new Path("/tmp/nonEmptyDir"), true);
      }

    }
    finally {
      if (cluster != null) {cluster.shutdown();}
    }
  }

  /**
   * This is to test that the {@link FileSystem#clearStatistics()} resets all
   * the global storage statistics.
   */
  @Test
  public void testClearStatistics() throws Exception {
    final Configuration conf = getTestConfiguration();
    final MiniDFSCluster cluster = new MiniDFSCluster.Builder(conf).build();
    try {
      cluster.waitActive();
      FileSystem dfs = cluster.getFileSystem();

      final Path dir = new Path("/testClearStatistics");
      final long mkdirCount = getOpStatistics(OpType.MKDIRS);
      long writeCount = DFSTestUtil.getStatistics(dfs).getWriteOps();
      dfs.mkdirs(dir);
      checkOpStatistics(OpType.MKDIRS, mkdirCount + 1);
      assertEquals(++writeCount,
          DFSTestUtil.getStatistics(dfs).getWriteOps());

      final long createCount = getOpStatistics(OpType.CREATE);
      FSDataOutputStream out = dfs.create(new Path(dir, "tmpFile"), (short)1);
      out.write(40);
      out.close();
      checkOpStatistics(OpType.CREATE, createCount + 1);
      assertEquals(++writeCount,
          DFSTestUtil.getStatistics(dfs).getWriteOps());

      FileSystem.clearStatistics();
      checkOpStatistics(OpType.MKDIRS, 0);
      checkOpStatistics(OpType.CREATE, 0);
      checkStatistics(dfs, 0, 0, 0);
    } finally {
      cluster.shutdown();
    }
  }

  @Test
  public void testStatistics() throws IOException {
    FileSystem.getStatistics(HdfsConstants.HDFS_URI_SCHEME,
        DistributedFileSystem.class).reset();
    @SuppressWarnings("unchecked")
    ThreadLocal<StatisticsData> data = (ThreadLocal<StatisticsData>)
        Whitebox.getInternalState(
        FileSystem.getStatistics(HdfsConstants.HDFS_URI_SCHEME,
        DistributedFileSystem.class), "threadData");
    data.set(null);

    int lsLimit = 2;
    final Configuration conf = getTestConfiguration();
    conf.setInt(DFSConfigKeys.DFS_LIST_LIMIT, lsLimit);
    final MiniDFSCluster cluster = new MiniDFSCluster.Builder(conf).build();
    try {
      cluster.waitActive();
      final FileSystem fs = cluster.getFileSystem();
      Path dir = new Path("/test");
      Path file = new Path(dir, "file");

      int readOps = 0;
      int writeOps = 0;
      int largeReadOps = 0;

      long opCount = getOpStatistics(OpType.MKDIRS);
      fs.mkdirs(dir);
      checkStatistics(fs, readOps, ++writeOps, largeReadOps);
      checkOpStatistics(OpType.MKDIRS, opCount + 1);
      
      opCount = getOpStatistics(OpType.CREATE);
      FSDataOutputStream out = fs.create(file, (short)1);
      out.close();
      checkStatistics(fs, readOps, ++writeOps, largeReadOps);
      checkOpStatistics(OpType.CREATE, opCount + 1);

      opCount = getOpStatistics(OpType.GET_FILE_STATUS);
      FileStatus status = fs.getFileStatus(file);
      checkStatistics(fs, ++readOps, writeOps, largeReadOps);
      checkOpStatistics(OpType.GET_FILE_STATUS, opCount + 1);
      
      opCount = getOpStatistics(OpType.GET_FILE_BLOCK_LOCATIONS);
      fs.getFileBlockLocations(file, 0, 0);
      checkStatistics(fs, ++readOps, writeOps, largeReadOps);
      checkOpStatistics(OpType.GET_FILE_BLOCK_LOCATIONS, opCount + 1);
      fs.getFileBlockLocations(status, 0, 0);
      checkStatistics(fs, ++readOps, writeOps, largeReadOps);
      checkOpStatistics(OpType.GET_FILE_BLOCK_LOCATIONS, opCount + 2);
      
      opCount = getOpStatistics(OpType.OPEN);
      FSDataInputStream in = fs.open(file);
      in.close();
      checkStatistics(fs, ++readOps, writeOps, largeReadOps);
      checkOpStatistics(OpType.OPEN, opCount + 1);
      
      opCount = getOpStatistics(OpType.SET_REPLICATION);
      fs.setReplication(file, (short)2);
      checkStatistics(fs, readOps, ++writeOps, largeReadOps);
      checkOpStatistics(OpType.SET_REPLICATION, opCount + 1);
      
      opCount = getOpStatistics(OpType.RENAME);
      Path file1 = new Path(dir, "file1");
      fs.rename(file, file1);
      checkStatistics(fs, readOps, ++writeOps, largeReadOps);
      checkOpStatistics(OpType.RENAME, opCount + 1);
      
      opCount = getOpStatistics(OpType.GET_CONTENT_SUMMARY);
      fs.getContentSummary(file1);
      checkStatistics(fs, ++readOps, writeOps, largeReadOps);
      checkOpStatistics(OpType.GET_CONTENT_SUMMARY, opCount + 1);
      
      
      // Iterative ls test
      long mkdirOp = getOpStatistics(OpType.MKDIRS);
      long listStatusOp = getOpStatistics(OpType.LIST_STATUS);
      long locatedListStatusOP = getOpStatistics(OpType.LIST_LOCATED_STATUS);
      for (int i = 0; i < 10; i++) {
        Path p = new Path(dir, Integer.toString(i));
        fs.mkdirs(p);
        mkdirOp++;
        FileStatus[] list = fs.listStatus(dir);
        if (list.length > lsLimit) {
          // if large directory, then count readOps and largeReadOps by 
          // number times listStatus iterates
          int iterations = (int)Math.ceil((double)list.length/lsLimit);
          largeReadOps += iterations;
          readOps += iterations;
          listStatusOp += iterations;
        } else {
          // Single iteration in listStatus - no large read operation done
          readOps++;
          listStatusOp++;
        }
        
        // writeOps incremented by 1 for mkdirs
        // readOps and largeReadOps incremented by 1 or more
        checkStatistics(fs, readOps, ++writeOps, largeReadOps);
        checkOpStatistics(OpType.MKDIRS, mkdirOp);
        checkOpStatistics(OpType.LIST_STATUS, listStatusOp);

        fs.listLocatedStatus(dir);
        locatedListStatusOP++;
        readOps++;
        checkStatistics(fs, readOps, writeOps, largeReadOps);
        checkOpStatistics(OpType.LIST_LOCATED_STATUS, locatedListStatusOP);
      }
      
      opCount = getOpStatistics(OpType.GET_STATUS);
      fs.getStatus(file1);
      checkStatistics(fs, ++readOps, writeOps, largeReadOps);
      checkOpStatistics(OpType.GET_STATUS, opCount + 1);

      opCount = getOpStatistics(OpType.GET_FILE_CHECKSUM);
      fs.getFileChecksum(file1);
      checkStatistics(fs, ++readOps, writeOps, largeReadOps);
      checkOpStatistics(OpType.GET_FILE_CHECKSUM, opCount + 1);
      
      opCount = getOpStatistics(OpType.SET_PERMISSION);
      fs.setPermission(file1, new FsPermission((short)0777));
      checkStatistics(fs, readOps, ++writeOps, largeReadOps);
      checkOpStatistics(OpType.SET_PERMISSION, opCount + 1);
      
      opCount = getOpStatistics(OpType.SET_TIMES);
      fs.setTimes(file1, 0L, 0L);
      checkStatistics(fs, readOps, ++writeOps, largeReadOps);
      checkOpStatistics(OpType.SET_TIMES, opCount + 1);

      opCount = getOpStatistics(OpType.SET_OWNER);
      UserGroupInformation ugi = UserGroupInformation.getCurrentUser();
      fs.setOwner(file1, ugi.getUserName(), ugi.getGroupNames()[0]);
      checkOpStatistics(OpType.SET_OWNER, opCount + 1);
      checkStatistics(fs, readOps, ++writeOps, largeReadOps);

      opCount = getOpStatistics(OpType.DELETE);
      fs.delete(dir, true);
      checkStatistics(fs, readOps, ++writeOps, largeReadOps);
      checkOpStatistics(OpType.DELETE, opCount + 1);
      
    } finally {
      if (cluster != null) cluster.shutdown();
    }
  }

  @Test
  public void testStatistics2() throws IOException, NoSuchAlgorithmException {
    HdfsConfiguration conf = getTestConfiguration();
    conf.set(DFSConfigKeys.DFS_STORAGE_POLICY_SATISFIER_MODE_KEY,
        StoragePolicySatisfierMode.EXTERNAL.toString());
    File tmpDir = GenericTestUtils.getTestDir(UUID.randomUUID().toString());
    final Path jksPath = new Path(tmpDir.toString(), "test.jks");
    conf.set(CommonConfigurationKeysPublic.HADOOP_SECURITY_KEY_PROVIDER_PATH,
        JavaKeyStoreProvider.SCHEME_NAME + "://file" + jksPath.toUri());

    try (MiniDFSCluster cluster = new MiniDFSCluster.Builder(conf).build()) {
      cluster.waitActive();
      final DistributedFileSystem dfs = cluster.getFileSystem();
      Path dir = new Path("/testStat");
      dfs.mkdirs(dir);
      int readOps = 0;
      int writeOps = 0;
      FileSystem.clearStatistics();

      // Quota Commands.
      long opCount = getOpStatistics(OpType.SET_QUOTA_USAGE);
      dfs.setQuota(dir, 100, 1000);
      checkStatistics(dfs, readOps, ++writeOps, 0);
      checkOpStatistics(OpType.SET_QUOTA_USAGE, opCount + 1);

      opCount = getOpStatistics(OpType.SET_QUOTA_BYTSTORAGEYPE);
      dfs.setQuotaByStorageType(dir, StorageType.DEFAULT, 2000);
      checkStatistics(dfs, readOps, ++writeOps, 0);
      checkOpStatistics(OpType.SET_QUOTA_BYTSTORAGEYPE, opCount + 1);

      opCount = getOpStatistics(OpType.GET_QUOTA_USAGE);
      dfs.getQuotaUsage(dir);
      checkStatistics(dfs, ++readOps, writeOps, 0);
      checkOpStatistics(OpType.GET_QUOTA_USAGE, opCount + 1);

      // Satisfy Storage Policy.
      opCount = getOpStatistics(OpType.SATISFY_STORAGE_POLICY);
      dfs.satisfyStoragePolicy(dir);
      checkStatistics(dfs, readOps, ++writeOps, 0);
      checkOpStatistics(OpType.SATISFY_STORAGE_POLICY, opCount + 1);

      // Cache Commands.
      CachePoolInfo cacheInfo =
          new CachePoolInfo("pool1").setMode(new FsPermission((short) 0));

      opCount = getOpStatistics(OpType.ADD_CACHE_POOL);
      dfs.addCachePool(cacheInfo);
      checkStatistics(dfs, readOps, ++writeOps, 0);
      checkOpStatistics(OpType.ADD_CACHE_POOL, opCount + 1);

      CacheDirectiveInfo directive = new CacheDirectiveInfo.Builder()
          .setPath(new Path(".")).setPool("pool1").build();

      opCount = getOpStatistics(OpType.ADD_CACHE_DIRECTIVE);
      long id = dfs.addCacheDirective(directive);
      checkStatistics(dfs, readOps, ++writeOps, 0);
      checkOpStatistics(OpType.ADD_CACHE_DIRECTIVE, opCount + 1);

      opCount = getOpStatistics(OpType.LIST_CACHE_DIRECTIVE);
      dfs.listCacheDirectives(null);
      checkStatistics(dfs, ++readOps, writeOps, 0);
      checkOpStatistics(OpType.LIST_CACHE_DIRECTIVE, opCount + 1);

      opCount = getOpStatistics(OpType.MODIFY_CACHE_DIRECTIVE);
      dfs.modifyCacheDirective(new CacheDirectiveInfo.Builder().setId(id)
          .setReplication((short) 2).build());
      checkStatistics(dfs, readOps, ++writeOps, 0);
      checkOpStatistics(OpType.MODIFY_CACHE_DIRECTIVE, opCount + 1);

      opCount = getOpStatistics(OpType.REMOVE_CACHE_DIRECTIVE);
      dfs.removeCacheDirective(id);
      checkStatistics(dfs, readOps, ++writeOps, 0);
      checkOpStatistics(OpType.REMOVE_CACHE_DIRECTIVE, opCount + 1);

      opCount = getOpStatistics(OpType.MODIFY_CACHE_POOL);
      dfs.modifyCachePool(cacheInfo);
      checkStatistics(dfs, readOps, ++writeOps, 0);
      checkOpStatistics(OpType.MODIFY_CACHE_POOL, opCount + 1);

      opCount = getOpStatistics(OpType.LIST_CACHE_POOL);
      dfs.listCachePools();
      checkStatistics(dfs, ++readOps, writeOps, 0);
      checkOpStatistics(OpType.LIST_CACHE_POOL, opCount + 1);

      opCount = getOpStatistics(OpType.REMOVE_CACHE_POOL);
      dfs.removeCachePool(cacheInfo.getPoolName());
      checkStatistics(dfs, readOps, ++writeOps, 0);
      checkOpStatistics(OpType.REMOVE_CACHE_POOL, opCount + 1);

      // Crypto Commands.
      final KeyProvider provider =
          cluster.getNameNode().getNamesystem().getProvider();
      final KeyProvider.Options options = KeyProvider.options(conf);
      provider.createKey("key", options);
      provider.flush();

      opCount = getOpStatistics(OpType.CREATE_ENCRYPTION_ZONE);
      dfs.createEncryptionZone(dir, "key");
      checkStatistics(dfs, readOps, ++writeOps, 0);
      checkOpStatistics(OpType.CREATE_ENCRYPTION_ZONE, opCount + 1);

      opCount = getOpStatistics(OpType.LIST_ENCRYPTION_ZONE);
      dfs.listEncryptionZones();
      checkStatistics(dfs, ++readOps, writeOps, 0);
      checkOpStatistics(OpType.LIST_ENCRYPTION_ZONE, opCount + 1);

      opCount = getOpStatistics(OpType.GET_ENCRYPTION_ZONE);
      dfs.getEZForPath(dir);
      checkStatistics(dfs, ++readOps, writeOps, 0);
      checkOpStatistics(OpType.GET_ENCRYPTION_ZONE, opCount + 1);

      opCount = getOpStatistics(OpType.GET_SNAPSHOTTABLE_DIRECTORY_LIST);
      dfs.getSnapshottableDirListing();
      checkStatistics(dfs, ++readOps, writeOps, 0);
      checkOpStatistics(OpType.GET_SNAPSHOTTABLE_DIRECTORY_LIST, opCount + 1);

      opCount = getOpStatistics(OpType.GET_STORAGE_POLICIES);
      dfs.getAllStoragePolicies();
      checkStatistics(dfs, ++readOps, writeOps, 0);
      checkOpStatistics(OpType.GET_STORAGE_POLICIES, opCount + 1);

      opCount = getOpStatistics(OpType.GET_TRASH_ROOT);
      dfs.getTrashRoot(dir);
      checkStatistics(dfs, ++readOps, writeOps, 0);
      checkOpStatistics(OpType.GET_TRASH_ROOT, opCount + 1);
    }
  }

  @Test
  public void testECStatistics() throws IOException {
    try (MiniDFSCluster cluster =
        new MiniDFSCluster.Builder(getTestConfiguration()).build()) {
      cluster.waitActive();
      final DistributedFileSystem dfs = cluster.getFileSystem();
      Path dir = new Path("/test");
      dfs.mkdirs(dir);
      int readOps = 0;
      int writeOps = 0;
      FileSystem.clearStatistics();

      long opCount = getOpStatistics(OpType.ENABLE_EC_POLICY);
      dfs.enableErasureCodingPolicy("RS-10-4-1024k");
      checkStatistics(dfs, readOps, ++writeOps, 0);
      checkOpStatistics(OpType.ENABLE_EC_POLICY, opCount + 1);

      opCount = getOpStatistics(OpType.SET_EC_POLICY);
      dfs.setErasureCodingPolicy(dir, "RS-10-4-1024k");
      checkStatistics(dfs, readOps, ++writeOps, 0);
      checkOpStatistics(OpType.SET_EC_POLICY, opCount + 1);

      opCount = getOpStatistics(OpType.GET_EC_POLICY);
      dfs.getErasureCodingPolicy(dir);
      checkStatistics(dfs, ++readOps, writeOps, 0);
      checkOpStatistics(OpType.GET_EC_POLICY, opCount + 1);

      opCount = getOpStatistics(OpType.UNSET_EC_POLICY);
      dfs.unsetErasureCodingPolicy(dir);
      checkStatistics(dfs, readOps, ++writeOps, 0);
      checkOpStatistics(OpType.UNSET_EC_POLICY, opCount + 1);

      opCount = getOpStatistics(OpType.GET_EC_POLICIES);
      dfs.getAllErasureCodingPolicies();
      checkStatistics(dfs, ++readOps, writeOps, 0);
      checkOpStatistics(OpType.GET_EC_POLICIES, opCount + 1);

      opCount = getOpStatistics(OpType.GET_EC_CODECS);
      dfs.getAllErasureCodingCodecs();
      checkStatistics(dfs, ++readOps, writeOps, 0);
      checkOpStatistics(OpType.GET_EC_CODECS, opCount + 1);

      ErasureCodingPolicy newPolicy =
          new ErasureCodingPolicy(new ECSchema("rs", 5, 3), 1024 * 1024);

      opCount = getOpStatistics(OpType.ADD_EC_POLICY);
      dfs.addErasureCodingPolicies(new ErasureCodingPolicy[] {newPolicy});
      checkStatistics(dfs, readOps, ++writeOps, 0);
      checkOpStatistics(OpType.ADD_EC_POLICY, opCount + 1);

      opCount = getOpStatistics(OpType.REMOVE_EC_POLICY);
      dfs.removeErasureCodingPolicy("RS-5-3-1024k");
      checkStatistics(dfs, readOps, ++writeOps, 0);
      checkOpStatistics(OpType.REMOVE_EC_POLICY, opCount + 1);

      opCount = getOpStatistics(OpType.DISABLE_EC_POLICY);
      dfs.disableErasureCodingPolicy("RS-10-4-1024k");
      checkStatistics(dfs, readOps, ++writeOps, 0);
      checkOpStatistics(OpType.DISABLE_EC_POLICY, opCount + 1);
    }
  }

  @SuppressWarnings("ThrowableResultOfMethodCallIgnored")
  @Test (timeout = 180000)
  public void testConcurrentStatistics()
      throws IOException, InterruptedException {
    FileSystem.getStatistics(HdfsConstants.HDFS_URI_SCHEME,
        DistributedFileSystem.class).reset();

    final MiniDFSCluster cluster = new MiniDFSCluster.Builder(
        new Configuration()).build();
    cluster.waitActive();
    final FileSystem fs = cluster.getFileSystem();
    final int numThreads = 5;
    final ExecutorService threadPool =
        HadoopExecutors.newFixedThreadPool(numThreads);

    try {
      final CountDownLatch allExecutorThreadsReady =
          new CountDownLatch(numThreads);
      final CountDownLatch startBlocker = new CountDownLatch(1);
      final CountDownLatch allDone = new CountDownLatch(numThreads);
      final AtomicReference<Throwable> childError = new AtomicReference<>();

      for (int i = 0; i < numThreads; i++) {
        threadPool.submit(new Runnable() {
          @Override
          public void run() {
            allExecutorThreadsReady.countDown();
            try {
              startBlocker.await();
              final FileSystem fs = cluster.getFileSystem();
              fs.mkdirs(new Path("/testStatisticsParallelChild"));
            } catch (Throwable t) {
              LOG.error("Child failed when calling mkdir", t);
              childError.compareAndSet(null, t);
            } finally {
              allDone.countDown();
            }
          }
        });
      }

      final long oldMkdirOpCount = getOpStatistics(OpType.MKDIRS);

      // wait until all threads are ready
      allExecutorThreadsReady.await();
      // all threads start making directories
      startBlocker.countDown();
      // wait until all threads are done
      allDone.await();

     assertNull("Child failed with exception " + childError.get(),
          childError.get());

      checkStatistics(fs, 0, numThreads, 0);
      // check the single operation count stat
      checkOpStatistics(OpType.MKDIRS, numThreads + oldMkdirOpCount);
      // iterate all the operation counts
      for (Iterator<LongStatistic> opCountIter =
           FileSystem.getGlobalStorageStatistics()
               .get(DFSOpsCountStatistics.NAME).getLongStatistics();
           opCountIter.hasNext();) {
        final LongStatistic opCount = opCountIter.next();
        if (OpType.MKDIRS.getSymbol().equals(opCount.getName())) {
          assertEquals("Unexpected op count from iterator!",
              numThreads + oldMkdirOpCount, opCount.getValue());
        }
        LOG.info(opCount.getName() + "\t" + opCount.getValue());
      }
    } finally {
      threadPool.shutdownNow();
      cluster.shutdown();
    }
  }

  /** Checks statistics. -1 indicates do not check for the operations */
  public static void checkStatistics(FileSystem fs, int readOps, int writeOps,
      int largeReadOps) {
    assertEquals(readOps, DFSTestUtil.getStatistics(fs).getReadOps());
    assertEquals(writeOps, DFSTestUtil.getStatistics(fs).getWriteOps());
    assertEquals(largeReadOps, DFSTestUtil.getStatistics(fs).getLargeReadOps());
  }

  /** Checks read statistics. */
  private void checkReadStatistics(FileSystem fs, int distance, long expectedReadBytes) {
    long bytesRead = DFSTestUtil.getStatistics(fs).
        getBytesReadByDistance(distance);
    assertEquals(expectedReadBytes, bytesRead);
  }

  @Test
  public void testLocalHostReadStatistics() throws Exception {
    testReadFileSystemStatistics(0, false, false);
  }

  @Test
  public void testLocalRackReadStatistics() throws Exception {
    testReadFileSystemStatistics(2, false, false);
  }

  @Test
  public void testRemoteRackOfFirstDegreeReadStatistics() throws Exception {
    testReadFileSystemStatistics(4, false, false);
  }

  @Test
  public void testInvalidScriptMappingFileReadStatistics() throws Exception {
    // Even though network location of the client machine is unknown,
    // MiniDFSCluster's datanode is on the local host and thus the network
    // distance is 0.
    testReadFileSystemStatistics(0, true, true);
  }

  @Test
  public void testEmptyScriptMappingFileReadStatistics() throws Exception {
    // Network location of the client machine is resolved to
    // {@link NetworkTopology#DEFAULT_RACK} when there is no script file
    // defined. This is equivalent to unknown network location.
    // MiniDFSCluster's datanode is on the local host and thus the network
    // distance is 0.
    testReadFileSystemStatistics(0, true, false);
  }

  /** expectedDistance is the expected distance between client and dn.
   * 0 means local host.
   * 2 means same rack.
   * 4 means remote rack of first degree.
   * invalidScriptMappingConfig is used to test
   */
  private void testReadFileSystemStatistics(int expectedDistance,
      boolean useScriptMapping, boolean invalidScriptMappingFile)
      throws IOException {
    MiniDFSCluster cluster = null;
    StaticMapping.addNodeToRack(NetUtils.getLocalHostname(), "/rackClient");
    final Configuration conf = getTestConfiguration();
    conf.setBoolean(FS_CLIENT_TOPOLOGY_RESOLUTION_ENABLED, true);
    // ClientContext is cached globally by default thus we will end up using
    // the network distance computed by other test cases.
    // Use different value for DFS_CLIENT_CONTEXT in each test case so that it
    // can compute network distance independently.
    conf.set(DFS_CLIENT_CONTEXT, "testContext_" + expectedDistance);

    // create a cluster with a dn with the expected distance.
    // MiniDFSCluster by default uses StaticMapping unless the test
    // overrides it.
    if (useScriptMapping) {
      conf.setClass(DFSConfigKeys.NET_TOPOLOGY_NODE_SWITCH_MAPPING_IMPL_KEY,
          ScriptBasedMapping.class, DNSToSwitchMapping.class);
      if (invalidScriptMappingFile) {
        conf.set(DFSConfigKeys.NET_TOPOLOGY_SCRIPT_FILE_NAME_KEY,
            "invalidScriptFile.txt");
      }
      cluster = new MiniDFSCluster.Builder(conf).
          useConfiguredTopologyMappingClass(true).build();
    } else if (expectedDistance == 0) {
      cluster = new MiniDFSCluster.Builder(conf).
          hosts(new String[] {NetUtils.getLocalHostname()}).build();
    } else if (expectedDistance == 2) {
      cluster = new MiniDFSCluster.Builder(conf).
          racks(new String[]{"/rackClient"}).build();
    } else if (expectedDistance == 4) {
      cluster = new MiniDFSCluster.Builder(conf).
          racks(new String[]{"/rackFoo"}).build();
    }

    // create a file, read the file and verify the metrics
    try {
      final FileSystem fs = cluster.getFileSystem();
      DFSTestUtil.getStatistics(fs).reset();
      Path dir = new Path("/test");
      Path file = new Path(dir, "file");
      String input = "hello world";
      DFSTestUtil.writeFile(fs, file, input);
      FSDataInputStream stm = fs.open(file);
      byte[] actual = new byte[4096];
      stm.read(actual);
      checkReadStatistics(fs, expectedDistance, input.length());
    } finally {
      if (cluster != null) cluster.shutdown();
    }
  }

  public static void checkOpStatistics(OpType op, long count) {
    assertEquals("Op " + op.getSymbol() + " has unexpected count!",
        count, getOpStatistics(op));
  }

  public static long getOpStatistics(OpType op) {
    return GlobalStorageStatistics.INSTANCE.get(
        DFSOpsCountStatistics.NAME)
        .getLong(op.getSymbol());
  }

  @Test
  public void testFileChecksum() throws Exception {
    final long seed = RAN.nextLong();
    System.out.println("seed=" + seed);
    RAN.setSeed(seed);

    final Configuration conf = getTestConfiguration();

    final MiniDFSCluster cluster = new MiniDFSCluster.Builder(conf)
        .numDataNodes(2).build();
    final FileSystem hdfs = cluster.getFileSystem();

    final String nnAddr = conf.get(DFSConfigKeys.DFS_NAMENODE_HTTP_ADDRESS_KEY);
    final UserGroupInformation current = UserGroupInformation.getCurrentUser();
    final UserGroupInformation ugi = UserGroupInformation.createUserForTesting(
        current.getShortUserName() + "x", new String[]{"user"});
    
    try {
      hdfs.getFileChecksum(new Path(
          "/test/TestNonExistingFile"));
      fail("Expecting FileNotFoundException");
    } catch (FileNotFoundException e) {
      assertTrue("Not throwing the intended exception message", e.getMessage()
          .contains("File does not exist: /test/TestNonExistingFile"));
    }

    try {
      Path path = new Path("/test/TestExistingDir/");
      hdfs.mkdirs(path);
      hdfs.getFileChecksum(path);
      fail("Expecting FileNotFoundException");
    } catch (FileNotFoundException e) {
      assertTrue("Not throwing the intended exception message", e.getMessage()
          .contains("Path is not a file: /test/TestExistingDir"));
    }

    //webhdfs
    final String webhdfsuri = WebHdfsConstants.WEBHDFS_SCHEME + "://" + nnAddr;
    System.out.println("webhdfsuri=" + webhdfsuri);
    final FileSystem webhdfs = ugi.doAs(
        new PrivilegedExceptionAction<FileSystem>() {
      @Override
      public FileSystem run() throws Exception {
        return new Path(webhdfsuri).getFileSystem(conf);
      }
    });

    final Path dir = new Path("/filechecksum");
    final int block_size = 1024;
    final int buffer_size = conf.getInt(
        CommonConfigurationKeys.IO_FILE_BUFFER_SIZE_KEY, 4096);
    conf.setInt(HdfsClientConfigKeys.DFS_BYTES_PER_CHECKSUM_KEY, 512);

    //try different number of blocks
    for(int n = 0; n < 5; n++) {
      //generate random data
      final byte[] data = new byte[RAN.nextInt(block_size/2-1)+n*block_size+1];
      RAN.nextBytes(data);
      System.out.println("data.length=" + data.length);
  
      //write data to a file
      final Path foo = new Path(dir, "foo" + n);
      {
        final FSDataOutputStream out = hdfs.create(foo, false, buffer_size,
            (short)2, block_size);
        out.write(data);
        out.close();
      }
      
      //compute checksum
      final FileChecksum hdfsfoocs = hdfs.getFileChecksum(foo);
      System.out.println("hdfsfoocs=" + hdfsfoocs);

      //webhdfs
      final FileChecksum webhdfsfoocs = webhdfs.getFileChecksum(foo);
      System.out.println("webhdfsfoocs=" + webhdfsfoocs);

      final Path webhdfsqualified = new Path(webhdfsuri + dir, "foo" + n);
      final FileChecksum webhdfs_qfoocs =
          webhdfs.getFileChecksum(webhdfsqualified);
      System.out.println("webhdfs_qfoocs=" + webhdfs_qfoocs);

      //create a zero byte file
      final Path zeroByteFile = new Path(dir, "zeroByteFile" + n);
      {
        final FSDataOutputStream out = hdfs.create(zeroByteFile, false,
            buffer_size, (short)2, block_size);
        out.close();
      }

      //write another file
      final Path bar = new Path(dir, "bar" + n);
      {
        final FSDataOutputStream out = hdfs.create(bar, false, buffer_size,
            (short)2, block_size);
        out.write(data);
        out.close();
      }

      {
        final FileChecksum zeroChecksum = hdfs.getFileChecksum(zeroByteFile);
        final String magicValue =
            "MD5-of-0MD5-of-0CRC32:70bc8f4b72a86921468bf8e8441dce51";
        // verify the magic val for zero byte files
        assertEquals(magicValue, zeroChecksum.toString());

        //verify checksums for empty file and 0 request length
        final FileChecksum checksumWith0 = hdfs.getFileChecksum(bar, 0);
        assertEquals(zeroChecksum, checksumWith0);

        //verify checksum
        final FileChecksum barcs = hdfs.getFileChecksum(bar);
        final int barhashcode = barcs.hashCode();
        assertEquals(hdfsfoocs.hashCode(), barhashcode);
        assertEquals(hdfsfoocs, barcs);

        //webhdfs
        assertEquals(webhdfsfoocs.hashCode(), barhashcode);
        assertEquals(webhdfsfoocs, barcs);

        assertEquals(webhdfs_qfoocs.hashCode(), barhashcode);
        assertEquals(webhdfs_qfoocs, barcs);
      }

      hdfs.setPermission(dir, new FsPermission((short)0));

      { //test permission error on webhdfs 
        try {
          webhdfs.getFileChecksum(webhdfsqualified);
          fail();
        } catch(IOException ioe) {
          FileSystem.LOG.info("GOOD: getting an exception", ioe);
        }
      }
      hdfs.setPermission(dir, new FsPermission((short)0777));
    }
    cluster.shutdown();
  }
  
  @Test
  public void testAllWithDualPort() throws Exception {
    dualPortTesting = true;

    try {
      testFileSystemCloseAll();
      testDFSClose();
      testDFSClient();
      testFileChecksum();
    } finally {
      dualPortTesting = false;
    }
  }
  
  @Test
  public void testAllWithNoXmlDefaults() throws Exception {
    // Do all the tests with a configuration that ignores the defaults in
    // the XML files.
    noXmlDefaults = true;

    try {
      testFileSystemCloseAll();
      testDFSClose();
      testDFSClient();
      testFileChecksum();
    } finally {
     noXmlDefaults = false; 
    }
  }

  @Test(timeout=120000)
  public void testLocatedFileStatusStorageIdsTypes() throws Exception {
    final Configuration conf = getTestConfiguration();
    final MiniDFSCluster cluster = new MiniDFSCluster.Builder(conf)
        .numDataNodes(3).build();
    try {
      final DistributedFileSystem fs = cluster.getFileSystem();
      final Path testFile = new Path("/testListLocatedStatus");
      final int blockSize = 4096;
      final int numBlocks = 10;
      // Create a test file
      final int repl = 2;
      DFSTestUtil.createFile(fs, testFile, blockSize, numBlocks * blockSize,
          blockSize, (short) repl, 0xADDED);
      DFSTestUtil.waitForReplication(fs, testFile, (short) repl, 30000);
      // Get the listing
      RemoteIterator<LocatedFileStatus> it = fs.listLocatedStatus(testFile);
      assertTrue("Expected file to be present", it.hasNext());
      LocatedFileStatus stat = it.next();
      BlockLocation[] locs = stat.getBlockLocations();
      assertEquals("Unexpected number of locations", numBlocks, locs.length);

      Set<String> dnStorageIds = new HashSet<>();
      for (DataNode d : cluster.getDataNodes()) {
        try (FsDatasetSpi.FsVolumeReferences volumes = d.getFSDataset()
            .getFsVolumeReferences()) {
          for (FsVolumeSpi vol : volumes) {
            dnStorageIds.add(vol.getStorageID());
          }
        }
      }

      for (BlockLocation loc : locs) {
        String[] ids = loc.getStorageIds();
        // Run it through a set to deduplicate, since there should be no dupes
        Set<String> storageIds = new HashSet<>();
        Collections.addAll(storageIds, ids);
        assertEquals("Unexpected num storage ids", repl, storageIds.size());
        // Make sure these are all valid storage IDs
        assertTrue("Unknown storage IDs found!", dnStorageIds.containsAll
            (storageIds));
        // Check storage types are the default, since we didn't set any
        StorageType[] types = loc.getStorageTypes();
        assertEquals("Unexpected num storage types", repl, types.length);
        for (StorageType t: types) {
          assertEquals("Unexpected storage type", StorageType.DEFAULT, t);
        }
      }
    } finally {
      if (cluster != null) {
        cluster.shutdown();
      }
    }
  }

  @Test
  public void testCreateWithCustomChecksum() throws Exception {
    Configuration conf = getTestConfiguration();
    MiniDFSCluster cluster = null;
    Path testBasePath = new Path("/test/csum");
    // create args 
    Path path1 = new Path(testBasePath, "file_wtih_crc1");
    Path path2 = new Path(testBasePath, "file_with_crc2");
    ChecksumOpt opt1 = new ChecksumOpt(DataChecksum.Type.CRC32C, 512);
    ChecksumOpt opt2 = new ChecksumOpt(DataChecksum.Type.CRC32, 512);

    // common args
    FsPermission perm = FsPermission.getDefault().applyUMask(
        FsPermission.getUMask(conf));
    EnumSet<CreateFlag> flags = EnumSet.of(CreateFlag.OVERWRITE,
        CreateFlag.CREATE);
    short repl = 1;

    try {
      cluster = new MiniDFSCluster.Builder(conf).numDataNodes(1).build();
      FileSystem dfs = cluster.getFileSystem();

      dfs.mkdirs(testBasePath);

      // create two files with different checksum types
      FSDataOutputStream out1 = dfs.create(path1, perm, flags, 4096, repl,
          131072L, null, opt1);
      FSDataOutputStream out2 = dfs.create(path2, perm, flags, 4096, repl,
          131072L, null, opt2);

      for (int i = 0; i < 1024; i++) {
        out1.write(i);
        out2.write(i);
      }
      out1.close();
      out2.close();

      // the two checksums must be different.
      MD5MD5CRC32FileChecksum sum1 =
          (MD5MD5CRC32FileChecksum)dfs.getFileChecksum(path1);
      MD5MD5CRC32FileChecksum sum2 =
          (MD5MD5CRC32FileChecksum)dfs.getFileChecksum(path2);
      assertFalse(sum1.equals(sum2));

      // check the individual params
      assertEquals(DataChecksum.Type.CRC32C, sum1.getCrcType());
      assertEquals(DataChecksum.Type.CRC32,  sum2.getCrcType());

    } finally {
      if (cluster != null) {
        cluster.getFileSystem().delete(testBasePath, true);
        cluster.shutdown();
      }
    }
  }

  @Test(timeout=60000)
  public void testFileCloseStatus() throws IOException {
    Configuration conf = getTestConfiguration();
    MiniDFSCluster cluster = new MiniDFSCluster.Builder(conf).build();
    DistributedFileSystem fs = cluster.getFileSystem();
    try {
      // create a new file.
      Path file = new Path("/simpleFlush.dat");
      FSDataOutputStream output = fs.create(file);
      // write to file
      output.writeBytes("Some test data");
      output.flush();
      assertFalse("File status should be open", fs.isFileClosed(file));
      output.close();
      assertTrue("File status should be closed", fs.isFileClosed(file));
    } finally {
      cluster.shutdown();
    }
  }

  @Test
  public void testCreateWithStoragePolicy() throws Throwable {
    Configuration conf = getTestConfiguration();
    try (MiniDFSCluster cluster = new MiniDFSCluster.Builder(conf)
        .storageTypes(
            new StorageType[] {StorageType.DISK, StorageType.ARCHIVE,
                StorageType.SSD}).storagesPerDatanode(3).build()) {
      DistributedFileSystem fs = cluster.getFileSystem();
      Path file1 = new Path("/tmp/file1");
      Path file2 = new Path("/tmp/file2");
      fs.mkdirs(new Path("/tmp"));
      fs.setStoragePolicy(new Path("/tmp"), "ALL_SSD");
      FSDataOutputStream outputStream = fs.createFile(file1)
          .storagePolicyName("COLD").build();
      outputStream.write(1);
      outputStream.close();
      assertEquals(StorageType.ARCHIVE, DFSTestUtil.getAllBlocks(fs, file1)
          .get(0).getStorageTypes()[0]);
      assertEquals(fs.getStoragePolicy(file1).getName(), "COLD");

      // Check with storage policy not specified.
      outputStream = fs.createFile(file2).build();
      outputStream.write(1);
      outputStream.close();
      assertEquals(StorageType.SSD, DFSTestUtil.getAllBlocks(fs, file2).get(0)
          .getStorageTypes()[0]);
      assertEquals(fs.getStoragePolicy(file2).getName(), "ALL_SSD");

      // Check with default storage policy.
      outputStream = fs.createFile(new Path("/default")).build();
      outputStream.write(1);
      outputStream.close();
      assertEquals(StorageType.DISK,
          DFSTestUtil.getAllBlocks(fs, new Path("/default")).get(0)
              .getStorageTypes()[0]);
      assertEquals(fs.getStoragePolicy(new Path("/default")).getName(), "HOT");
    }
  }

  @Test(timeout=60000)
  public void testListFiles() throws IOException {
    Configuration conf = getTestConfiguration();
    MiniDFSCluster cluster = new MiniDFSCluster.Builder(conf).build();
    
    try {
      DistributedFileSystem fs = cluster.getFileSystem();
  
      final Path relative = new Path("relative");
      fs.create(new Path(relative, "foo")).close();
  
      final List<LocatedFileStatus> retVal = new ArrayList<>();
      final RemoteIterator<LocatedFileStatus> iter =
          fs.listFiles(relative, true);
      while (iter.hasNext()) {
        retVal.add(iter.next());
      }
      System.out.println("retVal = " + retVal);
    } finally {
      cluster.shutdown();
    }
  }

  @Test
  public void testListStatusOfSnapshotDirs() throws IOException {
    MiniDFSCluster cluster = new MiniDFSCluster.Builder(getTestConfiguration())
        .build();
    try {
      DistributedFileSystem dfs = cluster.getFileSystem();
      dfs.create(new Path("/parent/test1/dfsclose/file-0"));
      Path snapShotDir = new Path("/parent/test1/");
      dfs.allowSnapshot(snapShotDir);

      FileStatus status = dfs.getFileStatus(new Path("/parent/test1"));
      assertTrue(status.isSnapshotEnabled());
      status = dfs.getFileStatus(new Path("/parent/"));
      assertFalse(status.isSnapshotEnabled());
    } finally {
      cluster.shutdown();
    }
  }

  @Test(timeout=10000)
  public void testDFSClientPeerReadTimeout() throws IOException {
    final int timeout = 1000;
    final Configuration conf = getTestConfiguration();
    conf.setInt(HdfsClientConfigKeys.DFS_CLIENT_SOCKET_TIMEOUT_KEY, timeout);

    // only need cluster to create a dfs client to get a peer
    final MiniDFSCluster cluster = new MiniDFSCluster.Builder(conf).build();
    try {
      cluster.waitActive();     
      DistributedFileSystem dfs = cluster.getFileSystem();
      // use a dummy socket to ensure the read timesout
      ServerSocket socket = new ServerSocket(0);
      Peer peer = dfs.getClient().newConnectedPeer(
          (InetSocketAddress) socket.getLocalSocketAddress(), null, null);
      long start = Time.now();
      try {
        peer.getInputStream().read();
        Assert.fail("read should timeout");
      } catch (SocketTimeoutException ste) {
        long delta = Time.now() - start;
        if (delta < timeout*0.9) {
          throw new IOException("read timedout too soon in " + delta + " ms.",
              ste);
        }
        if (delta > timeout*1.1) {
          throw new IOException("read timedout too late in " + delta + " ms.",
              ste);
        }
      }
    } finally {
      cluster.shutdown();
    }
  }

  @Test(timeout=60000)
  public void testGetServerDefaults() throws IOException {
    Configuration conf = getTestConfiguration();
    MiniDFSCluster cluster = new MiniDFSCluster.Builder(conf).build();
    try {
      cluster.waitActive();
      DistributedFileSystem dfs = cluster.getFileSystem();
      FsServerDefaults fsServerDefaults = dfs.getServerDefaults();
      assertNotNull(fsServerDefaults);
    } finally {
      cluster.shutdown();
    }
  }

  @Test(timeout=10000)
  public void testDFSClientPeerWriteTimeout() throws IOException {
    final int timeout = 1000;
    final Configuration conf = getTestConfiguration();
    conf.setInt(HdfsClientConfigKeys.DFS_CLIENT_SOCKET_TIMEOUT_KEY, timeout);

    // only need cluster to create a dfs client to get a peer
    final MiniDFSCluster cluster = new MiniDFSCluster.Builder(conf).build();
    try {
      cluster.waitActive();
      DistributedFileSystem dfs = cluster.getFileSystem();
      // Write 10 MB to a dummy socket to ensure the write times out
      ServerSocket socket = new ServerSocket(0);
      Peer peer = dfs.getClient().newConnectedPeer(
        (InetSocketAddress) socket.getLocalSocketAddress(), null, null);
      long start = Time.now();
      try {
        byte[] buf = new byte[10 * 1024 * 1024];
        peer.getOutputStream().write(buf);
        long delta = Time.now() - start;
        Assert.fail("write finish in " + delta + " ms" + "but should timedout");
      } catch (SocketTimeoutException ste) {
        long delta = Time.now() - start;

        if (delta < timeout * 0.9) {
          throw new IOException("write timedout too soon in " + delta + " ms.",
              ste);
        }
        if (delta > timeout * 1.2) {
          throw new IOException("write timedout too late in " + delta + " ms.",
              ste);
        }
      }
    } finally {
      cluster.shutdown();
    }
  }

  @Test(timeout = 30000)
  public void testTotalDfsUsed() throws Exception {
    Configuration conf = getTestConfiguration();
    MiniDFSCluster cluster = null;
    try {
      cluster = new MiniDFSCluster.Builder(conf).numDataNodes(1).build();
      FileSystem fs = cluster.getFileSystem();
      // create file under root
      FSDataOutputStream File1 = fs.create(new Path("/File1"));
      File1.write("hi".getBytes());
      File1.close();
      // create file under sub-folder
      FSDataOutputStream File2 = fs.create(new Path("/Folder1/File2"));
      File2.write("hi".getBytes());
      File2.close();
      // getUsed(Path) should return total len of all the files from a path
      assertEquals(2, fs.getUsed(new Path("/Folder1")));
      //getUsed() should return total length of all files in filesystem
      assertEquals(4, fs.getUsed());
    } finally {
      if (cluster != null) {
        cluster.shutdown();
        cluster = null;
      }
    }
  }

  @Test
  public void testDFSCloseFilesBeingWritten() throws Exception {
    Configuration conf = getTestConfiguration();
    MiniDFSCluster cluster = null;
    try {
      cluster = new MiniDFSCluster.Builder(conf).numDataNodes(1).build();
      DistributedFileSystem fileSys = cluster.getFileSystem();

      // Create one file then delete it to trigger the FileNotFoundException
      // when closing the file.
      fileSys.create(new Path("/test/dfsclose/file-0"));
      fileSys.delete(new Path("/test/dfsclose/file-0"), true);

      DFSClient dfsClient = fileSys.getClient();
      // Construct a new dfsClient to get the same LeaseRenewer instance,
      // to avoid the original client being added to the leaseRenewer again.
      DFSClient newDfsClient =
          new DFSClient(cluster.getFileSystem(0).getUri(), conf);
      LeaseRenewer leaseRenewer = newDfsClient.getLeaseRenewer();

      dfsClient.closeAllFilesBeingWritten(false);
      // Remove new dfsClient in leaseRenewer
      leaseRenewer.closeClient(newDfsClient);

      // The list of clients corresponding to this renewer should be empty
      assertEquals(true, leaseRenewer.isEmpty());
      assertEquals(true, dfsClient.isFilesBeingWrittenEmpty());
    } finally {
      if (cluster != null) {
        cluster.shutdown();
      }
    }
  }

  private void testBuilderSetters(DistributedFileSystem fs) {
    Path testFilePath = new Path("/testBuilderSetters");
    HdfsDataOutputStreamBuilder builder = fs.createFile(testFilePath);

    builder.append().overwrite(false).newBlock().lazyPersist().noLocalWrite()
        .ecPolicyName("ec-policy").noLocalRack();
    EnumSet<CreateFlag> flags = builder.getFlags();
    assertTrue(flags.contains(CreateFlag.APPEND));
    assertTrue(flags.contains(CreateFlag.CREATE));
    assertTrue(flags.contains(CreateFlag.NEW_BLOCK));
    assertTrue(flags.contains(CreateFlag.NO_LOCAL_WRITE));
    assertFalse(flags.contains(CreateFlag.OVERWRITE));
    assertFalse(flags.contains(CreateFlag.SYNC_BLOCK));
    assertTrue(flags.contains(CreateFlag.NO_LOCAL_RACK));

    assertEquals("ec-policy", builder.getEcPolicyName());
    assertFalse(builder.shouldReplicate());
  }

  @Test
  public void testHdfsDataOutputStreamBuilderSetParameters()
      throws IOException {
    Configuration conf = getTestConfiguration();
    try (MiniDFSCluster cluster = new MiniDFSCluster.Builder(conf)
        .numDataNodes(1).build()) {
      cluster.waitActive();
      DistributedFileSystem fs = cluster.getFileSystem();

      testBuilderSetters(fs);
    }
  }

  @Test
  public void testDFSDataOutputStreamBuilderForCreation() throws Exception {
    Configuration conf = getTestConfiguration();
    String testFile = "/testDFSDataOutputStreamBuilder";
    Path testFilePath = new Path(testFile);
    try (MiniDFSCluster cluster = new MiniDFSCluster.Builder(conf)
        .numDataNodes(1).build()) {
      DistributedFileSystem fs = cluster.getFileSystem();

      // Before calling build(), no change was made in the file system
      HdfsDataOutputStreamBuilder builder = fs.createFile(testFilePath)
          .blockSize(4096).replication((short)1);
      assertFalse(fs.exists(testFilePath));

      // Test create an empty file
      try (FSDataOutputStream out =
               fs.createFile(testFilePath).build()) {
        LOG.info("Test create an empty file");
      }

      // Test create a file with content, and verify the content
      String content = "This is a test!";
      try (FSDataOutputStream out1 = fs.createFile(testFilePath)
          .bufferSize(4096)
          .replication((short) 1)
          .blockSize(4096)
          .build()) {
        byte[] contentOrigin = content.getBytes("UTF8");
        out1.write(contentOrigin);
      }

      ContractTestUtils.verifyFileContents(fs, testFilePath,
          content.getBytes());

      try (FSDataOutputStream out = fs.createFile(testFilePath).overwrite(false)
        .build()) {
        fail("it should fail to overwrite an existing file");
      } catch (FileAlreadyExistsException e) {
        // As expected, ignore.
      }

      Path nonParentFile = new Path("/parent/test");
      try (FSDataOutputStream out = fs.createFile(nonParentFile).build()) {
        fail("parent directory not exist");
      } catch (FileNotFoundException e) {
        // As expected.
      }
      assertFalse("parent directory should not be created",
          fs.exists(new Path("/parent")));

      try (FSDataOutputStream out = fs.createFile(nonParentFile).recursive()
        .build()) {
        out.write(1);
      }
      assertTrue("parent directory has not been created",
          fs.exists(new Path("/parent")));
    }
  }

  @Test
  public void testDFSDataOutputStreamBuilderForAppend() throws IOException {
    Configuration conf = getTestConfiguration();
    String testFile = "/testDFSDataOutputStreamBuilderForAppend";
    Path path = new Path(testFile);
    Random random = new Random();
    try (MiniDFSCluster cluster = new MiniDFSCluster.Builder(conf)
        .numDataNodes(1).build()) {
      DistributedFileSystem fs = cluster.getFileSystem();

      byte[] buf = new byte[16];
      random.nextBytes(buf);

      try (FSDataOutputStream out = fs.appendFile(path).build()) {
        out.write(buf);
        fail("should fail on appending to non-existent file");
      } catch (IOException e) {
        GenericTestUtils.assertExceptionContains("non-existent", e);
      }

      random.nextBytes(buf);
      try (FSDataOutputStream out = fs.createFile(path).build()) {
        out.write(buf);
      }

      random.nextBytes(buf);
      try (FSDataOutputStream out = fs.appendFile(path).build()) {
        out.write(buf);
      }

      FileStatus status = fs.getFileStatus(path);
      assertEquals(16 * 2, status.getLen());
    }
  }

  @Test
  public void testSuperUserPrivilege() throws Exception {
    HdfsConfiguration conf = getTestConfiguration();
    File tmpDir = GenericTestUtils.getTestDir(UUID.randomUUID().toString());
    final Path jksPath = new Path(tmpDir.toString(), "test.jks");
    conf.set(CommonConfigurationKeysPublic.HADOOP_SECURITY_KEY_PROVIDER_PATH,
        JavaKeyStoreProvider.SCHEME_NAME + "://file" + jksPath.toUri());

    try (MiniDFSCluster cluster = new MiniDFSCluster.Builder(conf).build()) {
      cluster.waitActive();
      final DistributedFileSystem dfs = cluster.getFileSystem();
      Path dir = new Path("/testPrivilege");
      dfs.mkdirs(dir);

      final KeyProvider provider =
          cluster.getNameNode().getNamesystem().getProvider();
      final KeyProvider.Options options = KeyProvider.options(conf);
      provider.createKey("key", options);
      provider.flush();

      // Create a non-super user.
      UserGroupInformation user = UserGroupInformation.createUserForTesting(
          "Non_SuperUser", new String[] {"Non_SuperGroup"});

      DistributedFileSystem userfs = (DistributedFileSystem) user.doAs(
          (PrivilegedExceptionAction<FileSystem>) () -> FileSystem.get(conf));

      LambdaTestUtils.intercept(AccessControlException.class,
          "Superuser privilege is required",
          () -> userfs.createEncryptionZone(dir, "key"));

      RemoteException re = LambdaTestUtils.intercept(RemoteException.class,
          "Superuser privilege is required",
          () -> userfs.listEncryptionZones().hasNext());
      assertTrue(re.unwrapRemoteException() instanceof AccessControlException);

      re = LambdaTestUtils.intercept(RemoteException.class,
          "Superuser privilege is required",
          () -> userfs.listReencryptionStatus().hasNext());
      assertTrue(re.unwrapRemoteException() instanceof AccessControlException);

      LambdaTestUtils.intercept(AccessControlException.class,
          "Superuser privilege is required",
          () -> user.doAs(new PrivilegedExceptionAction<Void>() {
            @Override
            public Void run() throws Exception {
              cluster.getNameNode().getRpcServer().rollEditLog();
              return null;
            }
          }));
    }
  }

  @Test
  public void testListingStoragePolicyNonSuperUser() throws Exception {
    HdfsConfiguration conf = getTestConfiguration();
    try (MiniDFSCluster cluster = new MiniDFSCluster.Builder(conf).build()) {
      cluster.waitActive();
      final DistributedFileSystem dfs = cluster.getFileSystem();
      Path dir = new Path("/dir");
      dfs.mkdirs(dir);
      dfs.setPermission(dir,
          new FsPermission(FsAction.ALL, FsAction.ALL, FsAction.ALL));

      // Create a non-super user.
      UserGroupInformation user = UserGroupInformation.createUserForTesting(
          "Non_SuperUser", new String[] {"Non_SuperGroup"});

      DistributedFileSystem userfs = (DistributedFileSystem) user.doAs(
          (PrivilegedExceptionAction<FileSystem>) () -> FileSystem.get(conf));
      Path sDir = new Path("/dir/sPolicy");
      userfs.mkdirs(sDir);
      userfs.setStoragePolicy(sDir, "COLD");
      HdfsFileStatus[] list = userfs.getClient()
          .listPaths(dir.toString(), HdfsFileStatus.EMPTY_NAME)
          .getPartialListing();
      assertEquals(HdfsConstants.COLD_STORAGE_POLICY_ID,
          list[0].getStoragePolicy());
    }
  }

  @Test
  public void testRemoveErasureCodingPolicy() throws Exception {
    Configuration conf = getTestConfiguration();
    MiniDFSCluster cluster = null;

    try {
      cluster = new MiniDFSCluster.Builder(conf).numDataNodes(1).build();
      DistributedFileSystem fs = cluster.getFileSystem();
      ECSchema toAddSchema = new ECSchema("rs", 3, 2);
      ErasureCodingPolicy toAddPolicy =
          new ErasureCodingPolicy(toAddSchema, 128 * 1024, (byte) 254);
      String policyName = toAddPolicy.getName();
      ErasureCodingPolicy[] policies = new ErasureCodingPolicy[]{toAddPolicy};
      fs.addErasureCodingPolicies(policies);
      assertEquals(policyName, ErasureCodingPolicyManager.getInstance().
          getByName(policyName).getName());
      fs.removeErasureCodingPolicy(policyName);
      assertEquals(policyName, ErasureCodingPolicyManager.getInstance().
          getRemovedPolicies().get(0).getName());

      // remove erasure coding policy as a user without privilege
      UserGroupInformation fakeUGI = UserGroupInformation.createUserForTesting(
          "ProbablyNotARealUserName", new String[] {"ShangriLa"});
      final MiniDFSCluster finalCluster = cluster;
      fakeUGI.doAs(new PrivilegedExceptionAction<Object>() {
        @Override
        public Object run() throws Exception {
          DistributedFileSystem fs = finalCluster.getFileSystem();
          try {
            fs.removeErasureCodingPolicy(policyName);
            fail();
          } catch (AccessControlException ace) {
            GenericTestUtils.assertExceptionContains("Access denied for user " +
                "ProbablyNotARealUserName. Superuser privilege is required",
                ace);
          }
          return null;
        }
      });

    } finally {
      if (cluster != null) {
        cluster.shutdown();
      }
    }
  }

  @Test
  public void testEnableAndDisableErasureCodingPolicy() throws Exception {
    Configuration conf = getTestConfiguration();
    MiniDFSCluster cluster = null;

    try {
      cluster = new MiniDFSCluster.Builder(conf).numDataNodes(1).build();
      DistributedFileSystem fs = cluster.getFileSystem();
      ECSchema toAddSchema = new ECSchema("rs", 3, 2);
      ErasureCodingPolicy toAddPolicy =
          new ErasureCodingPolicy(toAddSchema, 128 * 1024, (byte) 254);
      String policyName = toAddPolicy.getName();
      ErasureCodingPolicy[] policies =
          new ErasureCodingPolicy[]{toAddPolicy};
      fs.addErasureCodingPolicies(policies);
      assertEquals(policyName, ErasureCodingPolicyManager.getInstance().
          getByName(policyName).getName());
      fs.enableErasureCodingPolicy(policyName);
      assertEquals(policyName, ErasureCodingPolicyManager.getInstance().
          getEnabledPolicyByName(policyName).getName());
      fs.disableErasureCodingPolicy(policyName);
      assertNull(ErasureCodingPolicyManager.getInstance().
          getEnabledPolicyByName(policyName));

      //test enable a policy that doesn't exist
      try {
        fs.enableErasureCodingPolicy("notExistECName");
        Assert.fail("enable the policy that doesn't exist should fail");
      } catch (Exception e) {
        GenericTestUtils.assertExceptionContains("does not exist", e);
        // pass
      }

      //test disable a policy that doesn't exist
      try {
        fs.disableErasureCodingPolicy("notExistECName");
        Assert.fail("disable the policy that doesn't exist should fail");
      } catch (Exception e) {
        GenericTestUtils.assertExceptionContains("does not exist", e);
        // pass
      }

      // disable and enable erasure coding policy as a user without privilege
      UserGroupInformation fakeUGI = UserGroupInformation.createUserForTesting(
          "ProbablyNotARealUserName", new String[] {"ShangriLa"});
      final MiniDFSCluster finalCluster = cluster;
      fakeUGI.doAs(new PrivilegedExceptionAction<Object>() {
        @Override
        public Object run() throws Exception {
          DistributedFileSystem fs = finalCluster.getFileSystem();
          try {
            fs.disableErasureCodingPolicy(policyName);
            fail();
          } catch (AccessControlException ace) {
            GenericTestUtils.assertExceptionContains("Access denied for user " +
                    "ProbablyNotARealUserName. Superuser privilege is required",
                ace);
          }
          try {
            fs.enableErasureCodingPolicy(policyName);
            fail();
          } catch (AccessControlException ace) {
            GenericTestUtils.assertExceptionContains("Access denied for user " +
                    "ProbablyNotARealUserName. Superuser privilege is required",
                ace);
          }
          return null;
        }
      });
    } finally {
      if (cluster != null) {
        cluster.shutdown();
      }
    }
  }

  @Test
  public void testStorageFavouredNodes()
      throws IOException, InterruptedException, TimeoutException {
    Configuration conf = getTestConfiguration();
    try (MiniDFSCluster cluster = new MiniDFSCluster.Builder(conf)
        .storageTypes(new StorageType[] {StorageType.SSD, StorageType.DISK})
        .numDataNodes(3).storagesPerDatanode(2).build()) {
      DistributedFileSystem fs = cluster.getFileSystem();
      Path file1 = new Path("/tmp/file1");
      fs.mkdirs(new Path("/tmp"));
      fs.setStoragePolicy(new Path("/tmp"), "ONE_SSD");
      InetSocketAddress[] addrs =
          {cluster.getDataNodes().get(0).getXferAddress()};
      HdfsDataOutputStream stream = fs.create(file1, FsPermission.getDefault(),
          false, 1024, (short) 3, 1024, null, addrs);
      stream.write("Some Bytes".getBytes());
      stream.close();
      DFSTestUtil.waitReplication(fs, file1, (short) 3);
      BlockLocation[] locations = fs.getClient()
          .getBlockLocations(file1.toUri().getPath(), 0, Long.MAX_VALUE);
      int numSSD = Collections.frequency(
          Arrays.asList(locations[0].getStorageTypes()), StorageType.SSD);
      assertEquals("Number of SSD should be 1 but was : " + numSSD, 1, numSSD);
    }
  }

  @Test
  public void testGetECTopologyResultForPolicies() throws Exception {
    Configuration conf = getTestConfiguration();
    try (MiniDFSCluster cluster = DFSTestUtil.setupCluster(conf, 9, 3, 0)) {
      DistributedFileSystem dfs = cluster.getFileSystem();
      dfs.enableErasureCodingPolicy("RS-6-3-1024k");
      // No policies specified should return result for the enabled policy.
      ECTopologyVerifierResult result = dfs.getECTopologyResultForPolicies();
      assertTrue(result.isSupported());
      // Specified policy requiring more datanodes than present in
      // the actual cluster.
      result = dfs.getECTopologyResultForPolicies("RS-10-4-1024k");
      assertFalse(result.isSupported());
      // Specify multiple policies that require datanodes equlal or less then
      // present in the actual cluster
      result =
          dfs.getECTopologyResultForPolicies("XOR-2-1-1024k", "RS-3-2-1024k");
      assertTrue(result.isSupported());
      // Specify multiple policies with one policy requiring more datanodes than
      // present in the actual cluster
      result =
          dfs.getECTopologyResultForPolicies("RS-10-4-1024k", "RS-3-2-1024k");
      assertFalse(result.isSupported());
      // Enable a policy requiring more datanodes than present in
      // the actual cluster.
      dfs.enableErasureCodingPolicy("RS-10-4-1024k");
      result = dfs.getECTopologyResultForPolicies();
      assertFalse(result.isSupported());
    }
  }

  @Test
  public void testECCloseCommittedBlock() throws Exception {
    HdfsConfiguration conf = getTestConfiguration();
    conf.setInt(DFS_NAMENODE_FILE_CLOSE_NUM_COMMITTED_ALLOWED_KEY, 1);
    try (MiniDFSCluster cluster = new MiniDFSCluster.Builder(conf)
        .numDataNodes(3).build()) {
      cluster.waitActive();
      final DistributedFileSystem dfs = cluster.getFileSystem();
      Path dir = new Path("/dir");
      dfs.mkdirs(dir);
      dfs.enableErasureCodingPolicy("XOR-2-1-1024k");
      dfs.setErasureCodingPolicy(dir, "XOR-2-1-1024k");

      try (FSDataOutputStream str = dfs.create(new Path("/dir/file"));) {
        for (int i = 0; i < 1024 * 1024 * 4; i++) {
          str.write(i);
        }
        DataNodeTestUtils.pauseIBR(cluster.getDataNodes().get(0));
        DataNodeTestUtils.pauseIBR(cluster.getDataNodes().get(1));
      }
      DataNodeTestUtils.resumeIBR(cluster.getDataNodes().get(0));
      DataNodeTestUtils.resumeIBR(cluster.getDataNodes().get(1));

      // Check if the blockgroup isn't complete then file close shouldn't be
      // success with block in committed state.
      cluster.getDataNodes().get(0).shutdown();
      FSDataOutputStream str = dfs.create(new Path("/dir/file1"));

      for (int i = 0; i < 1024 * 1024 * 4; i++) {
        str.write(i);
      }
      DataNodeTestUtils.pauseIBR(cluster.getDataNodes().get(1));
      DataNodeTestUtils.pauseIBR(cluster.getDataNodes().get(2));
      LambdaTestUtils.intercept(IOException.class, "", () -> str.close());
    }
  }

  @Test
  public void testGetTrashRoot() throws IOException {
    Configuration conf = getTestConfiguration();
    conf.setBoolean("dfs.namenode.snapshot.trashroot.enabled", true);
    MiniDFSCluster cluster =
        new MiniDFSCluster.Builder(conf).numDataNodes(1).build();
    try {
      DistributedFileSystem dfs = cluster.getFileSystem();
      Path testDir = new Path("/ssgtr/test1/");
      Path testDirTrashRoot = new Path(testDir, FileSystem.TRASH_PREFIX);
      Path file0path = new Path(testDir, "file-0");
      dfs.create(file0path).close();

      Path trBeforeAllowSnapshot = dfs.getTrashRoot(file0path);
      String trBeforeAllowSnapshotStr = trBeforeAllowSnapshot.toUri().getPath();
      // The trash root should be in user home directory
      String homeDirStr = dfs.getHomeDirectory().toUri().getPath();
      assertTrue(trBeforeAllowSnapshotStr.startsWith(homeDirStr));

      dfs.allowSnapshot(testDir);

      // Provision trash root
      // Note: DFS#allowSnapshot doesn't auto create trash root.
      //  Only HdfsAdmin#allowSnapshot creates trash root when
      //  dfs.namenode.snapshot.trashroot.enabled is set to true on NameNode.
      dfs.provisionSnapshotTrash(testDir, TRASH_PERMISSION);
      // Expect trash root to be created with permission 777 and sticky bit
      FileStatus trashRootFileStatus = dfs.getFileStatus(testDirTrashRoot);
      assertEquals(TRASH_PERMISSION, trashRootFileStatus.getPermission());

      Path trAfterAllowSnapshot = dfs.getTrashRoot(file0path);
      String trAfterAllowSnapshotStr = trAfterAllowSnapshot.toUri().getPath();
      // The trash root should now be in the snapshot root
      String testDirStr = testDir.toUri().getPath();
      assertTrue(trAfterAllowSnapshotStr.startsWith(testDirStr));

      // test2Dir has the same prefix as testDir, but not snapshottable
      Path test2Dir = new Path("/ssgtr/test12/");
      Path file1path = new Path(test2Dir, "file-1");
      trAfterAllowSnapshot = dfs.getTrashRoot(file1path);
      trAfterAllowSnapshotStr = trAfterAllowSnapshot.toUri().getPath();
      // The trash root should not be in the snapshot root
      assertFalse(trAfterAllowSnapshotStr.startsWith(testDirStr));
      assertTrue(trBeforeAllowSnapshotStr.startsWith(homeDirStr));

      // Cleanup
      // DFS#disallowSnapshot would remove empty trash root without throwing.
      dfs.disallowSnapshot(testDir);
      dfs.delete(testDir, true);
      dfs.delete(test2Dir, true);
    } finally {
      if (cluster != null) {
        cluster.shutdown();
      }
    }
  }

  private boolean isPathInUserHome(String pathStr, DistributedFileSystem dfs) {
    String homeDirStr = dfs.getHomeDirectory().toUri().getPath();
    return pathStr.startsWith(homeDirStr);
  }

  @Test
  public void testGetTrashRoots() throws IOException {
    Configuration conf = getTestConfiguration();
    conf.setBoolean("dfs.namenode.snapshot.trashroot.enabled", true);
    MiniDFSCluster cluster =
        new MiniDFSCluster.Builder(conf).numDataNodes(1).build();
    try {
      DistributedFileSystem dfs = cluster.getFileSystem();
      Path testDir = new Path("/ssgtr/test1/");
      Path file0path = new Path(testDir, "file-0");
      dfs.create(file0path);
      // Create user trash
      Path currUserHome = dfs.getHomeDirectory();
      Path currUserTrash = new Path(currUserHome, FileSystem.TRASH_PREFIX);
      dfs.mkdirs(currUserTrash);
      // Create trash inside test directory
      Path testDirTrash = new Path(testDir, FileSystem.TRASH_PREFIX);
      Path testDirTrashCurrUser = new Path(testDirTrash,
          UserGroupInformation.getCurrentUser().getShortUserName());
      dfs.mkdirs(testDirTrashCurrUser);

      Collection<FileStatus> trashRoots = dfs.getTrashRoots(false);
      // getTrashRoots should only return 1 empty user trash in the home dir now
      assertEquals(1, trashRoots.size());
      FileStatus firstFileStatus = trashRoots.iterator().next();
      String pathStr = firstFileStatus.getPath().toUri().getPath();
      assertTrue(isPathInUserHome(pathStr, dfs));
      // allUsers should not make a difference for now because we have one user
      Collection<FileStatus> trashRootsAllUsers = dfs.getTrashRoots(true);
      assertEquals(trashRoots, trashRootsAllUsers);

      dfs.allowSnapshot(testDir);

      Collection<FileStatus> trashRootsAfter = dfs.getTrashRoots(false);
      // getTrashRoots should return 1 more trash root inside snapshottable dir
      assertEquals(trashRoots.size() + 1, trashRootsAfter.size());
      boolean foundUserHomeTrash = false;
      boolean foundSnapDirUserTrash = false;
      String testDirStr = testDir.toUri().getPath();
      for (FileStatus fileStatus : trashRootsAfter) {
        String currPathStr = fileStatus.getPath().toUri().getPath();
        if (isPathInUserHome(currPathStr, dfs)) {
          foundUserHomeTrash = true;
        } else if (currPathStr.startsWith(testDirStr)) {
          foundSnapDirUserTrash = true;
        }
      }
      assertTrue(foundUserHomeTrash);
      assertTrue(foundSnapDirUserTrash);
      // allUsers should not make a difference for now because we have one user
      Collection<FileStatus> trashRootsAfterAllUsers = dfs.getTrashRoots(true);
      assertEquals(trashRootsAfter, trashRootsAfterAllUsers);

      // Create trash root for user0
      UserGroupInformation ugi = UserGroupInformation.createRemoteUser("user0");
      String user0HomeStr = DFSUtilClient.getHomeDirectory(conf, ugi);
      Path user0Trash = new Path(user0HomeStr, FileSystem.TRASH_PREFIX);
      dfs.mkdirs(user0Trash);
      // allUsers flag set to false should be unaffected
      Collection<FileStatus> trashRootsAfter2 = dfs.getTrashRoots(false);
      assertEquals(trashRootsAfter, trashRootsAfter2);
      // allUsers flag set to true should include new user's trash
      trashRootsAfter2 = dfs.getTrashRoots(true);
      assertEquals(trashRootsAfter.size() + 1, trashRootsAfter2.size());

      // Create trash root inside the snapshottable directory for user0
      Path testDirTrashUser0 = new Path(testDirTrash, ugi.getShortUserName());
      dfs.mkdirs(testDirTrashUser0);
      Collection<FileStatus> trashRootsAfter3 = dfs.getTrashRoots(true);
      assertEquals(trashRootsAfter2.size() + 1, trashRootsAfter3.size());

      // Cleanup
      dfs.delete(new Path(testDir, FileSystem.TRASH_PREFIX), true);
      dfs.disallowSnapshot(testDir);
      dfs.delete(testDir, true);
    } finally {
      if (cluster != null) {
        cluster.shutdown();
      }
    }
  }

  @Test
  public void testGetTrashRootsOnSnapshottableDirWithEZ()
      throws IOException, NoSuchAlgorithmException {
    Configuration conf = getTestConfiguration();
    conf.setBoolean("dfs.namenode.snapshot.trashroot.enabled", true);
    // Set encryption zone config
    File tmpDir = GenericTestUtils.getTestDir(UUID.randomUUID().toString());
    final Path jksPath = new Path(tmpDir.toString(), "test.jks");
    conf.set(CommonConfigurationKeysPublic.HADOOP_SECURITY_KEY_PROVIDER_PATH,
        JavaKeyStoreProvider.SCHEME_NAME + "://file" + jksPath.toUri());
    MiniDFSCluster cluster =
        new MiniDFSCluster.Builder(conf).numDataNodes(1).build();
    // Create key for EZ
    final KeyProvider provider =
        cluster.getNameNode().getNamesystem().getProvider();
    final KeyProvider.Options options = KeyProvider.options(conf);
    provider.createKey("key", options);
    provider.flush();

    try {
      DistributedFileSystem dfs = cluster.getFileSystem();
      Path testDir = new Path("/ssgtr/test2/");
      dfs.mkdirs(testDir);
      dfs.createEncryptionZone(testDir, "key");

      // Create trash inside test directory
      Path testDirTrash = new Path(testDir, FileSystem.TRASH_PREFIX);
      Path testDirTrashCurrUser = new Path(testDirTrash,
          UserGroupInformation.getCurrentUser().getShortUserName());
      dfs.mkdirs(testDirTrashCurrUser);

      Collection<FileStatus> trashRoots = dfs.getTrashRoots(false);
      assertEquals(1, trashRoots.size());
      FileStatus firstFileStatus = trashRoots.iterator().next();
      String pathStr = firstFileStatus.getPath().toUri().getPath();
      String testDirStr = testDir.toUri().getPath();
      assertTrue(pathStr.startsWith(testDirStr));

      dfs.allowSnapshot(testDir);

      Collection<FileStatus> trashRootsAfter = dfs.getTrashRoots(false);
      // getTrashRoots should give the same result
      assertEquals(trashRoots, trashRootsAfter);

      // Cleanup
      dfs.delete(new Path(testDir, FileSystem.TRASH_PREFIX), true);
      dfs.disallowSnapshot(testDir);
      dfs.delete(testDir, true);
    } finally {
      if (cluster != null) {
        cluster.shutdown();
      }
    }
  }

  @Test
  public void testGetTrashRootOnSnapshottableDirInEZ()
      throws IOException, NoSuchAlgorithmException {
    Configuration conf = getTestConfiguration();
    conf.setBoolean("dfs.namenode.snapshot.trashroot.enabled", true);
    // Set EZ config
    File tmpDir = GenericTestUtils.getTestDir(UUID.randomUUID().toString());
    final Path jksPath = new Path(tmpDir.toString(), "test.jks");
    conf.set(CommonConfigurationKeysPublic.HADOOP_SECURITY_KEY_PROVIDER_PATH,
        JavaKeyStoreProvider.SCHEME_NAME + "://file" + jksPath.toUri());
    MiniDFSCluster cluster =
        new MiniDFSCluster.Builder(conf).numDataNodes(1).build();
    // Create key for EZ
    final KeyProvider provider =
        cluster.getNameNode().getNamesystem().getProvider();
    final KeyProvider.Options options = KeyProvider.options(conf);
    provider.createKey("key", options);
    provider.flush();

    try {
      DistributedFileSystem dfs = cluster.getFileSystem();

      Path testDir = new Path("/ssgtr/test3ez/");
      dfs.mkdirs(testDir);
      dfs.createEncryptionZone(testDir, "key");
      Path testSubD = new Path(testDir, "sssubdir");
      Path file1Path = new Path(testSubD, "file1");
      dfs.create(file1Path);

      final Path trBefore = dfs.getTrashRoot(file1Path);
      final String trBeforeStr = trBefore.toUri().getPath();
      // The trash root should be directly under testDir
      final Path testDirTrash = new Path(testDir, FileSystem.TRASH_PREFIX);
      final String testDirTrashStr = testDirTrash.toUri().getPath();
      assertTrue(trBeforeStr.startsWith(testDirTrashStr));

      dfs.allowSnapshot(testSubD);
      final Path trAfter = dfs.getTrashRoot(file1Path);
      final String trAfterStr = trAfter.toUri().getPath();
      // The trash is now located in the dir inside
      final Path testSubDirTrash = new Path(testSubD, FileSystem.TRASH_PREFIX);
      UserGroupInformation ugi = UserGroupInformation.getCurrentUser();
      final Path testSubDirUserTrash = new Path(testSubDirTrash,
          ugi.getShortUserName());
      final String testSubDirUserTrashStr =
          testSubDirUserTrash.toUri().getPath();
      assertEquals(testSubDirUserTrashStr, trAfterStr);

      // Cleanup
      dfs.disallowSnapshot(testSubD);
      dfs.delete(testDir, true);
    } finally {
      if (cluster != null) {
        cluster.shutdown();
      }
    }
  }

  @Test
  public void testGetTrashRootOnEZInSnapshottableDir()
      throws IOException, NoSuchAlgorithmException {
    Configuration conf = getTestConfiguration();
    conf.setBoolean("dfs.namenode.snapshot.trashroot.enabled", true);
    // Set EZ config
    File tmpDir = GenericTestUtils.getTestDir(UUID.randomUUID().toString());
    final Path jksPath = new Path(tmpDir.toString(), "test.jks");
    conf.set(CommonConfigurationKeysPublic.HADOOP_SECURITY_KEY_PROVIDER_PATH,
        JavaKeyStoreProvider.SCHEME_NAME + "://file" + jksPath.toUri());
    MiniDFSCluster cluster =
        new MiniDFSCluster.Builder(conf).numDataNodes(1).build();
    // Create key for EZ
    final KeyProvider provider =
        cluster.getNameNode().getNamesystem().getProvider();
    final KeyProvider.Options options = KeyProvider.options(conf);
    provider.createKey("key", options);
    provider.flush();

    try {
      DistributedFileSystem dfs = cluster.getFileSystem();

      Path testDir = new Path("/ssgtr/test3ss/");
      dfs.mkdirs(testDir);
      dfs.allowSnapshot(testDir);
      Path testSubD = new Path(testDir, "ezsubdir");
      dfs.mkdirs(testSubD);
      Path file1Path = new Path(testSubD, "file1");
      dfs.create(file1Path);

      final Path trBefore = dfs.getTrashRoot(file1Path);
      final String trBeforeStr = trBefore.toUri().getPath();
      // The trash root should be directly under testDir
      final Path testDirTrash = new Path(testDir, FileSystem.TRASH_PREFIX);
      final String testDirTrashStr = testDirTrash.toUri().getPath();
      assertTrue(trBeforeStr.startsWith(testDirTrashStr));

      // Need to remove the file inside the dir to establish EZ
      dfs.delete(file1Path, false);
      dfs.createEncryptionZone(testSubD, "key");
      dfs.create(file1Path);

      final Path trAfter = dfs.getTrashRoot(file1Path);
      final String trAfterStr = trAfter.toUri().getPath();
      // The trash is now located in the dir inside
      final Path testSubDirTrash = new Path(testSubD, FileSystem.TRASH_PREFIX);
      UserGroupInformation ugi = UserGroupInformation.getCurrentUser();
      final Path testSubDirUserTrash = new Path(testSubDirTrash,
          ugi.getShortUserName());
      final String testSubDirUserTrashStr =
          testSubDirUserTrash.toUri().getPath();
      assertEquals(testSubDirUserTrashStr, trAfterStr);

      // Cleanup
      dfs.disallowSnapshot(testDir);
      dfs.delete(testDir, true);
    } finally {
      if (cluster != null) {
        cluster.shutdown();
      }
    }
  }

  @Test
  public void testDisallowSnapshotShouldThrowWhenTrashRootExists()
      throws Exception {
    Configuration conf = getTestConfiguration();
    MiniDFSCluster cluster =
        new MiniDFSCluster.Builder(conf).numDataNodes(1).build();
    try {
      DistributedFileSystem dfs = cluster.getFileSystem();
      Path testDir = new Path("/disallowss/test1/");
      Path file0path = new Path(testDir, "file-0");
      dfs.create(file0path);
      dfs.allowSnapshot(testDir);
      // Create trash root manually
      Path testDirTrashRoot = new Path(testDir, FileSystem.TRASH_PREFIX);
      Path dirInsideTrash = new Path(testDirTrashRoot, "user1");
      dfs.mkdirs(dirInsideTrash);
      // Try disallowing snapshot, should throw
      LambdaTestUtils.intercept(IOException.class,
          () -> dfs.disallowSnapshot(testDir));
      // Remove the trash root and try again, should pass this time
      dfs.delete(testDirTrashRoot, true);
      dfs.disallowSnapshot(testDir);
      // Cleanup
      dfs.delete(testDir, true);
    } finally {
      if (cluster != null) {
        cluster.shutdown();
      }
    }
  }

  @Test
<<<<<<< HEAD
  public void testNameNodeCreateSnapshotTrashRootOnStartup()
      throws Exception {
    // Start NN with dfs.namenode.snapshot.trashroot.enabled=false
    Configuration conf = getTestConfiguration();
    conf.setBoolean("dfs.namenode.snapshot.trashroot.enabled", false);
    MiniDFSCluster cluster =
        new MiniDFSCluster.Builder(conf).numDataNodes(1).build();
    try {
      final DistributedFileSystem dfs = cluster.getFileSystem();
      final Path testDir = new Path("/disallowss/test2/");
      final Path file0path = new Path(testDir, "file-0");
      dfs.create(file0path).close();
      dfs.allowSnapshot(testDir);
      // .Trash won't be created right now since snapshot trash is disabled
      final Path trashRoot = new Path(testDir, FileSystem.TRASH_PREFIX);
      assertFalse(dfs.exists(trashRoot));
      // Set dfs.namenode.snapshot.trashroot.enabled=true
      conf.setBoolean("dfs.namenode.snapshot.trashroot.enabled", true);
      cluster.setNameNodeConf(0, conf);
      cluster.restartNameNode(0);
      // Check .Trash existence, should be created now
      assertTrue(dfs.exists(trashRoot));
      // Check permission
      FileStatus trashRootStatus = dfs.getFileStatus(trashRoot);
      assertNotNull(trashRootStatus);
      assertEquals(TRASH_PERMISSION, trashRootStatus.getPermission());

      // Cleanup
      dfs.delete(trashRoot, true);
      dfs.disallowSnapshot(testDir);
      dfs.delete(testDir, true);
    } finally {
      if (cluster != null) {
        cluster.shutdown();
      }
=======
  public void testCopyBetweenFsEqualPath() throws Exception {
    Configuration conf = getTestConfiguration();
    try (MiniDFSCluster cluster = new MiniDFSCluster.Builder(conf).build()) {
      cluster.waitActive();
      final DistributedFileSystem dfs = cluster.getFileSystem();
      Path filePath = new Path("/dir/file");
      dfs.create(filePath).close();
      FileStatus fstatus = dfs.getFileStatus(filePath);
      LambdaTestUtils.intercept(PathOperationException.class,
          () -> FileUtil.copy(dfs, fstatus, dfs, filePath, false, true, conf));
>>>>>>> bd8cf7fd
    }
  }
}<|MERGE_RESOLUTION|>--- conflicted
+++ resolved
@@ -2502,7 +2502,20 @@
   }
 
   @Test
-<<<<<<< HEAD
+  public void testCopyBetweenFsEqualPath() throws Exception {
+    Configuration conf = getTestConfiguration();
+    try (MiniDFSCluster cluster = new MiniDFSCluster.Builder(conf).build()) {
+      cluster.waitActive();
+      final DistributedFileSystem dfs = cluster.getFileSystem();
+      Path filePath = new Path("/dir/file");
+      dfs.create(filePath).close();
+      FileStatus fstatus = dfs.getFileStatus(filePath);
+      LambdaTestUtils.intercept(PathOperationException.class,
+          () -> FileUtil.copy(dfs, fstatus, dfs, filePath, false, true, conf));
+    }
+  }
+
+  @Test
   public void testNameNodeCreateSnapshotTrashRootOnStartup()
       throws Exception {
     // Start NN with dfs.namenode.snapshot.trashroot.enabled=false
@@ -2538,18 +2551,6 @@
       if (cluster != null) {
         cluster.shutdown();
       }
-=======
-  public void testCopyBetweenFsEqualPath() throws Exception {
-    Configuration conf = getTestConfiguration();
-    try (MiniDFSCluster cluster = new MiniDFSCluster.Builder(conf).build()) {
-      cluster.waitActive();
-      final DistributedFileSystem dfs = cluster.getFileSystem();
-      Path filePath = new Path("/dir/file");
-      dfs.create(filePath).close();
-      FileStatus fstatus = dfs.getFileStatus(filePath);
-      LambdaTestUtils.intercept(PathOperationException.class,
-          () -> FileUtil.copy(dfs, fstatus, dfs, filePath, false, true, conf));
->>>>>>> bd8cf7fd
     }
   }
 }