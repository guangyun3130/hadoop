--- conflicted
+++ resolved
@@ -48,15 +48,8 @@
 import org.apache.hadoop.ozone.om.request.volume.acl.OMVolumeRemoveAclRequest;
 import org.apache.hadoop.ozone.om.request.volume.acl.OMVolumeSetAclRequest;
 import org.apache.hadoop.ozone.protocol.proto.OzoneManagerProtocolProtos;
-<<<<<<< HEAD
-import org.apache.hadoop.ozone.protocol.proto.OzoneManagerProtocolProtos
-    .OMRequest;
-import org.apache.hadoop.ozone.protocol.proto.OzoneManagerProtocolProtos
-    .OzoneObj.ObjectType;
-=======
 import org.apache.hadoop.ozone.protocol.proto.OzoneManagerProtocolProtos.OMRequest;
 import org.apache.hadoop.ozone.protocol.proto.OzoneManagerProtocolProtos.OzoneObj.ObjectType;
->>>>>>> 3ac0f3a0
 import org.apache.hadoop.ozone.protocol.proto.OzoneManagerProtocolProtos.Status;
 import org.apache.hadoop.ozone.protocol.proto.OzoneManagerProtocolProtos.Type;
 
@@ -144,40 +137,27 @@
     Type cmdType = omRequest.getCmdType();
     if (Type.AddAcl == cmdType) {
       ObjectType type = omRequest.getAddAclRequest().getObj().getResType();
-<<<<<<< HEAD
-      if (type == ObjectType.BUCKET) {
-        return new OMBucketAddAclRequest(omRequest);
-      }
-    } else if (Type.SetAcl == cmdType) {
-      ObjectType type = omRequest.getSetAclRequest().getObj().getResType();
-      if (type == ObjectType.BUCKET) {
-        return new OMBucketSetAclRequest(omRequest);
-      }
-    } else if (Type.RemoveAcl == cmdType) {
-      ObjectType type = omRequest.getRemoveAclRequest().getObj().getResType();
-      if (type == ObjectType.BUCKET) {
-        return new OMBucketRemoveAclRequest(omRequest);
-      }
-    }
-
-    // Because all acl requests are not handled.
-=======
       if (ObjectType.VOLUME == type) {
         return new OMVolumeAddAclRequest(omRequest);
+      } else if (ObjectType.BUCKET == type) {
+        return new OMBucketAddAclRequest(omRequest);
       }
     } else if (Type.RemoveAcl == cmdType) {
       ObjectType type = omRequest.getAddAclRequest().getObj().getResType();
       if (ObjectType.VOLUME == type) {
         return new OMVolumeRemoveAclRequest(omRequest);
+      } else if (ObjectType.BUCKET == type) {
+        return new OMBucketSetAclRequest(omRequest);
       }
     } else if (Type.SetAcl == cmdType) {
       ObjectType type = omRequest.getAddAclRequest().getObj().getResType();
       if (ObjectType.VOLUME == type) {
         return new OMVolumeSetAclRequest(omRequest);
+      } else if (ObjectType.BUCKET == type) {
+        return new OMBucketSetAclRequest(omRequest);
       }
     }
-    //TODO: handle bucket, key and prefix AddAcl
->>>>>>> 3ac0f3a0
+    //TODO: handle key and prefix AddAcl
     return null;
   }
 
