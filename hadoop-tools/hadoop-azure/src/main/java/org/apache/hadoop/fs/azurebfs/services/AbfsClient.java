/**
 * Licensed to the Apache Software Foundation (ASF) under one
 * or more contributor license agreements.  See the NOTICE file
 * distributed with this work for additional information
 * regarding copyright ownership.  The ASF licenses this file
 * to you under the Apache License, Version 2.0 (the
 * "License"); you may not use this file except in compliance
 * with the License.  You may obtain a copy of the License at
 * <p>
 * http://www.apache.org/licenses/LICENSE-2.0
 * <p>
 * Unless required by applicable law or agreed to in writing, software
 * distributed under the License is distributed on an "AS IS" BASIS,
 * WITHOUT WARRANTIES OR CONDITIONS OF ANY KIND, either express or implied.
 * See the License for the specific language governing permissions and
 * limitations under the License.
 */

package org.apache.hadoop.fs.azurebfs.services;

import java.io.Closeable;
import java.io.IOException;
import java.io.UnsupportedEncodingException;
import java.net.HttpURLConnection;
import java.net.MalformedURLException;
import java.net.URL;
import java.net.URLEncoder;
import java.util.ArrayList;
import java.util.List;
import java.util.Locale;
import java.util.UUID;
import java.util.concurrent.Callable;
import java.util.concurrent.ThreadFactory;
import java.util.concurrent.TimeUnit;

import org.apache.hadoop.classification.VisibleForTesting;
import org.apache.hadoop.fs.azurebfs.utils.NamespaceUtil;
import org.apache.hadoop.fs.store.LogExactlyOnce;
import org.apache.hadoop.fs.azurebfs.AzureBlobFileSystemStore.Permissions;
import org.apache.hadoop.fs.azurebfs.extensions.EncryptionContextProvider;
import org.apache.hadoop.fs.azurebfs.security.ContextEncryptionAdapter;
import org.apache.hadoop.fs.azurebfs.utils.EncryptionType;
import org.apache.hadoop.io.IOUtils;
import org.apache.hadoop.thirdparty.com.google.common.base.Strings;
import org.apache.hadoop.thirdparty.com.google.common.util.concurrent.FutureCallback;
import org.apache.hadoop.thirdparty.com.google.common.util.concurrent.Futures;
import org.apache.hadoop.thirdparty.com.google.common.util.concurrent.ListenableFuture;
import org.apache.hadoop.thirdparty.com.google.common.util.concurrent.ListenableScheduledFuture;
import org.apache.hadoop.thirdparty.com.google.common.util.concurrent.ListeningScheduledExecutorService;
import org.apache.hadoop.thirdparty.com.google.common.util.concurrent.MoreExecutors;
import org.apache.hadoop.thirdparty.com.google.common.util.concurrent.ThreadFactoryBuilder;
import org.apache.hadoop.util.Preconditions;

import org.slf4j.Logger;
import org.slf4j.LoggerFactory;

import org.apache.hadoop.fs.azurebfs.constants.AbfsHttpConstants;
import org.apache.hadoop.fs.azurebfs.constants.HttpHeaderConfigurations;
import org.apache.hadoop.fs.azurebfs.constants.HttpQueryParams;
import org.apache.hadoop.fs.azurebfs.contracts.exceptions.AbfsRestOperationException;
import org.apache.hadoop.fs.azurebfs.contracts.exceptions.AzureBlobFileSystemException;
import org.apache.hadoop.fs.azurebfs.contracts.exceptions.InvalidUriException;
import org.apache.hadoop.fs.azurebfs.contracts.exceptions.SASTokenProviderException;
import org.apache.hadoop.fs.azurebfs.extensions.ExtensionHelper;
import org.apache.hadoop.fs.azurebfs.extensions.SASTokenProvider;
import org.apache.hadoop.fs.azurebfs.AbfsConfiguration;
import org.apache.hadoop.fs.azurebfs.contracts.services.AppendRequestParameters;
import org.apache.hadoop.fs.azurebfs.oauth2.AccessTokenProvider;
import org.apache.hadoop.fs.azurebfs.utils.TracingContext;
import org.apache.hadoop.security.ssl.DelegatingSSLSocketFactory;
import org.apache.hadoop.util.concurrent.HadoopExecutors;

import static org.apache.commons.lang3.StringUtils.isEmpty;
import static org.apache.commons.lang3.StringUtils.isNotEmpty;
import static org.apache.hadoop.fs.azurebfs.AbfsStatistic.RENAME_PATH_ATTEMPTS;
import static org.apache.hadoop.fs.azurebfs.AzureBlobFileSystemStore.extractEtagHeader;
import static org.apache.hadoop.fs.azurebfs.constants.AbfsHttpConstants.*;
import static org.apache.hadoop.fs.azurebfs.constants.FileSystemConfigurations.DEFAULT_DELETE_CONSIDERED_IDEMPOTENT;
import static org.apache.hadoop.fs.azurebfs.constants.FileSystemConfigurations.SERVER_SIDE_ENCRYPTION_ALGORITHM;
import static org.apache.hadoop.fs.azurebfs.constants.FileSystemUriSchemes.HTTPS_SCHEME;
import static org.apache.hadoop.fs.azurebfs.constants.HttpHeaderConfigurations.*;
import static org.apache.hadoop.fs.azurebfs.constants.HttpQueryParams.*;
import static org.apache.hadoop.fs.azurebfs.contracts.services.AzureServiceErrorCode.RENAME_DESTINATION_PARENT_PATH_NOT_FOUND;
import static org.apache.hadoop.fs.azurebfs.contracts.services.AzureServiceErrorCode.SOURCE_PATH_NOT_FOUND;
import static org.apache.hadoop.fs.azurebfs.services.RetryReasonConstants.CONNECTION_TIMEOUT_ABBREVIATION;

/**
 * AbfsClient.
 */
public class AbfsClient implements Closeable {
  public static final Logger LOG = LoggerFactory.getLogger(AbfsClient.class);
  public static final String HUNDRED_CONTINUE_USER_AGENT = SINGLE_WHITE_SPACE + HUNDRED_CONTINUE + SEMICOLON;

  private final URL baseUrl;
  private final SharedKeyCredentials sharedKeyCredentials;
<<<<<<< HEAD
  private final String xMsVersion = "2019-12-12";
  private final ExponentialRetryPolicy exponentialRetryPolicy;
  private final StaticRetryPolicy staticRetryPolicy;
=======
  private String xMsVersion = DECEMBER_2019_API_VERSION;
  private final ExponentialRetryPolicy retryPolicy;
>>>>>>> 0b43026c
  private final String filesystem;
  private final AbfsConfiguration abfsConfiguration;
  private final String userAgent;
  private final AbfsPerfTracker abfsPerfTracker;
  private String clientProvidedEncryptionKey = null;
  private String clientProvidedEncryptionKeySHA = null;

  private final String accountName;
  private final AuthType authType;
  private AccessTokenProvider tokenProvider;
  private SASTokenProvider sasTokenProvider;
  private final AbfsCounters abfsCounters;
  private EncryptionContextProvider encryptionContextProvider = null;
  private EncryptionType encryptionType = EncryptionType.NONE;
  private final AbfsThrottlingIntercept intercept;

  private final ListeningScheduledExecutorService executorService;
  private Boolean isNamespaceEnabled;


  private boolean renameResilience;

  /**
   * logging the rename failure if metadata is in an incomplete state.
   */
  private static final LogExactlyOnce ABFS_METADATA_INCOMPLETE_RENAME_FAILURE = new LogExactlyOnce(LOG);

  private AbfsClient(final URL baseUrl,
      final SharedKeyCredentials sharedKeyCredentials,
      final AbfsConfiguration abfsConfiguration,
      final EncryptionContextProvider encryptionContextProvider,
      final AbfsClientContext abfsClientContext) throws IOException {
    this.baseUrl = baseUrl;
    this.sharedKeyCredentials = sharedKeyCredentials;
    String baseUrlString = baseUrl.toString();
    this.filesystem = baseUrlString.substring(baseUrlString.lastIndexOf(FORWARD_SLASH) + 1);
    this.abfsConfiguration = abfsConfiguration;
    this.exponentialRetryPolicy = abfsClientContext.getExponentialRetryPolicy();
    this.staticRetryPolicy = abfsClientContext.getStaticRetryPolicy();
    this.accountName = abfsConfiguration.getAccountName().substring(0, abfsConfiguration.getAccountName().indexOf(AbfsHttpConstants.DOT));
    this.authType = abfsConfiguration.getAuthType(accountName);
    this.intercept = AbfsThrottlingInterceptFactory.getInstance(accountName, abfsConfiguration);
    this.renameResilience = abfsConfiguration.getRenameResilience();

    if (encryptionContextProvider != null) {
      this.encryptionContextProvider = encryptionContextProvider;
      xMsVersion = APRIL_2021_API_VERSION; // will be default once server change deployed
      encryptionType = EncryptionType.ENCRYPTION_CONTEXT;
    } else if (abfsConfiguration.getEncodedClientProvidedEncryptionKey() != null) {
      clientProvidedEncryptionKey =
          abfsConfiguration.getEncodedClientProvidedEncryptionKey();
      this.clientProvidedEncryptionKeySHA =
          abfsConfiguration.getEncodedClientProvidedEncryptionKeySHA();
      encryptionType = EncryptionType.GLOBAL_KEY;
    }

    String sslProviderName = null;

    if (this.baseUrl.toString().startsWith(HTTPS_SCHEME)) {
      try {
        LOG.trace("Initializing DelegatingSSLSocketFactory with {} SSL "
                + "Channel Mode", this.abfsConfiguration.getPreferredSSLFactoryOption());
        DelegatingSSLSocketFactory.initializeDefaultFactory(this.abfsConfiguration.getPreferredSSLFactoryOption());
        sslProviderName = DelegatingSSLSocketFactory.getDefaultFactory().getProviderName();
      } catch (IOException e) {
        // Suppress exception. Failure to init DelegatingSSLSocketFactory would have only performance impact.
        LOG.trace("NonCritFailure: DelegatingSSLSocketFactory Init failed : "
            + "{}", e.getMessage());
      }
    }

    this.userAgent = initializeUserAgent(abfsConfiguration, sslProviderName);
    this.abfsPerfTracker = abfsClientContext.getAbfsPerfTracker();
    this.abfsCounters = abfsClientContext.getAbfsCounters();

    ThreadFactory tf =
        new ThreadFactoryBuilder().setNameFormat("AbfsClient Lease Ops").setDaemon(true).build();
    this.executorService = MoreExecutors.listeningDecorator(
        HadoopExecutors.newScheduledThreadPool(this.abfsConfiguration.getNumLeaseThreads(), tf));
  }

  public AbfsClient(final URL baseUrl, final SharedKeyCredentials sharedKeyCredentials,
                    final AbfsConfiguration abfsConfiguration,
                    final AccessTokenProvider tokenProvider,
                    final EncryptionContextProvider encryptionContextProvider,
                    final AbfsClientContext abfsClientContext)
      throws IOException {
    this(baseUrl, sharedKeyCredentials, abfsConfiguration,
        encryptionContextProvider, abfsClientContext);
    this.tokenProvider = tokenProvider;
  }

  public AbfsClient(final URL baseUrl, final SharedKeyCredentials sharedKeyCredentials,
                    final AbfsConfiguration abfsConfiguration,
                    final SASTokenProvider sasTokenProvider,
      final EncryptionContextProvider encryptionContextProvider,
                    final AbfsClientContext abfsClientContext)
      throws IOException {
    this(baseUrl, sharedKeyCredentials, abfsConfiguration,
        encryptionContextProvider, abfsClientContext);
    this.sasTokenProvider = sasTokenProvider;
  }

  @Override
  public void close() throws IOException {
    if (tokenProvider instanceof Closeable) {
      IOUtils.cleanupWithLogger(LOG,
          (Closeable) tokenProvider);
    }
    HadoopExecutors.shutdown(executorService, LOG, 0, TimeUnit.SECONDS);
  }

  public String getFileSystem() {
    return filesystem;
  }

  protected AbfsPerfTracker getAbfsPerfTracker() {
    return abfsPerfTracker;
  }

  ExponentialRetryPolicy getExponentialRetryPolicy() {
    return exponentialRetryPolicy;
  }

  StaticRetryPolicy getStaticRetryPolicy() {
    return staticRetryPolicy;
  }

  /**
   * Returns the retry policy to be used for Abfs Rest Operation Failure.
   * @param failureReason helps to decide which type of retryPolicy to be used.
   * @return retry policy to be used.
   */
  public AbfsRetryPolicy getRetryPolicy(final String failureReason) {
    return CONNECTION_TIMEOUT_ABBREVIATION.equals(failureReason)
        && getAbfsConfiguration().getStaticRetryForConnectionTimeoutEnabled()
        ? getStaticRetryPolicy()
        : getExponentialRetryPolicy();
  }

  SharedKeyCredentials getSharedKeyCredentials() {
    return sharedKeyCredentials;
  }

  public void setEncryptionType(EncryptionType encryptionType) {
    this.encryptionType = encryptionType;
  }

  public EncryptionType getEncryptionType() {
    return encryptionType;
  }

  AbfsThrottlingIntercept getIntercept() {
    return intercept;
  }

  List<AbfsHttpHeader> createDefaultHeaders() {
    final List<AbfsHttpHeader> requestHeaders = new ArrayList<AbfsHttpHeader>();
    requestHeaders.add(new AbfsHttpHeader(X_MS_VERSION, xMsVersion));
    requestHeaders.add(new AbfsHttpHeader(ACCEPT, APPLICATION_JSON
            + COMMA + SINGLE_WHITE_SPACE + APPLICATION_OCTET_STREAM));
    requestHeaders.add(new AbfsHttpHeader(ACCEPT_CHARSET,
            UTF_8));
    requestHeaders.add(new AbfsHttpHeader(CONTENT_TYPE, EMPTY_STRING));
    requestHeaders.add(new AbfsHttpHeader(USER_AGENT, userAgent));
    return requestHeaders;
  }

  /**
   * This method adds following headers:
   * <ol>
   *   <li>X_MS_ENCRYPTION_KEY</li>
   *   <li>X_MS_ENCRYPTION_KEY_SHA256</li>
   *   <li>X_MS_ENCRYPTION_ALGORITHM</li>
   * </ol>
   * Above headers have to be added in following operations:
   * <ol>
   *   <li>createPath</li>
   *   <li>append</li>
   *   <li>flush</li>
   *   <li>setPathProperties</li>
   *   <li>getPathStatus for fs.setXAttr and fs.getXAttr</li>
   *   <li>read</li>
   * </ol>
   */
  private void addEncryptionKeyRequestHeaders(String path,
      List<AbfsHttpHeader> requestHeaders, boolean isCreateFileRequest,
      ContextEncryptionAdapter contextEncryptionAdapter, TracingContext tracingContext)
      throws AzureBlobFileSystemException {
    if (!getIsNamespaceEnabled(tracingContext)) {
      return;
    }
    String encodedKey, encodedKeySHA256;
    switch (encryptionType) {
    case GLOBAL_KEY:
      encodedKey = clientProvidedEncryptionKey;
      encodedKeySHA256 = clientProvidedEncryptionKeySHA;
      break;

    case ENCRYPTION_CONTEXT:
      if (isCreateFileRequest) {
        // get new context for create file request
        requestHeaders.add(new AbfsHttpHeader(X_MS_ENCRYPTION_CONTEXT,
            contextEncryptionAdapter.getEncodedContext()));
      }
      // else use cached encryption keys from input/output streams
      encodedKey = contextEncryptionAdapter.getEncodedKey();
      encodedKeySHA256 = contextEncryptionAdapter.getEncodedKeySHA();
      break;

    default: return; // no client-provided encryption keys
    }

    requestHeaders.add(new AbfsHttpHeader(X_MS_ENCRYPTION_KEY, encodedKey));
    requestHeaders.add(
        new AbfsHttpHeader(X_MS_ENCRYPTION_KEY_SHA256, encodedKeySHA256));
    requestHeaders.add(new AbfsHttpHeader(X_MS_ENCRYPTION_ALGORITHM,
        SERVER_SIDE_ENCRYPTION_ALGORITHM));
  }

  AbfsUriQueryBuilder createDefaultUriQueryBuilder() {
    final AbfsUriQueryBuilder abfsUriQueryBuilder = new AbfsUriQueryBuilder();
    abfsUriQueryBuilder.addQuery(QUERY_PARAM_TIMEOUT, DEFAULT_TIMEOUT);
    return abfsUriQueryBuilder;
  }

  public AbfsRestOperation createFilesystem(TracingContext tracingContext)
      throws AzureBlobFileSystemException {
    final List<AbfsHttpHeader> requestHeaders = createDefaultHeaders();

    final AbfsUriQueryBuilder abfsUriQueryBuilder = new AbfsUriQueryBuilder();
    abfsUriQueryBuilder.addQuery(QUERY_PARAM_RESOURCE, FILESYSTEM);

    final URL url = createRequestUrl(abfsUriQueryBuilder.toString());
    final AbfsRestOperation op = getAbfsRestOperation(
        AbfsRestOperationType.CreateFileSystem,
        HTTP_METHOD_PUT, url, requestHeaders);
    op.execute(tracingContext);
    return op;
  }

  public AbfsRestOperation setFilesystemProperties(final String properties,
      TracingContext tracingContext) throws AzureBlobFileSystemException {
    final List<AbfsHttpHeader> requestHeaders = createDefaultHeaders();
    // JDK7 does not support PATCH, so to work around the issue we will use
    // PUT and specify the real method in the X-Http-Method-Override header.
    requestHeaders.add(new AbfsHttpHeader(X_HTTP_METHOD_OVERRIDE,
            HTTP_METHOD_PATCH));

    requestHeaders.add(new AbfsHttpHeader(X_MS_PROPERTIES,
            properties));

    final AbfsUriQueryBuilder abfsUriQueryBuilder = createDefaultUriQueryBuilder();
    abfsUriQueryBuilder.addQuery(QUERY_PARAM_RESOURCE, FILESYSTEM);

    final URL url = createRequestUrl(abfsUriQueryBuilder.toString());
    final AbfsRestOperation op = getAbfsRestOperation(
            AbfsRestOperationType.SetFileSystemProperties,
            HTTP_METHOD_PUT,
            url,
            requestHeaders);
    op.execute(tracingContext);
    return op;
  }

  public AbfsRestOperation listPath(final String relativePath, final boolean recursive, final int listMaxResults,
                                    final String continuation, TracingContext tracingContext)
      throws IOException {
    final List<AbfsHttpHeader> requestHeaders = createDefaultHeaders();

    final AbfsUriQueryBuilder abfsUriQueryBuilder = createDefaultUriQueryBuilder();
    abfsUriQueryBuilder.addQuery(QUERY_PARAM_RESOURCE, FILESYSTEM);
    abfsUriQueryBuilder.addQuery(QUERY_PARAM_DIRECTORY, getDirectoryQueryParameter(relativePath));
    abfsUriQueryBuilder.addQuery(QUERY_PARAM_RECURSIVE, String.valueOf(recursive));
    abfsUriQueryBuilder.addQuery(QUERY_PARAM_CONTINUATION, continuation);
    abfsUriQueryBuilder.addQuery(QUERY_PARAM_MAXRESULTS, String.valueOf(listMaxResults));
    abfsUriQueryBuilder.addQuery(HttpQueryParams.QUERY_PARAM_UPN, String.valueOf(abfsConfiguration.isUpnUsed()));
    appendSASTokenToQuery(relativePath, SASTokenProvider.LIST_OPERATION, abfsUriQueryBuilder);

    final URL url = createRequestUrl(abfsUriQueryBuilder.toString());
    final AbfsRestOperation op = getAbfsRestOperation(
            AbfsRestOperationType.ListPaths,
            HTTP_METHOD_GET,
            url,
            requestHeaders);
    op.execute(tracingContext);
    return op;
  }

  public AbfsRestOperation getFilesystemProperties(TracingContext tracingContext) throws AzureBlobFileSystemException {
    final List<AbfsHttpHeader> requestHeaders = createDefaultHeaders();

    final AbfsUriQueryBuilder abfsUriQueryBuilder = createDefaultUriQueryBuilder();
    abfsUriQueryBuilder.addQuery(QUERY_PARAM_RESOURCE, FILESYSTEM);

    final URL url = createRequestUrl(abfsUriQueryBuilder.toString());
    final AbfsRestOperation op = getAbfsRestOperation(
            AbfsRestOperationType.GetFileSystemProperties,
            HTTP_METHOD_HEAD,
            url,
            requestHeaders);
    op.execute(tracingContext);
    return op;
  }

  public AbfsRestOperation deleteFilesystem(TracingContext tracingContext) throws AzureBlobFileSystemException {
    final List<AbfsHttpHeader> requestHeaders = createDefaultHeaders();

    final AbfsUriQueryBuilder abfsUriQueryBuilder = createDefaultUriQueryBuilder();
    abfsUriQueryBuilder.addQuery(QUERY_PARAM_RESOURCE, FILESYSTEM);

    final URL url = createRequestUrl(abfsUriQueryBuilder.toString());
    final AbfsRestOperation op = getAbfsRestOperation(
            AbfsRestOperationType.DeleteFileSystem,
            HTTP_METHOD_DELETE,
            url,
            requestHeaders);
    op.execute(tracingContext);
    return op;
  }

  /**
   * Method for calling createPath API to the backend. Method can be called from:
   * <ol>
   *   <li>create new file</li>
   *   <li>overwrite file</li>
   *   <li>create new directory</li>
   * </ol>
   *
   * @param path: path of the file / directory to be created / overwritten.
   * @param isFile: defines if file or directory has to be created / overwritten.
   * @param overwrite: defines if the file / directory to be overwritten.
   * @param permissions: contains permission and umask
   * @param isAppendBlob: defines if directory in the path is enabled for appendBlob
   * @param eTag: required in case of overwrite of file / directory. Path would be
   * overwritten only if the provided eTag is equal to the one present in backend for
   * the path.
   * @param contextEncryptionAdapter: object that contains the encryptionContext and
   * encryptionKey created from the developer provided implementation of
   * {@link org.apache.hadoop.fs.azurebfs.extensions.EncryptionContextProvider}
   * @param tracingContext: Object of {@link org.apache.hadoop.fs.azurebfs.utils.TracingContext}
   * correlating to the current fs.create() request.
   * @return object of {@link AbfsRestOperation} which contain all the information
   * about the communication with the server. The information is in
   * {@link AbfsRestOperation#getResult()}
   * @throws AzureBlobFileSystemException throws back the exception it receives from the
   * {@link AbfsRestOperation#execute(TracingContext)} method call.
   */
  public AbfsRestOperation createPath(final String path,
      final boolean isFile,
      final boolean overwrite,
      final Permissions permissions,
      final boolean isAppendBlob,
      final String eTag,
      final ContextEncryptionAdapter contextEncryptionAdapter,
      final TracingContext tracingContext)
      throws AzureBlobFileSystemException {
    final List<AbfsHttpHeader> requestHeaders = createDefaultHeaders();
    if (isFile) {
      addEncryptionKeyRequestHeaders(path, requestHeaders, true,
          contextEncryptionAdapter, tracingContext);
    }
    if (!overwrite) {
      requestHeaders.add(new AbfsHttpHeader(IF_NONE_MATCH, AbfsHttpConstants.STAR));
    }

    if (permissions.hasPermission()) {
      requestHeaders.add(
          new AbfsHttpHeader(HttpHeaderConfigurations.X_MS_PERMISSIONS,
              permissions.getPermission()));
    }

    if (permissions.hasUmask()) {
      requestHeaders.add(new AbfsHttpHeader(HttpHeaderConfigurations.X_MS_UMASK,
          permissions.getUmask()));
    }

    if (eTag != null && !eTag.isEmpty()) {
      requestHeaders.add(new AbfsHttpHeader(HttpHeaderConfigurations.IF_MATCH, eTag));
    }

    final AbfsUriQueryBuilder abfsUriQueryBuilder = createDefaultUriQueryBuilder();
    abfsUriQueryBuilder.addQuery(QUERY_PARAM_RESOURCE, isFile ? FILE : DIRECTORY);
    if (isAppendBlob) {
      abfsUriQueryBuilder.addQuery(QUERY_PARAM_BLOBTYPE, APPEND_BLOB_TYPE);
    }

    String operation = isFile
        ? SASTokenProvider.CREATE_FILE_OPERATION
        : SASTokenProvider.CREATE_DIRECTORY_OPERATION;
    appendSASTokenToQuery(path, operation, abfsUriQueryBuilder);

    final URL url = createRequestUrl(path, abfsUriQueryBuilder.toString());
    final AbfsRestOperation op = getAbfsRestOperation(
            AbfsRestOperationType.CreatePath,
            HTTP_METHOD_PUT,
            url,
            requestHeaders);
    try {
      op.execute(tracingContext);
    } catch (AzureBlobFileSystemException ex) {
      // If we have no HTTP response, throw the original exception.
      if (!op.hasResult()) {
        throw ex;
      }
      if (!isFile && op.getResult().getStatusCode() == HttpURLConnection.HTTP_CONFLICT) {
        String existingResource =
            op.getResult().getResponseHeader(X_MS_EXISTING_RESOURCE_TYPE);
        if (existingResource != null && existingResource.equals(DIRECTORY)) {
          return op; //don't throw ex on mkdirs for existing directory
        }
      }
      throw ex;
    }
    return op;
  }

  public AbfsRestOperation acquireLease(final String path, int duration, TracingContext tracingContext) throws AzureBlobFileSystemException {
    final List<AbfsHttpHeader> requestHeaders = createDefaultHeaders();

    requestHeaders.add(new AbfsHttpHeader(X_MS_LEASE_ACTION, ACQUIRE_LEASE_ACTION));
    requestHeaders.add(new AbfsHttpHeader(X_MS_LEASE_DURATION, Integer.toString(duration)));
    requestHeaders.add(new AbfsHttpHeader(X_MS_PROPOSED_LEASE_ID, UUID.randomUUID().toString()));

    final AbfsUriQueryBuilder abfsUriQueryBuilder = createDefaultUriQueryBuilder();

    final URL url = createRequestUrl(path, abfsUriQueryBuilder.toString());
    final AbfsRestOperation op = getAbfsRestOperation(
        AbfsRestOperationType.LeasePath,
        HTTP_METHOD_POST,
        url,
        requestHeaders);
    op.execute(tracingContext);
    return op;
  }

  public AbfsRestOperation renewLease(final String path, final String leaseId,
      TracingContext tracingContext) throws AzureBlobFileSystemException {
    final List<AbfsHttpHeader> requestHeaders = createDefaultHeaders();

    requestHeaders.add(new AbfsHttpHeader(X_MS_LEASE_ACTION, RENEW_LEASE_ACTION));
    requestHeaders.add(new AbfsHttpHeader(X_MS_LEASE_ID, leaseId));

    final AbfsUriQueryBuilder abfsUriQueryBuilder = createDefaultUriQueryBuilder();

    final URL url = createRequestUrl(path, abfsUriQueryBuilder.toString());
    final AbfsRestOperation op = getAbfsRestOperation(
        AbfsRestOperationType.LeasePath,
        HTTP_METHOD_POST,
        url,
        requestHeaders);
    op.execute(tracingContext);
    return op;
  }

  public AbfsRestOperation releaseLease(final String path,
      final String leaseId, TracingContext tracingContext) throws AzureBlobFileSystemException {
    final List<AbfsHttpHeader> requestHeaders = createDefaultHeaders();

    requestHeaders.add(new AbfsHttpHeader(X_MS_LEASE_ACTION, RELEASE_LEASE_ACTION));
    requestHeaders.add(new AbfsHttpHeader(X_MS_LEASE_ID, leaseId));

    final AbfsUriQueryBuilder abfsUriQueryBuilder = createDefaultUriQueryBuilder();

    final URL url = createRequestUrl(path, abfsUriQueryBuilder.toString());
    final AbfsRestOperation op = getAbfsRestOperation(
        AbfsRestOperationType.LeasePath,
        HTTP_METHOD_POST,
        url,
        requestHeaders);
    op.execute(tracingContext);
    return op;
  }

  public AbfsRestOperation breakLease(final String path,
      TracingContext tracingContext) throws AzureBlobFileSystemException {
    final List<AbfsHttpHeader> requestHeaders = createDefaultHeaders();

    requestHeaders.add(new AbfsHttpHeader(X_MS_LEASE_ACTION, BREAK_LEASE_ACTION));
    requestHeaders.add(new AbfsHttpHeader(X_MS_LEASE_BREAK_PERIOD, DEFAULT_LEASE_BREAK_PERIOD));

    final AbfsUriQueryBuilder abfsUriQueryBuilder = createDefaultUriQueryBuilder();

    final URL url = createRequestUrl(path, abfsUriQueryBuilder.toString());
    final AbfsRestOperation op = getAbfsRestOperation(
        AbfsRestOperationType.LeasePath,
        HTTP_METHOD_POST,
        url,
        requestHeaders);
    op.execute(tracingContext);
    return op;
  }

  /**
   * Rename a file or directory.
   * If a source etag is passed in, the operation will attempt to recover
   * from a missing source file by probing the destination for
   * existence and comparing etags.
   * The second value in the result will be true to indicate that this
   * took place.
   * As rename recovery is only attempted if the source etag is non-empty,
   * in normal rename operations rename recovery will never happen.
   *
   * @param source                    path to source file
   * @param destination               destination of rename.
   * @param continuation              continuation.
   * @param tracingContext            trace context
   * @param sourceEtag                etag of source file. may be null or empty
   * @param isMetadataIncompleteState was there a rename failure due to
   *                                  incomplete metadata state?
   * @param isNamespaceEnabled        whether namespace enabled account or not
   * @return AbfsClientRenameResult result of rename operation indicating the
   * AbfsRest operation, rename recovery and incomplete metadata state failure.
   * @throws AzureBlobFileSystemException failure, excluding any recovery from overload failures.
   */
  public AbfsClientRenameResult renamePath(
          final String source,
          final String destination,
          final String continuation,
          final TracingContext tracingContext,
          String sourceEtag,
          boolean isMetadataIncompleteState,
          boolean isNamespaceEnabled)
      throws IOException {
    final List<AbfsHttpHeader> requestHeaders = createDefaultHeaders();

    final boolean hasEtag = !isEmpty(sourceEtag);

    boolean shouldAttemptRecovery = renameResilience && isNamespaceEnabled;
    if (!hasEtag && shouldAttemptRecovery) {
      // in case eTag is already not supplied to the API
      // and rename resilience is expected and it is an HNS enabled account
      // fetch the source etag to be used later in recovery
      try {
        final AbfsRestOperation srcStatusOp = getPathStatus(source,
                false, tracingContext, null);
        if (srcStatusOp.hasResult()) {
          final AbfsHttpOperation result = srcStatusOp.getResult();
          sourceEtag = extractEtagHeader(result);
          // and update the directory status.
          boolean isDir = checkIsDir(result);
          shouldAttemptRecovery = !isDir;
          LOG.debug("Retrieved etag of source for rename recovery: {}; isDir={}", sourceEtag, isDir);
        }
      } catch (AbfsRestOperationException e) {
        throw new AbfsRestOperationException(e.getStatusCode(), SOURCE_PATH_NOT_FOUND.getErrorCode(),
                e.getMessage(), e);
      }

     }

    String encodedRenameSource = urlEncode(FORWARD_SLASH + this.getFileSystem() + source);
    if (authType == AuthType.SAS) {
      final AbfsUriQueryBuilder srcQueryBuilder = new AbfsUriQueryBuilder();
      appendSASTokenToQuery(source, SASTokenProvider.RENAME_SOURCE_OPERATION, srcQueryBuilder);
      encodedRenameSource += srcQueryBuilder.toString();
    }

    LOG.trace("Rename source queryparam added {}", encodedRenameSource);
    requestHeaders.add(new AbfsHttpHeader(X_MS_RENAME_SOURCE, encodedRenameSource));
    requestHeaders.add(new AbfsHttpHeader(IF_NONE_MATCH, STAR));

    final AbfsUriQueryBuilder abfsUriQueryBuilder = createDefaultUriQueryBuilder();
    abfsUriQueryBuilder.addQuery(QUERY_PARAM_CONTINUATION, continuation);
    appendSASTokenToQuery(destination, SASTokenProvider.RENAME_DESTINATION_OPERATION, abfsUriQueryBuilder);

    final URL url = createRequestUrl(destination, abfsUriQueryBuilder.toString());
    final AbfsRestOperation op = createRenameRestOperation(url, requestHeaders);
    try {
      incrementAbfsRenamePath();
      op.execute(tracingContext);
      // AbfsClientResult contains the AbfsOperation, If recovery happened or
      // not, and the incompleteMetaDataState is true or false.
      // If we successfully rename a path and isMetadataIncompleteState was
      // true, then rename was recovered, else it didn't, this is why
      // isMetadataIncompleteState is used for renameRecovery(as the 2nd param).
      return new AbfsClientRenameResult(op, isMetadataIncompleteState, isMetadataIncompleteState);
    } catch (AzureBlobFileSystemException e) {
      // If we have no HTTP response, throw the original exception.
      if (!op.hasResult()) {
        throw e;
      }

      // ref: HADOOP-18242. Rename failure occurring due to a rare case of
      // tracking metadata being in incomplete state.
      if (op.getResult().getStorageErrorCode()
              .equals(RENAME_DESTINATION_PARENT_PATH_NOT_FOUND.getErrorCode())
              && !isMetadataIncompleteState) {
        //Logging
        ABFS_METADATA_INCOMPLETE_RENAME_FAILURE
                .info("Rename Failure attempting to resolve tracking metadata state and retrying.");
        // rename recovery should be attempted in this case also
        shouldAttemptRecovery = true;
        isMetadataIncompleteState = true;
        String sourceEtagAfterFailure = sourceEtag;
        if (isEmpty(sourceEtagAfterFailure)) {
          // Doing a HEAD call resolves the incomplete metadata state and
          // then we can retry the rename operation.
          AbfsRestOperation sourceStatusOp = getPathStatus(source, false,
              tracingContext, null);
          isMetadataIncompleteState = true;
          // Extract the sourceEtag, using the status Op, and set it
          // for future rename recovery.
          AbfsHttpOperation sourceStatusResult = sourceStatusOp.getResult();
          sourceEtagAfterFailure = extractEtagHeader(sourceStatusResult);
        }
        renamePath(source, destination, continuation, tracingContext,
                sourceEtagAfterFailure, isMetadataIncompleteState, isNamespaceEnabled);
      }
      // if we get out of the condition without a successful rename, then
      // it isn't metadata incomplete state issue.
      isMetadataIncompleteState = false;

      // setting default rename recovery success to false
      boolean etagCheckSucceeded = false;
      if (shouldAttemptRecovery) {
        etagCheckSucceeded = renameIdempotencyCheckOp(
                source,
                sourceEtag, op, destination, tracingContext);
      }
      if (!etagCheckSucceeded) {
        // idempotency did not return different result
        // throw back the exception
        throw e;
      }
      return new AbfsClientRenameResult(op, true, isMetadataIncompleteState);
    }
  }

  private boolean checkIsDir(AbfsHttpOperation result) {
    String resourceType = result.getResponseHeader(
            HttpHeaderConfigurations.X_MS_RESOURCE_TYPE);
    return resourceType != null
            && resourceType.equalsIgnoreCase(AbfsHttpConstants.DIRECTORY);
  }

  @VisibleForTesting
  AbfsRestOperation createRenameRestOperation(URL url, List<AbfsHttpHeader> requestHeaders) {
    AbfsRestOperation op = getAbfsRestOperation(
            AbfsRestOperationType.RenamePath,
            HTTP_METHOD_PUT,
            url,
            requestHeaders);
    return op;
  }

  private void incrementAbfsRenamePath() {
    abfsCounters.incrementCounter(RENAME_PATH_ATTEMPTS, 1);
  }

  /**
   * Check if the rename request failure is post a retry and if earlier rename
   * request might have succeeded at back-end.
   *
   * If a source etag was passed in, and the error was 404, get the
   * etag of any file at the destination.
   * If it matches the source etag, then the rename is considered
   * a success.
   * Exceptions raised in the probe of the destination are swallowed,
   * so that they do not interfere with the original rename failures.
   * @param source source path
   * @param op Rename request REST operation response with non-null HTTP response
   * @param destination rename destination path
   * @param sourceEtag etag of source file. may be null or empty
   * @param tracingContext Tracks identifiers for request header
   * @return true if the file was successfully copied
   */
  public boolean renameIdempotencyCheckOp(
      final String source,
      final String sourceEtag,
      final AbfsRestOperation op,
      final String destination,
      TracingContext tracingContext) {
    Preconditions.checkArgument(op.hasResult(), "Operations has null HTTP response");

    // removing isDir from debug logs as it can be misleading
    LOG.debug("rename({}, {}) failure {}; retry={} etag {}",
              source, destination, op.getResult().getStatusCode(), op.isARetriedRequest(), sourceEtag);
    if (!(op.isARetriedRequest()
            && (op.getResult().getStatusCode() == HttpURLConnection.HTTP_NOT_FOUND))) {
      // only attempt recovery if the failure was a 404 on a retried rename request.
      return false;
    }

    if (isNotEmpty(sourceEtag)) {
      // Server has returned HTTP 404, we have an etag, so see
      // if the rename has actually taken place,
      LOG.info("rename {} to {} failed, checking etag of destination",
              source, destination);
      try {
        final AbfsRestOperation destStatusOp = getPathStatus(destination,
            false, tracingContext, null);
        final AbfsHttpOperation result = destStatusOp.getResult();

        final boolean recovered = result.getStatusCode() == HttpURLConnection.HTTP_OK
                && sourceEtag.equals(extractEtagHeader(result));
        LOG.info("File rename has taken place: recovery {}",
                recovered ? "succeeded" : "failed");
        return recovered;

      } catch (AzureBlobFileSystemException ex) {
        // GetFileStatus on the destination failed, the rename did not take place
        // or some other failure. log and swallow.
        LOG.debug("Failed to get status of path {}", destination, ex);
      }
    } else {
      LOG.debug("No source etag; unable to probe for the operation's success");
    }
      return false;
  }

  @VisibleForTesting
  boolean isSourceDestEtagEqual(String sourceEtag, AbfsHttpOperation result) {
    return sourceEtag.equals(extractEtagHeader(result));
  }

  public AbfsRestOperation append(final String path, final byte[] buffer,
      AppendRequestParameters reqParams, final String cachedSasToken,
      ContextEncryptionAdapter contextEncryptionAdapter, TracingContext tracingContext)
      throws AzureBlobFileSystemException {
    final List<AbfsHttpHeader> requestHeaders = createDefaultHeaders();
    addEncryptionKeyRequestHeaders(path, requestHeaders, false,
        contextEncryptionAdapter, tracingContext);
    if (reqParams.isExpectHeaderEnabled()) {
      requestHeaders.add(new AbfsHttpHeader(EXPECT, HUNDRED_CONTINUE));
    }
    // JDK7 does not support PATCH, so to workaround the issue we will use
    // PUT and specify the real method in the X-Http-Method-Override header.
    requestHeaders.add(new AbfsHttpHeader(X_HTTP_METHOD_OVERRIDE,
        HTTP_METHOD_PATCH));
    if (reqParams.getLeaseId() != null) {
      requestHeaders.add(new AbfsHttpHeader(X_MS_LEASE_ID, reqParams.getLeaseId()));
    }

    final AbfsUriQueryBuilder abfsUriQueryBuilder = createDefaultUriQueryBuilder();
    abfsUriQueryBuilder.addQuery(QUERY_PARAM_ACTION, APPEND_ACTION);
    abfsUriQueryBuilder.addQuery(QUERY_PARAM_POSITION, Long.toString(reqParams.getPosition()));

    if ((reqParams.getMode() == AppendRequestParameters.Mode.FLUSH_MODE) || (
        reqParams.getMode() == AppendRequestParameters.Mode.FLUSH_CLOSE_MODE)) {
      abfsUriQueryBuilder.addQuery(QUERY_PARAM_FLUSH, TRUE);
      if (reqParams.getMode() == AppendRequestParameters.Mode.FLUSH_CLOSE_MODE) {
        abfsUriQueryBuilder.addQuery(QUERY_PARAM_CLOSE, TRUE);
      }
    }

    // Check if the retry is with "Expect: 100-continue" header being present in the previous request.
    if (reqParams.isRetryDueToExpect()) {
      String userAgentRetry = userAgent;
      // Remove the specific marker related to "Expect: 100-continue" from the User-Agent string.
      userAgentRetry = userAgentRetry.replace(HUNDRED_CONTINUE_USER_AGENT, EMPTY_STRING);
      requestHeaders.removeIf(header -> header.getName().equalsIgnoreCase(USER_AGENT));
      requestHeaders.add(new AbfsHttpHeader(USER_AGENT, userAgentRetry));
    }

    // AbfsInputStream/AbfsOutputStream reuse SAS tokens for better performance
    String sasTokenForReuse = appendSASTokenToQuery(path, SASTokenProvider.WRITE_OPERATION,
        abfsUriQueryBuilder, cachedSasToken);

    final URL url = createRequestUrl(path, abfsUriQueryBuilder.toString());
    final AbfsRestOperation op = getAbfsRestOperation(
            AbfsRestOperationType.Append,
            HTTP_METHOD_PUT,
            url,
            requestHeaders,
            buffer,
            reqParams.getoffset(),
            reqParams.getLength(),
            sasTokenForReuse);
    try {
      op.execute(tracingContext);
    } catch (AzureBlobFileSystemException e) {
      /*
         If the http response code indicates a user error we retry
         the same append request with expect header being disabled.
         When "100-continue" header is enabled but a non Http 100 response comes,
         the response message might not get set correctly by the server.
         So, this handling is to avoid breaking of backward compatibility
         if someone has taken dependency on the exception message,
         which is created using the error string present in the response header.
      */
      int responseStatusCode = ((AbfsRestOperationException) e).getStatusCode();
      if (checkUserError(responseStatusCode) && reqParams.isExpectHeaderEnabled()) {
        LOG.debug("User error, retrying without 100 continue enabled for the given path {}", path);
        reqParams.setExpectHeaderEnabled(false);
        reqParams.setRetryDueToExpect(true);
        return this.append(path, buffer, reqParams, cachedSasToken,
            contextEncryptionAdapter, tracingContext);
      }
      // If we have no HTTP response, throw the original exception.
      if (!op.hasResult()) {
        throw e;
      }
      if (reqParams.isAppendBlob()
          && appendSuccessCheckOp(op, path,
          (reqParams.getPosition() + reqParams.getLength()), tracingContext)) {
        final AbfsRestOperation successOp = getAbfsRestOperation(
                AbfsRestOperationType.Append,
                HTTP_METHOD_PUT,
                url,
                requestHeaders,
                buffer,
                reqParams.getoffset(),
                reqParams.getLength(),
                sasTokenForReuse);
        successOp.hardSetResult(HttpURLConnection.HTTP_OK);
        return successOp;
      }
      throw e;
    }

    return op;
  }

  /**
   * Returns true if the status code lies in the range of user error.
   * @param responseStatusCode http response status code.
   * @return True or False.
   */
  private boolean checkUserError(int responseStatusCode) {
    return (responseStatusCode >= HttpURLConnection.HTTP_BAD_REQUEST
        && responseStatusCode < HttpURLConnection.HTTP_INTERNAL_ERROR);
  }

  // For AppendBlob its possible that the append succeeded in the backend but the request failed.
  // However a retry would fail with an InvalidQueryParameterValue
  // (as the current offset would be unacceptable).
  // Hence, we pass/succeed the appendblob append call
  // in case we are doing a retry after checking the length of the file
  public boolean appendSuccessCheckOp(AbfsRestOperation op, final String path,
                                       final long length, TracingContext tracingContext)
      throws AzureBlobFileSystemException {
    if ((op.isARetriedRequest())
        && (op.getResult().getStatusCode() == HttpURLConnection.HTTP_BAD_REQUEST)) {
      final AbfsRestOperation destStatusOp = getPathStatus(path, false, tracingContext, null);
      if (destStatusOp.getResult().getStatusCode() == HttpURLConnection.HTTP_OK) {
        String fileLength = destStatusOp.getResult().getResponseHeader(
            HttpHeaderConfigurations.CONTENT_LENGTH);
        if (length <= Long.parseLong(fileLength)) {
          LOG.debug("Returning success response from append blob idempotency code");
          return true;
        }
      }
    }
    return false;
  }

  public AbfsRestOperation flush(final String path, final long position,
      boolean retainUncommittedData, boolean isClose,
      final String cachedSasToken, final String leaseId,
      ContextEncryptionAdapter contextEncryptionAdapter, TracingContext tracingContext)
      throws AzureBlobFileSystemException {
    final List<AbfsHttpHeader> requestHeaders = createDefaultHeaders();
    addEncryptionKeyRequestHeaders(path, requestHeaders, false,
        contextEncryptionAdapter, tracingContext);
    // JDK7 does not support PATCH, so to workaround the issue we will use
    // PUT and specify the real method in the X-Http-Method-Override header.
    requestHeaders.add(new AbfsHttpHeader(X_HTTP_METHOD_OVERRIDE,
            HTTP_METHOD_PATCH));
    if (leaseId != null) {
      requestHeaders.add(new AbfsHttpHeader(X_MS_LEASE_ID, leaseId));
    }

    final AbfsUriQueryBuilder abfsUriQueryBuilder = createDefaultUriQueryBuilder();
    abfsUriQueryBuilder.addQuery(QUERY_PARAM_ACTION, FLUSH_ACTION);
    abfsUriQueryBuilder.addQuery(QUERY_PARAM_POSITION, Long.toString(position));
    abfsUriQueryBuilder.addQuery(QUERY_PARAM_RETAIN_UNCOMMITTED_DATA, String.valueOf(retainUncommittedData));
    abfsUriQueryBuilder.addQuery(QUERY_PARAM_CLOSE, String.valueOf(isClose));
    // AbfsInputStream/AbfsOutputStream reuse SAS tokens for better performance
    String sasTokenForReuse = appendSASTokenToQuery(path, SASTokenProvider.WRITE_OPERATION,
        abfsUriQueryBuilder, cachedSasToken);

    final URL url = createRequestUrl(path, abfsUriQueryBuilder.toString());
    final AbfsRestOperation op = getAbfsRestOperation(
            AbfsRestOperationType.Flush,
            HTTP_METHOD_PUT,
            url,
            requestHeaders, sasTokenForReuse);
    op.execute(tracingContext);
    return op;
  }

  public AbfsRestOperation setPathProperties(final String path, final String properties,
                                             final TracingContext tracingContext, final ContextEncryptionAdapter contextEncryptionAdapter)
      throws AzureBlobFileSystemException {
    final List<AbfsHttpHeader> requestHeaders = createDefaultHeaders();
    addEncryptionKeyRequestHeaders(path, requestHeaders, false,
        contextEncryptionAdapter, tracingContext);
    // JDK7 does not support PATCH, so to workaround the issue we will use
    // PUT and specify the real method in the X-Http-Method-Override header.
    requestHeaders.add(new AbfsHttpHeader(X_HTTP_METHOD_OVERRIDE,
            HTTP_METHOD_PATCH));

    requestHeaders.add(new AbfsHttpHeader(X_MS_PROPERTIES, properties));

    final AbfsUriQueryBuilder abfsUriQueryBuilder = createDefaultUriQueryBuilder();
    abfsUriQueryBuilder.addQuery(QUERY_PARAM_ACTION, SET_PROPERTIES_ACTION);
    appendSASTokenToQuery(path, SASTokenProvider.SET_PROPERTIES_OPERATION, abfsUriQueryBuilder);

    final URL url = createRequestUrl(path, abfsUriQueryBuilder.toString());
    final AbfsRestOperation op = getAbfsRestOperation(
            AbfsRestOperationType.SetPathProperties,
            HTTP_METHOD_PUT,
            url,
            requestHeaders);
    op.execute(tracingContext);
    return op;
  }

  public AbfsRestOperation getPathStatus(final String path,
      final boolean includeProperties, final TracingContext tracingContext,
      final ContextEncryptionAdapter contextEncryptionAdapter)
      throws AzureBlobFileSystemException {
    final List<AbfsHttpHeader> requestHeaders = createDefaultHeaders();

    final AbfsUriQueryBuilder abfsUriQueryBuilder = createDefaultUriQueryBuilder();
    String operation = SASTokenProvider.GET_PROPERTIES_OPERATION;
    if (!includeProperties) {
      // The default action (operation) is implicitly to get properties and this action requires read permission
      // because it reads user defined properties.  If the action is getStatus or getAclStatus, then
      // only traversal (execute) permission is required.
      abfsUriQueryBuilder.addQuery(HttpQueryParams.QUERY_PARAM_ACTION, AbfsHttpConstants.GET_STATUS);
      operation = SASTokenProvider.GET_STATUS_OPERATION;
    } else {
      addEncryptionKeyRequestHeaders(path, requestHeaders, false,
          contextEncryptionAdapter,
          tracingContext);
    }
    abfsUriQueryBuilder.addQuery(HttpQueryParams.QUERY_PARAM_UPN, String.valueOf(abfsConfiguration.isUpnUsed()));
    appendSASTokenToQuery(path, operation, abfsUriQueryBuilder);

    final URL url = createRequestUrl(path, abfsUriQueryBuilder.toString());
    final AbfsRestOperation op = getAbfsRestOperation(
            AbfsRestOperationType.GetPathStatus,
            HTTP_METHOD_HEAD,
            url,
            requestHeaders);
    op.execute(tracingContext);
    return op;
  }

  public AbfsRestOperation read(final String path,
      final long position,
      final byte[] buffer,
      final int bufferOffset,
      final int bufferLength,
      final String eTag,
      String cachedSasToken,
      ContextEncryptionAdapter contextEncryptionAdapter,
      TracingContext tracingContext) throws AzureBlobFileSystemException {
    final List<AbfsHttpHeader> requestHeaders = createDefaultHeaders();
    addEncryptionKeyRequestHeaders(path, requestHeaders, false,
        contextEncryptionAdapter, tracingContext);
    requestHeaders.add(new AbfsHttpHeader(RANGE,
            String.format("bytes=%d-%d", position, position + bufferLength - 1)));
    requestHeaders.add(new AbfsHttpHeader(IF_MATCH, eTag));

    final AbfsUriQueryBuilder abfsUriQueryBuilder = createDefaultUriQueryBuilder();
    // AbfsInputStream/AbfsOutputStream reuse SAS tokens for better performance
    String sasTokenForReuse = appendSASTokenToQuery(path, SASTokenProvider.READ_OPERATION,
        abfsUriQueryBuilder, cachedSasToken);

    final URL url = createRequestUrl(path, abfsUriQueryBuilder.toString());
    final AbfsRestOperation op = getAbfsRestOperation(
            AbfsRestOperationType.ReadFile,
            HTTP_METHOD_GET,
            url,
            requestHeaders,
            buffer,
            bufferOffset,
            bufferLength, sasTokenForReuse);
    op.execute(tracingContext);

    return op;
  }

  public AbfsRestOperation deletePath(final String path, final boolean recursive, final String continuation,
                                      TracingContext tracingContext)
          throws AzureBlobFileSystemException {
    final List<AbfsHttpHeader> requestHeaders = createDefaultHeaders();

    final AbfsUriQueryBuilder abfsUriQueryBuilder = createDefaultUriQueryBuilder();
    abfsUriQueryBuilder.addQuery(QUERY_PARAM_RECURSIVE, String.valueOf(recursive));
    abfsUriQueryBuilder.addQuery(QUERY_PARAM_CONTINUATION, continuation);
    String operation = recursive ? SASTokenProvider.DELETE_RECURSIVE_OPERATION : SASTokenProvider.DELETE_OPERATION;
    appendSASTokenToQuery(path, operation, abfsUriQueryBuilder);

    final URL url = createRequestUrl(path, abfsUriQueryBuilder.toString());
    final AbfsRestOperation op = new AbfsRestOperation(
            AbfsRestOperationType.DeletePath,
            this,
            HTTP_METHOD_DELETE,
            url,
            requestHeaders);
    try {
    op.execute(tracingContext);
    } catch (AzureBlobFileSystemException e) {
      // If we have no HTTP response, throw the original exception.
      if (!op.hasResult()) {
        throw e;
      }
      final AbfsRestOperation idempotencyOp = deleteIdempotencyCheckOp(op);
      if (idempotencyOp.getResult().getStatusCode()
          == op.getResult().getStatusCode()) {
        // idempotency did not return different result
        // throw back the exception
        throw e;
      } else {
        return idempotencyOp;
      }
    }

    return op;
  }

  /**
   * Check if the delete request failure is post a retry and if delete failure
   * qualifies to be a success response assuming idempotency.
   *
   * There are below scenarios where delete could be incorrectly deducted as
   * success post request retry:
   * 1. Target was originally not existing and initial delete request had to be
   * re-tried.
   * 2. Parallel delete issued from any other store interface rather than
   * delete issued from this filesystem instance.
   * These are few corner cases and usually returning a success at this stage
   * should help the job to continue.
   * @param op Delete request REST operation response with non-null HTTP response
   * @return REST operation response post idempotency check
   */
  public AbfsRestOperation deleteIdempotencyCheckOp(final AbfsRestOperation op) {
    Preconditions.checkArgument(op.hasResult(), "Operations has null HTTP response");
    if ((op.isARetriedRequest())
        && (op.getResult().getStatusCode() == HttpURLConnection.HTTP_NOT_FOUND)
        && DEFAULT_DELETE_CONSIDERED_IDEMPOTENT) {
      // Server has returned HTTP 404, which means path no longer
      // exists. Assuming delete result to be idempotent, return success.
      final AbfsRestOperation successOp = getAbfsRestOperation(
          AbfsRestOperationType.DeletePath,
          HTTP_METHOD_DELETE,
          op.getUrl(),
          op.getRequestHeaders());
      successOp.hardSetResult(HttpURLConnection.HTTP_OK);
      LOG.debug("Returning success response from delete idempotency logic");
      return successOp;
    }

    return op;
  }

  public AbfsRestOperation setOwner(final String path, final String owner, final String group,
                                    TracingContext tracingContext)
      throws AzureBlobFileSystemException {
    final List<AbfsHttpHeader> requestHeaders = createDefaultHeaders();
    // JDK7 does not support PATCH, so to workaround the issue we will use
    // PUT and specify the real method in the X-Http-Method-Override header.
    requestHeaders.add(new AbfsHttpHeader(X_HTTP_METHOD_OVERRIDE,
            HTTP_METHOD_PATCH));

    if (owner != null && !owner.isEmpty()) {
      requestHeaders.add(new AbfsHttpHeader(HttpHeaderConfigurations.X_MS_OWNER, owner));
    }
    if (group != null && !group.isEmpty()) {
      requestHeaders.add(new AbfsHttpHeader(HttpHeaderConfigurations.X_MS_GROUP, group));
    }

    final AbfsUriQueryBuilder abfsUriQueryBuilder = createDefaultUriQueryBuilder();
    abfsUriQueryBuilder.addQuery(HttpQueryParams.QUERY_PARAM_ACTION, AbfsHttpConstants.SET_ACCESS_CONTROL);
    appendSASTokenToQuery(path, SASTokenProvider.SET_OWNER_OPERATION, abfsUriQueryBuilder);

    final URL url = createRequestUrl(path, abfsUriQueryBuilder.toString());
    final AbfsRestOperation op = getAbfsRestOperation(
        AbfsRestOperationType.SetOwner,
        AbfsHttpConstants.HTTP_METHOD_PUT,
        url,
        requestHeaders);
    op.execute(tracingContext);
    return op;
  }

  public AbfsRestOperation setPermission(final String path, final String permission,
                                         TracingContext tracingContext)
      throws AzureBlobFileSystemException {
    final List<AbfsHttpHeader> requestHeaders = createDefaultHeaders();
    // JDK7 does not support PATCH, so to workaround the issue we will use
    // PUT and specify the real method in the X-Http-Method-Override header.
    requestHeaders.add(new AbfsHttpHeader(X_HTTP_METHOD_OVERRIDE,
            HTTP_METHOD_PATCH));

    requestHeaders.add(new AbfsHttpHeader(HttpHeaderConfigurations.X_MS_PERMISSIONS, permission));

    final AbfsUriQueryBuilder abfsUriQueryBuilder = createDefaultUriQueryBuilder();
    abfsUriQueryBuilder.addQuery(HttpQueryParams.QUERY_PARAM_ACTION, AbfsHttpConstants.SET_ACCESS_CONTROL);
    appendSASTokenToQuery(path, SASTokenProvider.SET_PERMISSION_OPERATION, abfsUriQueryBuilder);

    final URL url = createRequestUrl(path, abfsUriQueryBuilder.toString());
    final AbfsRestOperation op = getAbfsRestOperation(
        AbfsRestOperationType.SetPermissions,
        AbfsHttpConstants.HTTP_METHOD_PUT,
        url,
        requestHeaders);
    op.execute(tracingContext);
    return op;
  }

  public AbfsRestOperation setAcl(final String path, final String aclSpecString,
                                  TracingContext tracingContext) throws AzureBlobFileSystemException {
    return setAcl(path, aclSpecString, AbfsHttpConstants.EMPTY_STRING, tracingContext);
  }

  public AbfsRestOperation setAcl(final String path, final String aclSpecString, final String eTag,
                                  TracingContext tracingContext)
      throws AzureBlobFileSystemException {
    final List<AbfsHttpHeader> requestHeaders = createDefaultHeaders();
    // JDK7 does not support PATCH, so to workaround the issue we will use
    // PUT and specify the real method in the X-Http-Method-Override header.
    requestHeaders.add(new AbfsHttpHeader(X_HTTP_METHOD_OVERRIDE,
            HTTP_METHOD_PATCH));

    requestHeaders.add(new AbfsHttpHeader(HttpHeaderConfigurations.X_MS_ACL, aclSpecString));

    if (eTag != null && !eTag.isEmpty()) {
      requestHeaders.add(new AbfsHttpHeader(HttpHeaderConfigurations.IF_MATCH, eTag));
    }

    final AbfsUriQueryBuilder abfsUriQueryBuilder = createDefaultUriQueryBuilder();
    abfsUriQueryBuilder.addQuery(HttpQueryParams.QUERY_PARAM_ACTION, AbfsHttpConstants.SET_ACCESS_CONTROL);
    appendSASTokenToQuery(path, SASTokenProvider.SET_ACL_OPERATION, abfsUriQueryBuilder);

    final URL url = createRequestUrl(path, abfsUriQueryBuilder.toString());
    final AbfsRestOperation op = getAbfsRestOperation(
        AbfsRestOperationType.SetAcl,
        AbfsHttpConstants.HTTP_METHOD_PUT,
        url,
        requestHeaders);
    op.execute(tracingContext);
    return op;
  }

  public AbfsRestOperation getAclStatus(final String path, TracingContext tracingContext)
          throws AzureBlobFileSystemException {
    return getAclStatus(path, abfsConfiguration.isUpnUsed(), tracingContext);
  }

  public AbfsRestOperation getAclStatus(final String path, final boolean useUPN,
                                        TracingContext tracingContext) throws AzureBlobFileSystemException {
    final List<AbfsHttpHeader> requestHeaders = createDefaultHeaders();

    final AbfsUriQueryBuilder abfsUriQueryBuilder = createDefaultUriQueryBuilder();
    abfsUriQueryBuilder.addQuery(HttpQueryParams.QUERY_PARAM_ACTION, AbfsHttpConstants.GET_ACCESS_CONTROL);
    abfsUriQueryBuilder.addQuery(HttpQueryParams.QUERY_PARAM_UPN, String.valueOf(useUPN));
    appendSASTokenToQuery(path, SASTokenProvider.GET_ACL_OPERATION, abfsUriQueryBuilder);

    final URL url = createRequestUrl(path, abfsUriQueryBuilder.toString());
    final AbfsRestOperation op = getAbfsRestOperation(
        AbfsRestOperationType.GetAcl,
        AbfsHttpConstants.HTTP_METHOD_HEAD,
        url,
        requestHeaders);
    op.execute(tracingContext);
    return op;
  }

  /**
   * Talks to the server to check whether the permission specified in
   * the rwx parameter is present for the path specified in the path parameter.
   *
   * @param path  Path for which access check needs to be performed
   * @param rwx   The permission to be checked on the path
   * @param tracingContext Tracks identifiers for request header
   * @return      The {@link AbfsRestOperation} object for the operation
   * @throws AzureBlobFileSystemException in case of bad requests
   */
  public AbfsRestOperation checkAccess(String path, String rwx, TracingContext tracingContext)
      throws AzureBlobFileSystemException {
    AbfsUriQueryBuilder abfsUriQueryBuilder = createDefaultUriQueryBuilder();
    abfsUriQueryBuilder.addQuery(QUERY_PARAM_ACTION, CHECK_ACCESS);
    abfsUriQueryBuilder.addQuery(QUERY_FS_ACTION, rwx);
    appendSASTokenToQuery(path, SASTokenProvider.CHECK_ACCESS_OPERATION, abfsUriQueryBuilder);
    URL url = createRequestUrl(path, abfsUriQueryBuilder.toString());
    AbfsRestOperation op = getAbfsRestOperation(
        AbfsRestOperationType.CheckAccess,
        AbfsHttpConstants.HTTP_METHOD_HEAD,
        url,
        createDefaultHeaders());
    op.execute(tracingContext);
    return op;
  }

  /**
   * Get the directory query parameter used by the List Paths REST API and used
   * as the path in the continuation token.  If the input path is null or the
   * root path "/", empty string is returned. If the input path begins with '/',
   * the return value is the substring beginning at offset 1.  Otherwise, the
   * input path is returned.
   * @param path the path to be listed.
   * @return the value of the directory query parameter
   */
  public static String getDirectoryQueryParameter(final String path) {
    String directory = path;
    if (Strings.isNullOrEmpty(directory)) {
      directory = AbfsHttpConstants.EMPTY_STRING;
    } else if (directory.charAt(0) == '/') {
      directory = directory.substring(1);
    }
    return directory;
  }

  /**
   * If configured for SAS AuthType, appends SAS token to queryBuilder.
   * @param path
   * @param operation
   * @param queryBuilder
   * @return sasToken - returned for optional re-use.
   * @throws SASTokenProviderException
   */
  private String appendSASTokenToQuery(String path, String operation, AbfsUriQueryBuilder queryBuilder) throws SASTokenProviderException {
    return appendSASTokenToQuery(path, operation, queryBuilder, null);
  }

  /**
   * If configured for SAS AuthType, appends SAS token to queryBuilder.
   * @param path
   * @param operation
   * @param queryBuilder
   * @param cachedSasToken - previously acquired SAS token to be reused.
   * @return sasToken - returned for optional re-use.
   * @throws SASTokenProviderException
   */
  private String appendSASTokenToQuery(String path,
                                       String operation,
                                       AbfsUriQueryBuilder queryBuilder,
                                       String cachedSasToken)
      throws SASTokenProviderException {
    String sasToken = null;
    if (this.authType == AuthType.SAS) {
      try {
        LOG.trace("Fetch SAS token for {} on {}", operation, path);
        if (cachedSasToken == null) {
          sasToken = sasTokenProvider.getSASToken(this.accountName,
              this.filesystem, path, operation);
          if ((sasToken == null) || sasToken.isEmpty()) {
            throw new UnsupportedOperationException("SASToken received is empty or null");
          }
        } else {
          sasToken = cachedSasToken;
          LOG.trace("Using cached SAS token.");
        }
        // if SAS Token contains a prefix of ?, it should be removed
        if (sasToken.charAt(0) == '?') {
          sasToken = sasToken.substring(1);
        }
        queryBuilder.setSASToken(sasToken);
        LOG.trace("SAS token fetch complete for {} on {}", operation, path);
      } catch (Exception ex) {
        throw new SASTokenProviderException(String.format("Failed to acquire a SAS token for %s on %s due to %s",
            operation,
            path,
            ex.toString()));
      }
    }
    return sasToken;
  }

  private URL createRequestUrl(final String query) throws AzureBlobFileSystemException {
    return createRequestUrl(EMPTY_STRING, query);
  }

  @VisibleForTesting
  protected URL createRequestUrl(final String path, final String query)
          throws AzureBlobFileSystemException {
    final String base = baseUrl.toString();
    String encodedPath = path;
    try {
      encodedPath = urlEncode(path);
    } catch (AzureBlobFileSystemException ex) {
      LOG.debug("Unexpected error.", ex);
      throw new InvalidUriException(path);
    }

    final StringBuilder sb = new StringBuilder();
    sb.append(base);
    sb.append(encodedPath);
    sb.append(query);

    final URL url;
    try {
      url = new URL(sb.toString());
    } catch (MalformedURLException ex) {
      throw new InvalidUriException(sb.toString());
    }
    return url;
  }

  public static String urlEncode(final String value) throws AzureBlobFileSystemException {
    String encodedString;
    try {
      encodedString =  URLEncoder.encode(value, UTF_8)
          .replace(PLUS, PLUS_ENCODE)
          .replace(FORWARD_SLASH_ENCODE, FORWARD_SLASH);
    } catch (UnsupportedEncodingException ex) {
        throw new InvalidUriException(value);
    }

    return encodedString;
  }

  public synchronized String getAccessToken() throws IOException {
    if (tokenProvider != null) {
      return "Bearer " + tokenProvider.getToken().getAccessToken();
    } else {
      return null;
    }
  }

  private synchronized Boolean getIsNamespaceEnabled(TracingContext tracingContext)
      throws AzureBlobFileSystemException {
    if (isNamespaceEnabled == null) {
      setIsNamespaceEnabled(NamespaceUtil.isNamespaceEnabled(this,
          tracingContext));
    }
    return isNamespaceEnabled;
  }

  public AuthType getAuthType() {
    return authType;
  }

  public EncryptionContextProvider getEncryptionContextProvider() {
    return encryptionContextProvider;
  }

  @VisibleForTesting
  String initializeUserAgent(final AbfsConfiguration abfsConfiguration,
      final String sslProviderName) {

    StringBuilder sb = new StringBuilder();

    sb.append(APN_VERSION);
    sb.append(SINGLE_WHITE_SPACE);
    sb.append(CLIENT_VERSION);
    sb.append(SINGLE_WHITE_SPACE);

    sb.append("(");

    sb.append(System.getProperty(JAVA_VENDOR)
        .replaceAll(SINGLE_WHITE_SPACE, EMPTY_STRING));
    sb.append(SINGLE_WHITE_SPACE);
    sb.append("JavaJRE");
    sb.append(SINGLE_WHITE_SPACE);
    sb.append(System.getProperty(JAVA_VERSION));
    sb.append(SEMICOLON);
    sb.append(SINGLE_WHITE_SPACE);

    sb.append(System.getProperty(OS_NAME)
        .replaceAll(SINGLE_WHITE_SPACE, EMPTY_STRING));
    sb.append(SINGLE_WHITE_SPACE);
    sb.append(System.getProperty(OS_VERSION));
    sb.append(FORWARD_SLASH);
    sb.append(System.getProperty(OS_ARCH));
    sb.append(SEMICOLON);

    appendIfNotEmpty(sb, sslProviderName, true);
    appendIfNotEmpty(sb,
        ExtensionHelper.getUserAgentSuffix(tokenProvider, EMPTY_STRING), true);

    if (abfsConfiguration.isExpectHeaderEnabled()) {
      sb.append(SINGLE_WHITE_SPACE);
      sb.append(HUNDRED_CONTINUE);
      sb.append(SEMICOLON);
    }

    sb.append(SINGLE_WHITE_SPACE);
    sb.append(abfsConfiguration.getClusterName());
    sb.append(FORWARD_SLASH);
    sb.append(abfsConfiguration.getClusterType());

    sb.append(")");

    appendIfNotEmpty(sb, abfsConfiguration.getCustomUserAgentPrefix(), false);

    return String.format(Locale.ROOT, sb.toString());
  }

  private void appendIfNotEmpty(StringBuilder sb, String regEx,
      boolean shouldAppendSemiColon) {
    if (regEx == null || regEx.trim().isEmpty()) {
      return;
    }
    sb.append(SINGLE_WHITE_SPACE);
    sb.append(regEx);
    if (shouldAppendSemiColon) {
      sb.append(SEMICOLON);
    }
  }

  @VisibleForTesting
  URL getBaseUrl() {
    return baseUrl;
  }

  @VisibleForTesting
  public SASTokenProvider getSasTokenProvider() {
    return this.sasTokenProvider;
  }

  @VisibleForTesting
  void setEncryptionContextProvider(EncryptionContextProvider provider) {
    encryptionContextProvider = provider;
  }

  @VisibleForTesting
  void setIsNamespaceEnabled(final Boolean isNamespaceEnabled) {
    this.isNamespaceEnabled = isNamespaceEnabled;
  }

  /**
   * Getter for abfsCounters from AbfsClient.
   * @return AbfsCounters instance.
   */
  protected AbfsCounters getAbfsCounters() {
    return abfsCounters;
  }

  public String getxMsVersion() {
    return xMsVersion;
  }

  /**
   * Getter for abfsConfiguration from AbfsClient.
   * @return AbfsConfiguration instance
   */
  protected AbfsConfiguration getAbfsConfiguration() {
    return abfsConfiguration;
  }

  public int getNumLeaseThreads() {
    return abfsConfiguration.getNumLeaseThreads();
  }

  public <V> ListenableScheduledFuture<V> schedule(Callable<V> callable, long delay,
      TimeUnit timeUnit) {
    return executorService.schedule(callable, delay, timeUnit);
  }

  public ListenableFuture<?> submit(Runnable runnable) {
    return executorService.submit(runnable);
  }

  public <V> void addCallback(ListenableFuture<V> future, FutureCallback<V> callback) {
    Futures.addCallback(future, callback, executorService);
  }

  @VisibleForTesting
  protected AccessTokenProvider getTokenProvider() {
    return tokenProvider;
  }

  /**
   * Creates an AbfsRestOperation with additional parameters for buffer and SAS token.
   *
   * @param operationType    The type of the operation.
   * @param httpMethod       The HTTP method of the operation.
   * @param url              The URL associated with the operation.
   * @param requestHeaders   The list of HTTP headers for the request.
   * @param buffer           The byte buffer containing data for the operation.
   * @param bufferOffset     The offset within the buffer where the data starts.
   * @param bufferLength     The length of the data within the buffer.
   * @param sasTokenForReuse The SAS token for reusing authentication.
   * @return An AbfsRestOperation instance.
   */
  AbfsRestOperation getAbfsRestOperation(final AbfsRestOperationType operationType,
      final String httpMethod,
      final URL url,
      final List<AbfsHttpHeader> requestHeaders,
      final byte[] buffer,
      final int bufferOffset,
      final int bufferLength,
      final String sasTokenForReuse) {
    return new AbfsRestOperation(
        operationType,
        this,
        httpMethod,
        url,
        requestHeaders,
        buffer,
        bufferOffset,
        bufferLength,
        sasTokenForReuse);
  }

  /**
   * Creates an AbfsRestOperation with basic parameters and no buffer or SAS token.
   *
   * @param operationType   The type of the operation.
   * @param httpMethod      The HTTP method of the operation.
   * @param url             The URL associated with the operation.
   * @param requestHeaders  The list of HTTP headers for the request.
   * @return An AbfsRestOperation instance.
   */
  AbfsRestOperation getAbfsRestOperation(final AbfsRestOperationType operationType,
      final String httpMethod,
      final URL url,
      final List<AbfsHttpHeader> requestHeaders) {
    return new AbfsRestOperation(
        operationType,
        this,
        httpMethod,
        url,
        requestHeaders
    );
  }

  /**
   * Creates an AbfsRestOperation with parameters including request headers and SAS token.
   *
   * @param operationType    The type of the operation.
   * @param httpMethod       The HTTP method of the operation.
   * @param url              The URL associated with the operation.
   * @param requestHeaders   The list of HTTP headers for the request.
   * @param sasTokenForReuse The SAS token for reusing authentication.
   * @return An AbfsRestOperation instance.
   */
  AbfsRestOperation getAbfsRestOperation(final AbfsRestOperationType operationType,
      final String httpMethod,
      final URL url,
      final List<AbfsHttpHeader> requestHeaders,
      final String sasTokenForReuse) {
    return new AbfsRestOperation(
        operationType,
        this,
        httpMethod,
        url,
        requestHeaders, sasTokenForReuse);
  }
}<|MERGE_RESOLUTION|>--- conflicted
+++ resolved
@@ -93,14 +93,9 @@
 
   private final URL baseUrl;
   private final SharedKeyCredentials sharedKeyCredentials;
-<<<<<<< HEAD
-  private final String xMsVersion = "2019-12-12";
+  private String xMsVersion = DECEMBER_2019_API_VERSION;
   private final ExponentialRetryPolicy exponentialRetryPolicy;
   private final StaticRetryPolicy staticRetryPolicy;
-=======
-  private String xMsVersion = DECEMBER_2019_API_VERSION;
-  private final ExponentialRetryPolicy retryPolicy;
->>>>>>> 0b43026c
   private final String filesystem;
   private final AbfsConfiguration abfsConfiguration;
   private final String userAgent;
