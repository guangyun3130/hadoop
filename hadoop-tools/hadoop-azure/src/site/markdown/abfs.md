<!---
  Licensed under the Apache License, Version 2.0 (the "License");
  you may not use this file except in compliance with the License.
  You may obtain a copy of the License at

   http://www.apache.org/licenses/LICENSE-2.0

  Unless required by applicable law or agreed to in writing, software
  distributed under the License is distributed on an "AS IS" BASIS,
  WITHOUT WARRANTIES OR CONDITIONS OF ANY KIND, either express or implied.
  See the License for the specific language governing permissions and
  limitations under the License. See accompanying LICENSE file.
-->

# Hadoop Azure Support: ABFS  — Azure Data Lake Storage Gen2

<!-- MACRO{toc|fromDepth=1|toDepth=3} -->

## <a name="introduction"></a> Introduction

The `hadoop-azure` module provides support for the Azure Data Lake Storage Gen2
storage layer through the "abfs" connector

To make it part of Apache Hadoop's default classpath, make sure that
`HADOOP_OPTIONAL_TOOLS` environment variable has `hadoop-azure` in the list,
*on every machine in the cluster*

```bash
export HADOOP_OPTIONAL_TOOLS=hadoop-azure
```

You can set this locally in your `.profile`/`.bashrc`, but note it won't
propagate to jobs running in-cluster.


## <a name="features"></a> Features of the ABFS connector.

* Supports reading and writing data stored in an Azure Blob Storage account.
* *Fully Consistent* view of the storage across all clients.
* Can read data written through the `wasb:` connector.
* Presents a hierarchical file system view by implementing the standard Hadoop
  [`FileSystem`](../api/org/apache/hadoop/fs/FileSystem.html) interface.
* Supports configuration of multiple Azure Blob Storage accounts.
* Can act as a source or destination of data in Hadoop MapReduce, Apache Hive, Apache Spark.
* Tested at scale on both Linux and Windows by Microsoft themselves.
* Can be used as a replacement for HDFS on Hadoop clusters deployed in Azure infrastructure.

For details on ABFS, consult the following documents:

* [A closer look at Azure Data Lake Storage Gen2](https://azure.microsoft.com/en-gb/blog/a-closer-look-at-azure-data-lake-storage-gen2/);
MSDN Article from June 28, 2018.
* [Storage Tiers](https://docs.microsoft.com/en-us/azure/storage/blobs/storage-blob-storage-tiers)

## Getting started

### Concepts

The Azure Storage data model presents 3 core concepts:

* **Storage Account**: All access is done through a storage account.
* **Container**: A container is a grouping of multiple blobs.  A storage account
  may have multiple containers.  In Hadoop, an entire file system hierarchy is
  stored in a single container.
* **Blob**: A file of any type and size stored with the existing wasb connector

The ABFS connector connects to classic containers, or those created
with Hierarchical Namespaces.

## <a name="namespaces"></a> Hierarchical Namespaces (and WASB Compatibility)

A key aspect of ADLS Gen 2 is its support for
[hierachical namespaces](https://docs.microsoft.com/en-us/azure/storage/blobs/data-lake-storage-namespace)
These are effectively directories and offer high performance rename and delete operations
—something which makes a significant improvement in performance in query engines
writing data to, including MapReduce, Spark, Hive, as well as DistCp.

This feature is only available if the container was created with "namespace"
support.

You enable namespace support when creating a new Storage Account,
by checking the "Hierarchical Namespace" option in the Portal UI, or, when
creating through the command line, using the option `--hierarchical-namespace true`

_You cannot enable Hierarchical Namespaces on an existing storage account_

Containers in a storage account with Hierarchical Namespaces are
not (currently) readable through the `wasb:` connector.

Some of the `az storage` command line commands fail too, for example:

```bash
$ az storage container list --account-name abfswales1
Blob API is not yet supported for hierarchical namespace accounts. ErrorCode: BlobApiNotYetSupportedForHierarchicalNamespaceAccounts
```

### <a name="creating"></a> Creating an Azure Storage Account

The best documentation on getting started with Azure Datalake Gen2 with the
abfs connector is [Using Azure Data Lake Storage Gen2 with Azure HDInsight clusters](https://docs.microsoft.com/en-us/azure/storage/blobs/data-lake-storage-use-hdi-cluster)

It includes instructions to create it from [the Azure command line tool](https://docs.microsoft.com/en-us/cli/azure/install-azure-cli?view=azure-cli-latest),
which can be installed on Windows, MacOS (via Homebrew) and Linux (apt or yum).

The [az storage](https://docs.microsoft.com/en-us/cli/azure/storage?view=azure-cli-latest) subcommand
handles all storage commands, [`az storage account create`](https://docs.microsoft.com/en-us/cli/azure/storage/account?view=azure-cli-latest#az-storage-account-create)
does the creation.

Until the ADLS gen2 API support is finalized, you need to add an extension
to the ADLS command.
```bash
az extension add --name storage-preview
```

Check that all is well by verifying that the usage command includes `--hierarchical-namespace`:
```
$  az storage account
usage: az storage account create [-h] [--verbose] [--debug]
     [--output {json,jsonc,table,tsv,yaml,none}]
     [--query JMESPATH] --resource-group
     RESOURCE_GROUP_NAME --name ACCOUNT_NAME
     [--sku {Standard_LRS,Standard_GRS,Standard_RAGRS,Standard_ZRS,Premium_LRS,Premium_ZRS}]
     [--location LOCATION]
     [--kind {Storage,StorageV2,BlobStorage,FileStorage,BlockBlobStorage}]
     [--tags [TAGS [TAGS ...]]]
     [--custom-domain CUSTOM_DOMAIN]
     [--encryption-services {blob,file,table,queue} [{blob,file,table,queue} ...]]
     [--access-tier {Hot,Cool}]
     [--https-only [{true,false}]]
     [--file-aad [{true,false}]]
     [--hierarchical-namespace [{true,false}]]
     [--bypass {None,Logging,Metrics,AzureServices} [{None,Logging,Metrics,AzureServices} ...]]
     [--default-action {Allow,Deny}]
     [--assign-identity]
     [--subscription _SUBSCRIPTION]
```

You can list locations from `az account list-locations`, which lists the
name to refer to in the `--location` argument:
```
$ az account list-locations -o table

DisplayName          Latitude    Longitude    Name
-------------------  ----------  -----------  ------------------
East Asia            22.267      114.188      eastasia
Southeast Asia       1.283       103.833      southeastasia
Central US           41.5908     -93.6208     centralus
East US              37.3719     -79.8164     eastus
East US 2            36.6681     -78.3889     eastus2
West US              37.783      -122.417     westus
North Central US     41.8819     -87.6278     northcentralus
South Central US     29.4167     -98.5        southcentralus
North Europe         53.3478     -6.2597      northeurope
West Europe          52.3667     4.9          westeurope
Japan West           34.6939     135.5022     japanwest
Japan East           35.68       139.77       japaneast
Brazil South         -23.55      -46.633      brazilsouth
Australia East       -33.86      151.2094     australiaeast
Australia Southeast  -37.8136    144.9631     australiasoutheast
South India          12.9822     80.1636      southindia
Central India        18.5822     73.9197      centralindia
West India           19.088      72.868       westindia
Canada Central       43.653      -79.383      canadacentral
Canada East          46.817      -71.217      canadaeast
UK South             50.941      -0.799       uksouth
UK West              53.427      -3.084       ukwest
West Central US      40.890      -110.234     westcentralus
West US 2            47.233      -119.852     westus2
Korea Central        37.5665     126.9780     koreacentral
Korea South          35.1796     129.0756     koreasouth
France Central       46.3772     2.3730       francecentral
France South         43.8345     2.1972       francesouth
Australia Central    -35.3075    149.1244     australiacentral
Australia Central 2  -35.3075    149.1244     australiacentral2
```

Once a location has been chosen, create the account
```bash

az storage account create --verbose \
    --name abfswales1 \
    --resource-group devteam2 \
    --kind StorageV2 \
    --hierarchical-namespace true \
    --location ukwest \
    --sku Standard_LRS \
    --https-only true \
    --encryption-services blob \
    --access-tier Hot \
    --tags owner=engineering \
    --assign-identity \
    --output jsonc
```

The output of the command is a JSON file, whose `primaryEndpoints` command
includes the name of the store endpoint:
```json
{
  "primaryEndpoints": {
    "blob": "https://abfswales1.blob.core.windows.net/",
    "dfs": "https://abfswales1.dfs.core.windows.net/",
    "file": "https://abfswales1.file.core.windows.net/",
    "queue": "https://abfswales1.queue.core.windows.net/",
    "table": "https://abfswales1.table.core.windows.net/",
    "web": "https://abfswales1.z35.web.core.windows.net/"
  }
}
```

The `abfswales1.dfs.core.windows.net` account is the name by which the
storage account will be referred to.

Now ask for the connection string to the store, which contains the account key
```bash
az storage account  show-connection-string --name abfswales1
{
  "connectionString": "DefaultEndpointsProtocol=https;EndpointSuffix=core.windows.net;AccountName=abfswales1;AccountKey=ZGlkIHlvdSByZWFsbHkgdGhpbmsgSSB3YXMgZ29pbmcgdG8gcHV0IGEga2V5IGluIGhlcmU/IA=="
}
```

You then need to add the access key to your `core-site.xml`, JCEKs file or
use your cluster management tool to set it the option `fs.azure.account.key.STORAGE-ACCOUNT`
to this value.
```XML
<property>
  <name>fs.azure.account.key.abfswales1.dfs.core.windows.net</name>
  <value>ZGlkIHlvdSByZWFsbHkgdGhpbmsgSSB3YXMgZ29pbmcgdG8gcHV0IGEga2V5IGluIGhlcmU/IA==</value>
</property>
```

#### Creation through the Azure Portal

Creation through the portal is covered in [Quickstart: Create an Azure Data Lake Storage Gen2 storage account](https://docs.microsoft.com/en-us/azure/storage/blobs/data-lake-storage-quickstart-create-account)

Key Steps

1. Create a new Storage Account in a location which suits you.
1. "Basics" Tab: select "StorageV2".
1. "Advanced" Tab: enable "Hierarchical Namespace".

You have now created your storage account. Next, get the key for authentication
for using the default "Shared Key" authentication.

1. Go to the Azure Portal.
1. Select "Storage Accounts"
1. Select the newly created storage account.
1. In the list of settings, locate "Access Keys" and select that.
1. Copy one of the access keys to the clipboard, add to the XML option,
set in cluster management tools, Hadoop JCEKS file or KMS store.

### <a name="new_container"></a> Creating a new container

An Azure storage account can have multiple containers, each with the container
name as the userinfo field of the URI used to reference it.

For example, the container "container1" in the storage account just created
will have the URL `abfs://container1@abfswales1.dfs.core.windows.net/`


You can create a new container through the ABFS connector, by setting the option
 `fs.azure.createRemoteFileSystemDuringInitialization` to `true`.

If the container does not exist, an attempt to list it with `hadoop fs -ls`
will fail

```
$ hadoop fs -ls abfs://container1@abfswales1.dfs.core.windows.net/

ls: `abfs://container1@abfswales1.dfs.core.windows.net/': No such file or directory
```

Enable remote FS creation and the second attempt succeeds, creating the container as it does so:

```
$ hadoop fs -D fs.azure.createRemoteFileSystemDuringInitialization=true \
 -ls abfs://container1@abfswales1.dfs.core.windows.net/
```

This is useful for creating accounts on the command line, especially before
the `az storage` command supports hierarchical namespaces completely.


### Listing and examining containers of a Storage Account.

You can use the [Azure Storage Explorer](https://azure.microsoft.com/en-us/features/storage-explorer/)

## <a name="configuring"></a> Configuring ABFS

Any configuration can be specified generally (or as the default when accessing all accounts)
or can be tied to a specific account.
For example, an OAuth identity can be configured for use regardless of which
account is accessed with the property `fs.azure.account.oauth2.client.id`
or you can configure an identity to be used only for a specific storage account with
`fs.azure.account.oauth2.client.id.<account_name>.dfs.core.windows.net`.

This is shown in the Authentication section.

## <a name="authentication"></a> Authentication

Authentication for ABFS is ultimately granted by [Azure Active Directory](https://docs.microsoft.com/en-us/azure/active-directory/develop/authentication-scenarios).

The concepts covered there are beyond the scope of this document to cover;
developers are expected to have read and understood the concepts therein
to take advantage of the different authentication mechanisms.

What is covered here, briefly, is how to configure the ABFS client to authenticate
in different deployment situations.

The ABFS client can be deployed in different ways, with its authentication needs
driven by them.

1. With the storage account's authentication secret in the configuration:
"Shared Key".
1. Using OAuth 2.0 tokens of one form or another.
1. Deployed in-Azure with the Azure VMs providing OAuth 2.0 tokens to the application,
 "Managed Instance".

What can be changed is what secrets/credentials are used to authenticate the caller.

The authentication mechanism is set in `fs.azure.account.auth.type` (or the account specific variant),
and, for the various OAuth options `fs.azure.account.oauth.provider.type`

All secrets can be stored in JCEKS files. These are encrypted and password
protected —use them or a compatible Hadoop Key Management Store wherever
possible

### <a name="shared-key-auth"></a> Default: Shared Key

This is the simplest authentication mechanism of account + password.

The account name is inferred from the URL;
the password, "key", retrieved from the XML/JCECKs configuration files.

```xml
<property>
  <name>fs.azure.account.auth.type.abfswales1.dfs.core.windows.net</name>
  <value>SharedKey</value>
  <description>
  </description>
</property>
<property>
  <name>fs.azure.account.key.abfswales1.dfs.core.windows.net</name>
  <value>ZGlkIHlvdSByZWFsbHkgdGhpbmsgSSB3YXMgZ29pbmcgdG8gcHV0IGEga2V5IGluIGhlcmU/IA==</value>
  <description>
  The secret password. Never share these.
  </description>
</property>
```

*Note*: The source of the account key can be changed through a custom key provider;
one exists to execute a shell script to retrieve it.

### <a name="oauth-client-credentials"></a> OAuth 2.0 Client Credentials

OAuth 2.0 credentials of (client id, client secret, endpoint) are provided in the configuration/JCEKS file.

The specifics of this process is covered
in [hadoop-azure-datalake](../hadoop-azure-datalake/index.html#Configuring_Credentials_and_FileSystem);
the key names are slightly different here.

```xml
<property>
  <name>fs.azure.account.auth.type</name>
  <value>OAuth</value>
  <description>
  Use OAuth authentication
  </description>
</property>
<property>
  <name>fs.azure.account.oauth.provider.type</name>
  <value>org.apache.hadoop.fs.azurebfs.oauth2.ClientCredsTokenProvider</value>
  <description>
  Use client credentials
  </description>
</property>
<property>
  <name>fs.azure.account.oauth2.client.endpoint</name>
  <value></value>
  <description>
  URL of OAuth endpoint
  </description>
</property>
<property>
  <name>fs.azure.account.oauth2.client.id</name>
  <value></value>
  <description>
  Client ID
  </description>
</property>
<property>
  <name>fs.azure.account.oauth2.client.secret</name>
  <value></value>
  <description>
  Secret
  </description>
</property>
```

### <a name="oauth-user-and-passwd"></a> OAuth 2.0: Username and Password

An OAuth 2.0 endpoint, username and password are provided in the configuration/JCEKS file.

```xml
<property>
  <name>fs.azure.account.auth.type</name>
  <value>OAuth</value>
  <description>
  Use OAuth authentication
  </description>
</property>
<property>
  <name>fs.azure.account.oauth.provider.type</name>
  <value>org.apache.hadoop.fs.azurebfs.oauth2.UserPasswordTokenProvider</value>
  <description>
  Use user and password
  </description>
</property>
<property>
  <name>fs.azure.account.oauth2.client.endpoint</name>
  <value></value>
  <description>
  URL of OAuth 2.0 endpoint
  </description>
</property>
<property>
  <name>fs.azure.account.oauth2.user.name</name>
  <value></value>
  <description>
  username
  </description>
</property>
<property>
  <name>fs.azure.account.oauth2.user.password</name>
  <value></value>
  <description>
  password for account
  </description>
</property>
```

### <a name="oauth-refresh-token"></a> OAuth 2.0: Refresh Token

With an existing Oauth 2.0 token, make a request of the Active Directory endpoint
`https://login.microsoftonline.com/Common/oauth2/token` for this token to be refreshed.

```xml
<property>
  <name>fs.azure.account.auth.type</name>
  <value>OAuth</value>
  <description>
  Use OAuth 2.0 authentication
  </description>
</property>
<property>
  <name>fs.azure.account.oauth.provider.type</name>
  <value>org.apache.hadoop.fs.azurebfs.oauth2.RefreshTokenBasedTokenProvider</value>
  <description>
  Use the Refresh Token Provider
  </description>
</property>
<property>
  <name>fs.azure.account.oauth2.refresh.token</name>
  <value></value>
  <description>
  Refresh token
  </description>
</property>
<property>
  <name>fs.azure.account.oauth2.client.id</name>
  <value></value>
  <description>
  Optional Client ID
  </description>
</property>
```

### <a name="managed-identity"></a> Azure Managed Identity

[Azure Managed Identities](https://docs.microsoft.com/en-us/azure/active-directory/managed-identities-azure-resources/overview), formerly "Managed Service Identities".

OAuth 2.0 tokens are issued by a special endpoint only accessible
from the executing VM (`http://169.254.169.254/metadata/identity/oauth2/token`).
The issued credentials can be used to authenticate.

The Azure Portal/CLI is used to create the service identity.

```xml
<property>
  <name>fs.azure.account.auth.type</name>
  <value>OAuth</value>
  <description>
  Use OAuth authentication
  </description>
</property>
<property>
  <name>fs.azure.account.oauth.provider.type</name>
  <value>org.apache.hadoop.fs.azurebfs.oauth2.MsiTokenProvider</value>
  <description>
  Use MSI for issuing OAuth tokens
  </description>
</property>
<property>
  <name>fs.azure.account.oauth2.msi.tenant</name>
  <value></value>
  <description>
  Optional MSI Tenant ID
  </description>
</property>
<property>
  <name>fs.azure.account.oauth2.client.id</name>
  <value></value>
  <description>
  Optional Client ID
  </description>
</property>
```

### Custom OAuth 2.0 Token Provider

A Custom OAuth 2.0 token provider supplies the ABFS connector with an OAuth 2.0
token when its `getAccessToken()` method is invoked.

```xml
<property>
  <name>fs.azure.account.auth.type</name>
  <value>Custom</value>
  <description>
  Custom Authentication
  </description>
</property>
<property>
  <name>fs.azure.account.oauth.provider.type</name>
  <value></value>
  <description>
  classname of Custom Authentication Provider
  </description>
</property>
```

The declared class must implement `org.apache.hadoop.fs.azurebfs.extensions.CustomTokenProviderAdaptee`
and optionally `org.apache.hadoop.fs.azurebfs.extensions.BoundDTExtension`.

## <a name="technical"></a> Technical notes

### <a name="proxy"></a> Proxy setup

The connector uses the JVM proxy settings to control its proxy setup.

See The [Oracle Java documentation](https://docs.oracle.com/javase/8/docs/technotes/guides/net/proxies.html) for the options to set.

As the connector uses HTTPS by default, the `https.proxyHost` and `https.proxyPort`
options are those which must be configured.

In MapReduce jobs, including distcp, the proxy options must be set in both the
`mapreduce.map.java.opts` and `mapreduce.reduce.java.opts`.

```bash
# this variable is only here to avoid typing the same values twice.
# It's name is not important.
export DISTCP_PROXY_OPTS="-Dhttps.proxyHost=web-proxy.example.com -Dhttps.proxyPort=80"

hadoop distcp \
  -D mapreduce.map.java.opts="$DISTCP_PROXY_OPTS" \
  -D mapreduce.reduce.java.opts="$DISTCP_PROXY_OPTS" \
  -update -skipcrccheck -numListstatusThreads 40 \
  hdfs://namenode:8020/users/alice abfs://backups@account.dfs.core.windows.net/users/alice
```

Without these settings, even though access to ADLS may work from the command line,
`distcp` access can fail with network errors.

### <a name="security"></a> Security

As with other object stores, login secrets are valuable pieces of information.
Organizations should have a process for safely sharing them.

### <a name="limitations"></a> Limitations of the ABFS connector

* File last access time is not tracked.
* Extended attributes are not supported.
* File Checksums are not supported.
* The `Syncable` interfaces `hsync()` and `hflush()` operations are supported if
`fs.azure.enable.flush` is set to true (default=true). With the Wasb connector,
this limited the number of times either call could be made to 50,000
[HADOOP-15478](https://issues.apache.org/jira/browse/HADOOP-15478).
If abfs has the a similar limit, then excessive use of sync/flush may
cause problems.

### <a name="consistency"></a> Consistency and Concurrency

As with all Azure storage services, the Azure Datalake Gen 2 store offers
a fully consistent view of the store, with complete
Create, Read, Update, and Delete consistency for data and metadata.
(Compare and contrast with S3 which only offers Create consistency;
S3Guard adds CRUD to metadata, but not the underlying data).

### <a name="performance"></a> Performance and Scalability

For containers with hierarchical namespaces,
the scalability numbers are, in Big-O-notation, as follows:

| Operation | Scalability |
|-----------|-------------|
| File Rename | `O(1)` |
| File Delete | `O(1)` |
| Directory Rename:| `O(1)` |
| Directory Delete | `O(1)` |

For non-namespace stores, the scalability becomes:

| Operation | Scalability |
|-----------|-------------|
| File Rename | `O(1)` |
| File Delete | `O(1)` |
| Directory Rename:| `O(files)` |
| Directory Delete | `O(files)` |

That is: the more files there are, the slower directory operations get.


Further reading: [Azure Storage Scalability Targets](https://docs.microsoft.com/en-us/azure/storage/common/storage-scalability-targets?toc=%2fazure%2fstorage%2fqueues%2ftoc.json)

### <a name="extensibility"></a> Extensibility

The ABFS connector supports a number of limited-private/unstable extension
points for third-parties to integrate their authentication and authorization
services into the ABFS client.

* `CustomDelegationTokenManager` : adds ability to issue Hadoop Delegation Tokens.
* `AbfsAuthorizer` permits client-side authorization of file operations.
* `CustomTokenProviderAdaptee`: allows for custom provision of
Azure OAuth tokens.
* `KeyProvider`.

Consult the source in `org.apache.hadoop.fs.azurebfs.extensions`
and all associated tests to see how to make use of these extension points.

_Warning_ These extension points are unstable.

## <a href="options"></a> Other configuration options

Consult the javadocs for `org.apache.hadoop.fs.azurebfs.constants.ConfigurationKeys`,
`org.apache.hadoop.fs.azurebfs.constants.FileSystemConfigurations` and
`org.apache.hadoop.fs.azurebfs.AbfsConfiguration` for the full list
of configuration options and their default values.

### <a name="flushconfigoptions"></a> Flush Options

#### <a name="abfsflushconfigoptions"></a> 1. Azure Blob File System Flush Options
Config `fs.azure.enable.flush` provides an option to render ABFS flush APIs -
 HFlush() and HSync() to be no-op. By default, this
config will be set to true.

Both the APIs will ensure that data is persisted.

#### <a name="outputstreamflushconfigoptions"></a> 2. OutputStream Flush Options
Config `fs.azure.disable.outputstream.flush` provides an option to render
OutputStream Flush() API to be a no-op in AbfsOutputStream. By default, this
config will be set to true.

Hflush() being the only documented API that can provide persistent data
transfer, Flush() also attempting to persist buffered data will lead to
performance issues.

<<<<<<< HEAD
### <a name="flushconfigoptions"></a> Access Options
Config `fs.azure.enable.check.access` needs to be set true to enable
 the AzureBlobFileSystem.access().
=======
### <a name="perfoptions"></a> Perf Options

#### <a name="abfstracklatencyoptions"></a> 1. HTTP Request Tracking Options
If you set `fs.azure.abfs.latency.track` to `true`, the module starts tracking the
performance metrics of ABFS HTTP traffic. To obtain these numbers on your machine
or cluster, you will also need to enable debug logging for the `AbfsPerfTracker`
class in your `log4j` config. A typical perf log line appears like:

```
h=KARMA t=2019-10-25T20:21:14.518Z a=abfstest01.dfs.core.windows.net
c=abfs-testcontainer-84828169-6488-4a62-a875-1e674275a29f cr=delete ce=deletePath
r=Succeeded l=32 ls=32 lc=1 s=200 e= ci=95121dae-70a8-4187-b067-614091034558
ri=97effdcf-201f-0097-2d71-8bae00000000 ct=0 st=0 rt=0 bs=0 br=0 m=DELETE
u=https%3A%2F%2Fabfstest01.dfs.core.windows.net%2Ftestcontainer%2Ftest%3Ftimeout%3D90%26recursive%3Dtrue
```

The fields have the following definitions:

`h`: host name
`t`: time when this request was logged
`a`: Azure storage account name
`c`: container name
`cr`: name of the caller method
`ce`: name of the callee method
`r`: result (Succeeded/Failed)
`l`: latency (time spent in callee)
`ls`: latency sum (aggregate time spent in caller; logged when there are multiple
callees; logged with the last callee)
`lc`: latency count (number of callees; logged when there are multiple callees;
logged with the last callee)
`s`: HTTP Status code
`e`: Error code
`ci`: client request ID
`ri`: server request ID
`ct`: connection time in milliseconds
`st`: sending time in milliseconds
`rt`: receiving time in milliseconds
`bs`: bytes sent
`br`: bytes received
`m`: HTTP method (GET, PUT etc)
`u`: Encoded HTTP URL

Note that these performance numbers are also sent back to the ADLS Gen 2 API endpoints
in the `x-ms-abfs-client-latency` HTTP headers in subsequent requests. Azure uses these
settings to track their end-to-end latency.
>>>>>>> 0b50aa29

## <a name="troubleshooting"></a> Troubleshooting

The problems associated with the connector usually come down to, in order

1. Classpath.
1. Network setup (proxy etc.).
1. Authentication and Authorization.
1. Anything else.

If you log `org.apache.hadoop.fs.azurebfs.services` at `DEBUG` then you will
see more details about any request which is failing.

One useful tool for debugging connectivity is the [cloudstore storediag utility](https://github.com/steveloughran/cloudstore/releases).

This validates the classpath, the settings, then tries to work with the filesystem.

```bash
bin/hadoop jar cloudstore-0.1-SNAPSHOT.jar storediag abfs://container@account.dfs.core.windows.net/
```

1. If the `storediag` command cannot work with an abfs store, nothing else is likely to.
1. If the `storediag` store does successfully work, that does not guarantee that the classpath
or configuration on the rest of the cluster is also going to work, especially
in distributed applications. But it is at least a start.

### `ClassNotFoundException: org.apache.hadoop.fs.azurebfs.AzureBlobFileSystem`

The `hadoop-azure` JAR is not on the classpah.

```
java.lang.RuntimeException: java.lang.ClassNotFoundException:
    Class org.apache.hadoop.fs.azurebfs.AzureBlobFileSystem not found
  at org.apache.hadoop.conf.Configuration.getClass(Configuration.java:2625)
  at org.apache.hadoop.fs.FileSystem.getFileSystemClass(FileSystem.java:3290)
  at org.apache.hadoop.fs.FileSystem.createFileSystem(FileSystem.java:3322)
  at org.apache.hadoop.fs.FileSystem.access$200(FileSystem.java:136)
  at org.apache.hadoop.fs.FileSystem$Cache.getInternal(FileSystem.java:3373)
  at org.apache.hadoop.fs.FileSystem$Cache.get(FileSystem.java:3341)
  at org.apache.hadoop.fs.FileSystem.get(FileSystem.java:491)
  at org.apache.hadoop.fs.Path.getFileSystem(Path.java:361)
Caused by: java.lang.ClassNotFoundException:
    Class org.apache.hadoop.fs.azurebfs.AzureBlobFileSystem not found
  at org.apache.hadoop.conf.Configuration.getClassByName(Configuration.java:2529)
  at org.apache.hadoop.conf.Configuration.getClass(Configuration.java:2623)
  ... 16 more
```

Tip: if this is happening on the command line, you can turn on debug logging
of the hadoop scripts:

```bash
export HADOOP_SHELL_SCRIPT_DEBUG=true
```

If this is happening on an application running within the cluster, it means
the cluster (somehow) needs to be configured so that the `hadoop-azure`
module and dependencies are on the classpath of deployed applications.

### `ClassNotFoundException: com.microsoft.azure.storage.StorageErrorCode`

The `azure-storage` JAR is not on the classpath.

### `Server failed to authenticate the request`

The request wasn't authenticated while using the default shared-key
authentication mechanism.

```
Operation failed: "Server failed to authenticate the request.
 Make sure the value of Authorization header is formed correctly including the signature.",
 403, HEAD, https://account.dfs.core.windows.net/container2?resource=filesystem&timeout=90
  at org.apache.hadoop.fs.azurebfs.services.AbfsRestOperation.execute(AbfsRestOperation.java:135)
  at org.apache.hadoop.fs.azurebfs.services.AbfsClient.getFilesystemProperties(AbfsClient.java:209)
  at org.apache.hadoop.fs.azurebfs.AzureBlobFileSystemStore.getFilesystemProperties(AzureBlobFileSystemStore.java:259)
  at org.apache.hadoop.fs.azurebfs.AzureBlobFileSystem.fileSystemExists(AzureBlobFileSystem.java:859)
  at org.apache.hadoop.fs.azurebfs.AzureBlobFileSystem.initialize(AzureBlobFileSystem.java:110)
```

Causes include:

* Your credentials are incorrect.
* Your shared secret has expired. in Azure, this happens automatically
* Your shared secret has been revoked.
* host/VM clock drift means that your client's clock is out of sync with the
Azure servers —the call is being rejected as it is either out of date (considered a replay)
or from the future. Fix: Check your clocks, etc.

### `Configuration property _something_.dfs.core.windows.net not found`

There's no `fs.azure.account.key.` entry in your cluster configuration declaring the
access key for the specific account, or you are using the wrong URL

```
$ hadoop fs -ls abfs://container@abfswales2.dfs.core.windows.net/

ls: Configuration property abfswales2.dfs.core.windows.net not found.
```

* Make sure that the URL is correct
* Add the missing account key.


### `No such file or directory when trying to list a container`

There is no container of the given name. Either it has been mistyped
or the container needs to be created.

```
$ hadoop fs -ls abfs://container@abfswales1.dfs.core.windows.net/

ls: `abfs://container@abfswales1.dfs.core.windows.net/': No such file or directory
```

* Make sure that the URL is correct
* Create the container if needed

### "HTTP connection to https://login.microsoftonline.com/_something_ failed for getting token from AzureAD. Http response: 200 OK"

+ it has a content-type `text/html`, `text/plain`, `application/xml`

The OAuth authentication page didn't fail with an HTTP error code, but it didn't return JSON either

```
$ bin/hadoop fs -ls abfs://container@abfswales1.dfs.core.windows.net/

 ...

ls: HTTP Error 200;
  url='https://login.microsoftonline.com/02a07549-0a5f-4c91-9d76-53d172a638a2/oauth2/authorize'
  AADToken: HTTP connection to
  https://login.microsoftonline.com/02a07549-0a5f-4c91-9d76-53d172a638a2/oauth2/authorize
  failed for getting token from AzureAD.
  Unexpected response.
  Check configuration, URLs and proxy settings.
  proxies=none;
  requestId='dd9d526c-8b3d-4b3f-a193-0cf021938600';
  contentType='text/html; charset=utf-8';
```

Likely causes are configuration and networking:

1. Authentication is failing, the caller is being served up the Azure Active Directory
signon page for humans, even though it is a machine calling.
1. The URL is wrong —it is pointing at a web page unrelated to OAuth2.0
1. There's a proxy server in the way trying to return helpful instructions.

## <a name="testing"></a> Testing ABFS

See the relevant section in [Testing Azure](testing_azure.html).<|MERGE_RESOLUTION|>--- conflicted
+++ resolved
@@ -661,11 +661,10 @@
 transfer, Flush() also attempting to persist buffered data will lead to
 performance issues.
 
-<<<<<<< HEAD
 ### <a name="flushconfigoptions"></a> Access Options
 Config `fs.azure.enable.check.access` needs to be set true to enable
  the AzureBlobFileSystem.access().
-=======
+
 ### <a name="perfoptions"></a> Perf Options
 
 #### <a name="abfstracklatencyoptions"></a> 1. HTTP Request Tracking Options
@@ -711,7 +710,6 @@
 Note that these performance numbers are also sent back to the ADLS Gen 2 API endpoints
 in the `x-ms-abfs-client-latency` HTTP headers in subsequent requests. Azure uses these
 settings to track their end-to-end latency.
->>>>>>> 0b50aa29
 
 ## <a name="troubleshooting"></a> Troubleshooting
 
