--- conflicted
+++ resolved
@@ -81,15 +81,9 @@
   public void close() {
   }
 
-<<<<<<< HEAD
-
+  
   public static class Builder {
     static Tracer globalTracer = new Tracer();
-    private String name;
-=======
-  public static class Builder {
-    static Tracer globalTracer = new Tracer();
->>>>>>> 88cd2aa1
 
     public Builder() {
     }
