/**
 * Licensed to the Apache Software Foundation (ASF) under one or more
 * contributor license agreements.  See the NOTICE file distributed with this
 * work for additional information regarding copyright ownership.  The ASF
 * licenses this file to you under the Apache License, Version 2.0 (the
 * "License"); you may not use this file except in compliance with the License.
 * You may obtain a copy of the License at
 * <p>
 * http://www.apache.org/licenses/LICENSE-2.0
 * <p>
 * Unless required by applicable law or agreed to in writing, software
 * distributed under the License is distributed on an "AS IS" BASIS, WITHOUT
 * WARRANTIES OR CONDITIONS OF ANY KIND, either express or implied. See the
 * License for the specific language governing permissions and limitations under
 * the License.
 */

package org.apache.hadoop.yarn.server.federation.store.impl;

import static org.apache.hadoop.util.curator.ZKCuratorManager.getNodePath;

import java.io.IOException;
import java.util.ArrayList;
import java.util.Calendar;
import java.util.List;
import java.util.TimeZone;

<<<<<<< HEAD
import org.apache.hadoop.classification.VisibleForTesting;
=======
import org.apache.commons.lang3.NotImplementedException;
>>>>>>> 622ca0d5
import org.apache.hadoop.conf.Configuration;
import org.apache.hadoop.util.curator.ZKCuratorManager;
import org.apache.hadoop.yarn.api.records.ApplicationId;
import org.apache.hadoop.yarn.conf.YarnConfiguration;
import org.apache.hadoop.yarn.exceptions.YarnException;
import org.apache.hadoop.yarn.federation.proto.YarnServerFederationProtos.SubClusterIdProto;
import org.apache.hadoop.yarn.federation.proto.YarnServerFederationProtos.SubClusterInfoProto;
import org.apache.hadoop.yarn.federation.proto.YarnServerFederationProtos.SubClusterPolicyConfigurationProto;
import org.apache.hadoop.yarn.server.federation.store.FederationStateStore;
import org.apache.hadoop.yarn.server.federation.store.records.AddApplicationHomeSubClusterRequest;
import org.apache.hadoop.yarn.server.federation.store.records.AddApplicationHomeSubClusterResponse;
import org.apache.hadoop.yarn.server.federation.store.records.ApplicationHomeSubCluster;
import org.apache.hadoop.yarn.server.federation.store.records.DeleteApplicationHomeSubClusterRequest;
import org.apache.hadoop.yarn.server.federation.store.records.DeleteApplicationHomeSubClusterResponse;
import org.apache.hadoop.yarn.server.federation.store.records.GetApplicationHomeSubClusterRequest;
import org.apache.hadoop.yarn.server.federation.store.records.GetApplicationHomeSubClusterResponse;
import org.apache.hadoop.yarn.server.federation.store.records.GetApplicationsHomeSubClusterRequest;
import org.apache.hadoop.yarn.server.federation.store.records.GetApplicationsHomeSubClusterResponse;
import org.apache.hadoop.yarn.server.federation.store.records.GetSubClusterInfoRequest;
import org.apache.hadoop.yarn.server.federation.store.records.GetSubClusterInfoResponse;
import org.apache.hadoop.yarn.server.federation.store.records.GetSubClusterPoliciesConfigurationsRequest;
import org.apache.hadoop.yarn.server.federation.store.records.GetSubClusterPoliciesConfigurationsResponse;
import org.apache.hadoop.yarn.server.federation.store.records.GetSubClusterPolicyConfigurationRequest;
import org.apache.hadoop.yarn.server.federation.store.records.GetSubClusterPolicyConfigurationResponse;
import org.apache.hadoop.yarn.server.federation.store.records.GetSubClustersInfoRequest;
import org.apache.hadoop.yarn.server.federation.store.records.GetSubClustersInfoResponse;
import org.apache.hadoop.yarn.server.federation.store.records.SetSubClusterPolicyConfigurationRequest;
import org.apache.hadoop.yarn.server.federation.store.records.SetSubClusterPolicyConfigurationResponse;
import org.apache.hadoop.yarn.server.federation.store.records.SubClusterDeregisterRequest;
import org.apache.hadoop.yarn.server.federation.store.records.SubClusterDeregisterResponse;
import org.apache.hadoop.yarn.server.federation.store.records.SubClusterHeartbeatRequest;
import org.apache.hadoop.yarn.server.federation.store.records.SubClusterHeartbeatResponse;
import org.apache.hadoop.yarn.server.federation.store.records.SubClusterId;
import org.apache.hadoop.yarn.server.federation.store.records.SubClusterInfo;
import org.apache.hadoop.yarn.server.federation.store.records.SubClusterPolicyConfiguration;
import org.apache.hadoop.yarn.server.federation.store.records.SubClusterRegisterRequest;
import org.apache.hadoop.yarn.server.federation.store.records.SubClusterRegisterResponse;
import org.apache.hadoop.yarn.server.federation.store.records.SubClusterState;
import org.apache.hadoop.yarn.server.federation.store.records.UpdateApplicationHomeSubClusterRequest;
import org.apache.hadoop.yarn.server.federation.store.records.UpdateApplicationHomeSubClusterResponse;
import org.apache.hadoop.yarn.server.federation.store.records.AddReservationHomeSubClusterRequest;
import org.apache.hadoop.yarn.server.federation.store.records.AddReservationHomeSubClusterResponse;
import org.apache.hadoop.yarn.server.federation.store.records.GetReservationHomeSubClusterResponse;
import org.apache.hadoop.yarn.server.federation.store.records.GetReservationHomeSubClusterRequest;
import org.apache.hadoop.yarn.server.federation.store.records.GetReservationsHomeSubClusterResponse;
import org.apache.hadoop.yarn.server.federation.store.records.GetReservationsHomeSubClusterRequest;
import org.apache.hadoop.yarn.server.federation.store.records.impl.pb.SubClusterIdPBImpl;
import org.apache.hadoop.yarn.server.federation.store.records.impl.pb.SubClusterInfoPBImpl;
import org.apache.hadoop.yarn.server.federation.store.records.impl.pb.SubClusterPolicyConfigurationPBImpl;
import org.apache.hadoop.yarn.server.federation.store.utils.FederationApplicationHomeSubClusterStoreInputValidator;
import org.apache.hadoop.yarn.server.federation.store.utils.FederationMembershipStateStoreInputValidator;
import org.apache.hadoop.yarn.server.federation.store.utils.FederationPolicyStoreInputValidator;
import org.apache.hadoop.yarn.server.federation.store.utils.FederationStateStoreUtils;
import org.apache.hadoop.yarn.server.records.Version;
import org.apache.hadoop.yarn.util.Clock;
import org.apache.hadoop.yarn.util.SystemClock;
import org.apache.zookeeper.data.ACL;
import org.slf4j.Logger;
import org.slf4j.LoggerFactory;

import org.apache.hadoop.thirdparty.protobuf.InvalidProtocolBufferException;

/**
 * ZooKeeper implementation of {@link FederationStateStore}.
 *
 * The znode structure is as follows:
 * ROOT_DIR_PATH
 * |--- MEMBERSHIP
 * |     |----- SC1
 * |     |----- SC2
 * |--- APPLICATION
 * |     |----- APP1
 * |     |----- APP2
 * |--- POLICY
 *       |----- QUEUE1
 *       |----- QUEUE1
 */
public class ZookeeperFederationStateStore implements FederationStateStore {

  private static final Logger LOG =
      LoggerFactory.getLogger(ZookeeperFederationStateStore.class);

  private final static String ROOT_ZNODE_NAME_MEMBERSHIP = "memberships";
  private final static String ROOT_ZNODE_NAME_APPLICATION = "applications";
  private final static String ROOT_ZNODE_NAME_POLICY = "policies";

  /** Interface to Zookeeper. */
  private ZKCuratorManager zkManager;

  /** Directory to store the state store data. */
  private String baseZNode;

  private String appsZNode;
  private String membershipZNode;
  private String policiesZNode;

  private volatile Clock clock = SystemClock.getInstance();

  @VisibleForTesting
  private ZKFederationStateStoreOpDurations opDurations =
      ZKFederationStateStoreOpDurations.getInstance();

  @Override
  public void init(Configuration conf) throws YarnException {
    LOG.info("Initializing ZooKeeper connection");

    baseZNode = conf.get(
        YarnConfiguration.FEDERATION_STATESTORE_ZK_PARENT_PATH,
        YarnConfiguration.DEFAULT_FEDERATION_STATESTORE_ZK_PARENT_PATH);
    try {
      this.zkManager = new ZKCuratorManager(conf);
      this.zkManager.start();
    } catch (IOException e) {
      LOG.error("Cannot initialize the ZK connection", e);
    }

    // Base znodes
    membershipZNode = getNodePath(baseZNode, ROOT_ZNODE_NAME_MEMBERSHIP);
    appsZNode = getNodePath(baseZNode, ROOT_ZNODE_NAME_APPLICATION);
    policiesZNode = getNodePath(baseZNode, ROOT_ZNODE_NAME_POLICY);

    // Create base znode for each entity
    try {
      List<ACL> zkAcl = ZKCuratorManager.getZKAcls(conf);
      zkManager.createRootDirRecursively(membershipZNode, zkAcl);
      zkManager.createRootDirRecursively(appsZNode, zkAcl);
      zkManager.createRootDirRecursively(policiesZNode, zkAcl);
    } catch (Exception e) {
      String errMsg = "Cannot create base directories: " + e.getMessage();
      FederationStateStoreUtils.logAndThrowStoreException(LOG, errMsg);
    }
  }

  @Override
  public void close() throws Exception {
    if (zkManager != null) {
      zkManager.close();
    }
  }

  @Override
  public AddApplicationHomeSubClusterResponse addApplicationHomeSubCluster(
      AddApplicationHomeSubClusterRequest request) throws YarnException {

    long start = clock.getTime();
    FederationApplicationHomeSubClusterStoreInputValidator.validate(request);
    ApplicationHomeSubCluster app = request.getApplicationHomeSubCluster();
    ApplicationId appId = app.getApplicationId();

    // Try to write the subcluster
    SubClusterId homeSubCluster = app.getHomeSubCluster();
    try {
      putApp(appId, homeSubCluster, false);
    } catch (Exception e) {
      String errMsg = "Cannot add application home subcluster for " + appId;
      FederationStateStoreUtils.logAndThrowStoreException(LOG, errMsg);
    }

    // Check for the actual subcluster
    try {
      homeSubCluster = getApp(appId);
    } catch (Exception e) {
      String errMsg = "Cannot check app home subcluster for " + appId;
      FederationStateStoreUtils.logAndThrowStoreException(LOG, errMsg);
    }

    opDurations.addAppHomeSubClusterCallDuration(clock.getTime() - start);
    return AddApplicationHomeSubClusterResponse.newInstance(homeSubCluster);
  }

  @Override
  public UpdateApplicationHomeSubClusterResponse
      updateApplicationHomeSubCluster(
          UpdateApplicationHomeSubClusterRequest request)
              throws YarnException {

    long start = clock.getTime();
    FederationApplicationHomeSubClusterStoreInputValidator.validate(request);
    ApplicationHomeSubCluster app = request.getApplicationHomeSubCluster();
    ApplicationId appId = app.getApplicationId();
    SubClusterId homeSubCluster = getApp(appId);
    if (homeSubCluster == null) {
      String errMsg = "Application " + appId + " does not exist";
      FederationStateStoreUtils.logAndThrowStoreException(LOG, errMsg);
    }
    SubClusterId newSubClusterId =
        request.getApplicationHomeSubCluster().getHomeSubCluster();
    putApp(appId, newSubClusterId, true);

    opDurations.addUpdateAppHomeSubClusterCallDuration(clock.getTime() - start);
    return UpdateApplicationHomeSubClusterResponse.newInstance();
  }

  @Override
  public GetApplicationHomeSubClusterResponse getApplicationHomeSubCluster(
      GetApplicationHomeSubClusterRequest request) throws YarnException {

    long start = clock.getTime();
    FederationApplicationHomeSubClusterStoreInputValidator.validate(request);
    ApplicationId appId = request.getApplicationId();
    SubClusterId homeSubCluster = getApp(appId);
    if (homeSubCluster == null) {
      String errMsg = "Application " + appId + " does not exist";
      FederationStateStoreUtils.logAndThrowStoreException(LOG, errMsg);
    }
    opDurations.addGetAppHomeSubClusterCallDuration(clock.getTime() - start);
    return GetApplicationHomeSubClusterResponse.newInstance(
        ApplicationHomeSubCluster.newInstance(appId, homeSubCluster));
  }

  @Override
  public GetApplicationsHomeSubClusterResponse getApplicationsHomeSubCluster(
      GetApplicationsHomeSubClusterRequest request) throws YarnException {
    long start = clock.getTime();
    List<ApplicationHomeSubCluster> result = new ArrayList<>();

    try {
      for (String child : zkManager.getChildren(appsZNode)) {
        ApplicationId appId = ApplicationId.fromString(child);
        SubClusterId homeSubCluster = getApp(appId);
        ApplicationHomeSubCluster app =
            ApplicationHomeSubCluster.newInstance(appId, homeSubCluster);
        result.add(app);
      }
    } catch (Exception e) {
      String errMsg = "Cannot get apps: " + e.getMessage();
      FederationStateStoreUtils.logAndThrowStoreException(LOG, errMsg);
    }
    opDurations.addGetAppsHomeSubClusterCallDuration(clock.getTime() - start);
    return GetApplicationsHomeSubClusterResponse.newInstance(result);
  }

  @Override
  public DeleteApplicationHomeSubClusterResponse
      deleteApplicationHomeSubCluster(
          DeleteApplicationHomeSubClusterRequest request)
              throws YarnException {
    long start = clock.getTime();
    FederationApplicationHomeSubClusterStoreInputValidator.validate(request);
    ApplicationId appId = request.getApplicationId();
    String appZNode = getNodePath(appsZNode, appId.toString());

    boolean exists = false;
    try {
      exists = zkManager.exists(appZNode);
    } catch (Exception e) {
      String errMsg = "Cannot check app: " + e.getMessage();
      FederationStateStoreUtils.logAndThrowStoreException(LOG, errMsg);
    }
    if (!exists) {
      String errMsg = "Application " + appId + " does not exist";
      FederationStateStoreUtils.logAndThrowStoreException(LOG, errMsg);
    }

    try {
      zkManager.delete(appZNode);
    } catch (Exception e) {
      String errMsg = "Cannot delete app: " + e.getMessage();
      FederationStateStoreUtils.logAndThrowStoreException(LOG, errMsg);
    }
    opDurations.addDeleteAppHomeSubClusterCallDuration(clock.getTime() - start);
    return DeleteApplicationHomeSubClusterResponse.newInstance();
  }

  @Override
  public SubClusterRegisterResponse registerSubCluster(
      SubClusterRegisterRequest request) throws YarnException {
    long start = clock.getTime();
    FederationMembershipStateStoreInputValidator.validate(request);
    SubClusterInfo subClusterInfo = request.getSubClusterInfo();
    SubClusterId subclusterId = subClusterInfo.getSubClusterId();

    // Update the heartbeat time
    long currentTime = getCurrentTime();
    subClusterInfo.setLastHeartBeat(currentTime);

    try {
      putSubclusterInfo(subclusterId, subClusterInfo, true);
    } catch (Exception e) {
      String errMsg = "Cannot register subcluster: " + e.getMessage();
      FederationStateStoreUtils.logAndThrowStoreException(LOG, errMsg);
    }
    opDurations.addRegisterSubClusterCallDuration(clock.getTime() - start);
    return SubClusterRegisterResponse.newInstance();
  }

  @Override
  public SubClusterDeregisterResponse deregisterSubCluster(
      SubClusterDeregisterRequest request) throws YarnException {
    long start = clock.getTime();
    FederationMembershipStateStoreInputValidator.validate(request);
    SubClusterId subClusterId = request.getSubClusterId();
    SubClusterState state = request.getState();

    // Get the current information and update it
    SubClusterInfo subClusterInfo = getSubclusterInfo(subClusterId);
    if (subClusterInfo == null) {
      String errMsg = "SubCluster " + subClusterId + " not found";
      FederationStateStoreUtils.logAndThrowStoreException(LOG, errMsg);
    } else {
      subClusterInfo.setState(state);
      putSubclusterInfo(subClusterId, subClusterInfo, true);
    }
    opDurations.addDeregisterSubClusterCallDuration(clock.getTime() - start);
    return SubClusterDeregisterResponse.newInstance();
  }

  @Override
  public SubClusterHeartbeatResponse subClusterHeartbeat(
      SubClusterHeartbeatRequest request) throws YarnException {
    long start = clock.getTime();
    FederationMembershipStateStoreInputValidator.validate(request);
    SubClusterId subClusterId = request.getSubClusterId();

    SubClusterInfo subClusterInfo = getSubclusterInfo(subClusterId);
    if (subClusterInfo == null) {
      String errMsg = "SubCluster " + subClusterId
          + " does not exist; cannot heartbeat";
      FederationStateStoreUtils.logAndThrowStoreException(LOG, errMsg);
    }

    long currentTime = getCurrentTime();
    subClusterInfo.setLastHeartBeat(currentTime);
    subClusterInfo.setState(request.getState());
    subClusterInfo.setCapability(request.getCapability());

    putSubclusterInfo(subClusterId, subClusterInfo, true);
    opDurations.addSubClusterHeartbeatCallDuration(clock.getTime() - start);
    return SubClusterHeartbeatResponse.newInstance();
  }

  @Override
  public GetSubClusterInfoResponse getSubCluster(
      GetSubClusterInfoRequest request) throws YarnException {
    long start = clock.getTime();
    FederationMembershipStateStoreInputValidator.validate(request);
    SubClusterId subClusterId = request.getSubClusterId();
    SubClusterInfo subClusterInfo = null;
    try {
      subClusterInfo = getSubclusterInfo(subClusterId);
      if (subClusterInfo == null) {
        LOG.warn("The queried SubCluster: {} does not exist.", subClusterId);
        return null;
      }
    } catch (Exception e) {
      String errMsg = "Cannot get subcluster: " + e.getMessage();
      FederationStateStoreUtils.logAndThrowStoreException(LOG, errMsg);
    }
    opDurations.addGetSubClusterCallDuration(clock.getTime() - start);
    return GetSubClusterInfoResponse.newInstance(subClusterInfo);
  }

  @Override
  public GetSubClustersInfoResponse getSubClusters(
      GetSubClustersInfoRequest request) throws YarnException {
    long start = clock.getTime();
    List<SubClusterInfo> result = new ArrayList<>();

    try {
      for (String child : zkManager.getChildren(membershipZNode)) {
        SubClusterId subClusterId = SubClusterId.newInstance(child);
        SubClusterInfo info = getSubclusterInfo(subClusterId);
        if (!request.getFilterInactiveSubClusters() ||
            info.getState().isActive()) {
          result.add(info);
        }
      }
    } catch (Exception e) {
      String errMsg = "Cannot get subclusters: " + e.getMessage();
      FederationStateStoreUtils.logAndThrowStoreException(LOG, errMsg);
    }
    opDurations.addGetSubClustersCallDuration(clock.getTime() - start);
    return GetSubClustersInfoResponse.newInstance(result);
  }


  @Override
  public GetSubClusterPolicyConfigurationResponse getPolicyConfiguration(
      GetSubClusterPolicyConfigurationRequest request) throws YarnException {
    long start = clock.getTime();
    FederationPolicyStoreInputValidator.validate(request);
    String queue = request.getQueue();
    SubClusterPolicyConfiguration policy = null;
    try {
      policy = getPolicy(queue);
    } catch (Exception e) {
      String errMsg = "Cannot get policy: " + e.getMessage();
      FederationStateStoreUtils.logAndThrowStoreException(LOG, errMsg);
    }

    if (policy == null) {
      LOG.warn("Policy for queue: {} does not exist.", queue);
      return null;
    }
    opDurations.addGetPolicyConfigurationDuration(clock.getTime() - start);
    return GetSubClusterPolicyConfigurationResponse
        .newInstance(policy);
  }

  @Override
  public SetSubClusterPolicyConfigurationResponse setPolicyConfiguration(
      SetSubClusterPolicyConfigurationRequest request) throws YarnException {
    long start = clock.getTime();
    FederationPolicyStoreInputValidator.validate(request);
    SubClusterPolicyConfiguration policy =
        request.getPolicyConfiguration();
    try {
      String queue = policy.getQueue();
      putPolicy(queue, policy, true);
    } catch (Exception e) {
      String errMsg = "Cannot set policy: " + e.getMessage();
      FederationStateStoreUtils.logAndThrowStoreException(LOG, errMsg);
    }
    opDurations.addSetPolicyConfigurationDuration(clock.getTime() - start);
    return SetSubClusterPolicyConfigurationResponse.newInstance();
  }

  @Override
  public GetSubClusterPoliciesConfigurationsResponse getPoliciesConfigurations(
      GetSubClusterPoliciesConfigurationsRequest request) throws YarnException {
    long start = clock.getTime();
    List<SubClusterPolicyConfiguration> result = new ArrayList<>();

    try {
      for (String child : zkManager.getChildren(policiesZNode)) {
        SubClusterPolicyConfiguration policy = getPolicy(child);
        if (policy == null) {
          LOG.warn("Policy for queue: {} does not exist.", child);
          continue;
        }
        result.add(policy);
      }
    } catch (Exception e) {
      String errMsg = "Cannot get policies: " + e.getMessage();
      FederationStateStoreUtils.logAndThrowStoreException(LOG, errMsg);
    }
    opDurations.addGetPoliciesConfigurationsDuration(clock.getTime() - start);
    return GetSubClusterPoliciesConfigurationsResponse.newInstance(result);
  }

  @Override
  public Version getCurrentVersion() {
    return null;
  }

  @Override
  public Version loadVersion() {
    return null;
  }

  /**
   * Get the subcluster for an application.
   * @param appId Application identifier.
   * @return Subcluster identifier.
   * @throws Exception If it cannot contact ZooKeeper.
   */
  private SubClusterId getApp(final ApplicationId appId) throws YarnException {
    String appZNode = getNodePath(appsZNode, appId.toString());

    SubClusterId subClusterId = null;
    byte[] data = get(appZNode);
    if (data != null) {
      try {
        subClusterId = new SubClusterIdPBImpl(
            SubClusterIdProto.parseFrom(data));
      } catch (InvalidProtocolBufferException e) {
        String errMsg = "Cannot parse application at " + appZNode;
        FederationStateStoreUtils.logAndThrowStoreException(LOG, errMsg);
      }
    }
    return subClusterId;
  }

  /**
   * Put an application.
   * @param appId Application identifier.
   * @param subClusterId Subcluster identifier.
   * @throws Exception If it cannot contact ZooKeeper.
   */
  private void putApp(final ApplicationId appId,
      final SubClusterId subClusterId, boolean update)
          throws YarnException {
    String appZNode = getNodePath(appsZNode, appId.toString());
    SubClusterIdProto proto =
        ((SubClusterIdPBImpl)subClusterId).getProto();
    byte[] data = proto.toByteArray();
    put(appZNode, data, update);
  }

  /**
   * Get the current information for a subcluster from Zookeeper.
   * @param subclusterId Subcluster identifier.
   * @return Subcluster information or null if it doesn't exist.
   * @throws Exception If it cannot contact ZooKeeper.
   */
  private SubClusterInfo getSubclusterInfo(final SubClusterId subclusterId)
      throws YarnException {
    String memberZNode = getNodePath(membershipZNode, subclusterId.toString());

    SubClusterInfo policy = null;
    byte[] data = get(memberZNode);
    if (data != null) {
      try {
        policy = new SubClusterInfoPBImpl(
            SubClusterInfoProto.parseFrom(data));
      } catch (InvalidProtocolBufferException e) {
        String errMsg = "Cannot parse subcluster info at " + memberZNode;
        FederationStateStoreUtils.logAndThrowStoreException(LOG, errMsg);
      }
    }
    return policy;
  }

  /**
   * Put the subcluster information in Zookeeper.
   * @param subclusterId Subcluster identifier.
   * @param subClusterInfo Subcluster information.
   * @throws Exception If it cannot contact ZooKeeper.
   */
  private void putSubclusterInfo(final SubClusterId subclusterId,
      final SubClusterInfo subClusterInfo, final boolean update)
          throws YarnException {
    String memberZNode = getNodePath(membershipZNode, subclusterId.toString());
    SubClusterInfoProto proto =
        ((SubClusterInfoPBImpl)subClusterInfo).getProto();
    byte[] data = proto.toByteArray();
    put(memberZNode, data, update);
  }

  /**
   * Get the queue policy from Zookeeper.
   * @param queue Name of the queue.
   * @return Subcluster policy configuration.
   * @throws YarnException If it cannot contact ZooKeeper.
   */
  private SubClusterPolicyConfiguration getPolicy(final String queue)
      throws YarnException {
    String policyZNode = getNodePath(policiesZNode, queue);

    SubClusterPolicyConfiguration policy = null;
    byte[] data = get(policyZNode);
    if (data != null) {
      try {
        policy = new SubClusterPolicyConfigurationPBImpl(
            SubClusterPolicyConfigurationProto.parseFrom(data));
      } catch (InvalidProtocolBufferException e) {
        String errMsg = "Cannot parse policy at " + policyZNode;
        FederationStateStoreUtils.logAndThrowStoreException(LOG, errMsg);
      }
    }
    return policy;
  }

  /**
   * Put the subcluster information in Zookeeper.
   * @param queue Name of the queue.
   * @param policy Subcluster policy configuration.
   * @throws YarnException If it cannot contact ZooKeeper.
   */
  private void putPolicy(final String queue,
      final SubClusterPolicyConfiguration policy, boolean update)
          throws YarnException {
    String policyZNode = getNodePath(policiesZNode, queue);

    SubClusterPolicyConfigurationProto proto =
        ((SubClusterPolicyConfigurationPBImpl)policy).getProto();
    byte[] data = proto.toByteArray();
    put(policyZNode, data, update);
  }

  /**
   * Get data from a znode in Zookeeper.
   * @param znode Path of the znode.
   * @return Data in the znode.
   * @throws YarnException If it cannot contact ZooKeeper.
   */
  private byte[] get(String znode) throws YarnException {
    boolean exists = false;
    try {
      exists = zkManager.exists(znode);
    } catch (Exception e) {
      String errMsg = "Cannot find znode " + znode;
      FederationStateStoreUtils.logAndThrowStoreException(LOG, errMsg);
    }
    if (!exists) {
      LOG.error("{} does not exist", znode);
      return null;
    }

    byte[] data = null;
    try {
      data = zkManager.getData(znode);
    } catch (Exception e) {
      String errMsg = "Cannot get data from znode " + znode
          + ": " + e.getMessage();
      FederationStateStoreUtils.logAndThrowStoreException(LOG, errMsg);
    }
    return data;
  }

  /**
   * Put data into a znode in Zookeeper.
   * @param znode Path of the znode.
   * @param data Data to write.
   * @throws YarnException If it cannot contact ZooKeeper.
   */
  private void put(String znode, byte[] data, boolean update)
      throws YarnException {
    // Create the znode
    boolean created = false;
    try {
      created = zkManager.create(znode);
    } catch (Exception e) {
      String errMsg = "Cannot create znode " + znode + ": " + e.getMessage();
      FederationStateStoreUtils.logAndThrowStoreException(LOG, errMsg);
    }
    if (!created) {
      LOG.debug("{} not created", znode);
      if (!update) {
        LOG.info("{} already existed and we are not updating", znode);
        return;
      }
    }

    // Write the data into the znode
    try {
      zkManager.setData(znode, data, -1);
    } catch (Exception e) {
      String errMsg = "Cannot write data into znode " + znode
          + ": " + e.getMessage();
      FederationStateStoreUtils.logAndThrowStoreException(LOG, errMsg);
    }
  }

  /**
   * Get the current time.
   * @return Current time in milliseconds.
   */
  private static long getCurrentTime() {
    Calendar cal = Calendar.getInstance(TimeZone.getTimeZone("UTC"));
    return cal.getTimeInMillis();
  }

<<<<<<< HEAD
  @VisibleForTesting
  public ZKFederationStateStoreOpDurations getOpDurations() {
    return opDurations;
=======
  @Override
  public AddReservationHomeSubClusterResponse addReservationHomeSubCluster(
      AddReservationHomeSubClusterRequest request) throws YarnException {
    throw new NotImplementedException("Code is not implemented");
  }

  @Override
  public GetReservationHomeSubClusterResponse getReservationHomeSubCluster(
      GetReservationHomeSubClusterRequest request) throws YarnException {
    throw new NotImplementedException("Code is not implemented");
  }

  @Override
  public GetReservationsHomeSubClusterResponse getReservationsHomeSubCluster(
      GetReservationsHomeSubClusterRequest request) throws YarnException {
    throw new NotImplementedException("Code is not implemented");
>>>>>>> 622ca0d5
  }
}<|MERGE_RESOLUTION|>--- conflicted
+++ resolved
@@ -25,11 +25,8 @@
 import java.util.List;
 import java.util.TimeZone;
 
-<<<<<<< HEAD
 import org.apache.hadoop.classification.VisibleForTesting;
-=======
 import org.apache.commons.lang3.NotImplementedException;
->>>>>>> 622ca0d5
 import org.apache.hadoop.conf.Configuration;
 import org.apache.hadoop.util.curator.ZKCuratorManager;
 import org.apache.hadoop.yarn.api.records.ApplicationId;
@@ -673,11 +670,10 @@
     return cal.getTimeInMillis();
   }
 
-<<<<<<< HEAD
   @VisibleForTesting
   public ZKFederationStateStoreOpDurations getOpDurations() {
     return opDurations;
-=======
+
   @Override
   public AddReservationHomeSubClusterResponse addReservationHomeSubCluster(
       AddReservationHomeSubClusterRequest request) throws YarnException {
@@ -694,6 +690,5 @@
   public GetReservationsHomeSubClusterResponse getReservationsHomeSubCluster(
       GetReservationsHomeSubClusterRequest request) throws YarnException {
     throw new NotImplementedException("Code is not implemented");
->>>>>>> 622ca0d5
   }
 }