--- conflicted
+++ resolved
@@ -1001,13 +1001,14 @@
   }
 
   @Override
-<<<<<<< HEAD
   public GetSubClustersResponse getFederationSubClusters(GetSubClustersRequest request)
       throws YarnException, IOException {
-=======
+    return null;
+  }
+  
+  @Override    
   public DeleteFederationQueuePoliciesResponse deleteFederationPoliciesByQueues(
       DeleteFederationQueuePoliciesRequest request) throws YarnException, IOException {
->>>>>>> 931fa493
     return null;
   }
 
