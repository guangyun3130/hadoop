/**
 * Licensed to the Apache Software Foundation (ASF) under one
 * or more contributor license agreements.  See the NOTICE file
 * distributed with this work for additional information
 * regarding copyright ownership.  The ASF licenses this file
 * to you under the Apache License, Version 2.0 (the
 * "License"); you may not use this file except in compliance
 * with the License.  You may obtain a copy of the License at
 *
 *     http://www.apache.org/licenses/LICENSE-2.0
 *
 * Unless required by applicable law or agreed to in writing, software
 * distributed under the License is distributed on an "AS IS" BASIS,
 * WITHOUT WARRANTIES OR CONDITIONS OF ANY KIND, either express or implied.
 * See the License for the specific language governing permissions and
 * limitations under the License.
 */
package org.apache.hadoop.hdfs.server.federation.router;

import static java.util.Arrays.asList;
import static org.apache.hadoop.hdfs.server.federation.FederationTestUtils.getFileSystem;
import static org.apache.hadoop.hdfs.server.federation.MockNamenode.registerSubclusters;
import static org.apache.hadoop.hdfs.server.federation.store.FederationStateStoreTestUtils.getStateStoreConfiguration;
import static org.junit.Assert.assertTrue;
import static org.junit.Assert.assertEquals;
import static org.junit.Assert.fail;

import java.io.IOException;
import java.util.ArrayList;
import java.util.Collection;
import java.util.HashMap;
import java.util.List;
import java.util.Map;
import java.util.Set;
import java.util.TreeSet;

import java.util.concurrent.TimeUnit;
import org.apache.hadoop.conf.Configuration;
import org.apache.hadoop.hdfs.DFSClient;
import org.apache.hadoop.hdfs.DFSConfigKeys;
import org.apache.hadoop.hdfs.DistributedFileSystem;
import org.apache.hadoop.hdfs.HdfsConfiguration;
import org.apache.hadoop.hdfs.protocol.DatanodeInfo;
import org.apache.hadoop.hdfs.protocol.DatanodeInfo.AdminStates;
import org.apache.hadoop.hdfs.protocol.DatanodeInfo.DatanodeInfoBuilder;
import org.apache.hadoop.hdfs.protocol.HdfsConstants.DatanodeReportType;
import org.apache.hadoop.hdfs.server.federation.MockNamenode;
import org.apache.hadoop.hdfs.server.federation.RouterConfigBuilder;
import org.apache.hadoop.hdfs.server.federation.resolver.ActiveNamenodeResolver;
import org.apache.hadoop.hdfs.server.federation.resolver.FederationNamenodeContext;
import org.apache.hadoop.hdfs.server.federation.resolver.FileSubclusterResolver;
import org.apache.hadoop.hdfs.server.federation.resolver.MembershipNamenodeResolver;
import org.apache.hadoop.hdfs.server.federation.resolver.MountTableResolver;
import org.apache.hadoop.hdfs.server.federation.resolver.NamenodeStatusReport;
import org.apache.hadoop.hdfs.server.protocol.DatanodeStorageReport;
import org.apache.hadoop.http.HttpConfig;
import org.apache.hadoop.logging.LogCapturer;
import org.apache.hadoop.test.GenericTestUtils;
import org.apache.hadoop.util.StringUtils;
import org.apache.hadoop.util.Time;
import org.junit.After;
import org.junit.Before;
import org.junit.Test;
import org.slf4j.Logger;
import org.slf4j.LoggerFactory;
import org.slf4j.event.Level;

/**
 * Test namenodes monitor behavior in the Router.
 */
public class TestRouterNamenodeMonitoring {

  private static final Logger LOG =
      LoggerFactory.getLogger(TestRouterNamenodeMonitoring.class);


  /** Router for the test. */
  private Router router;
  /** Namenodes in the cluster. */
  private Map<String, Map<String, MockNamenode>> nns = new HashMap<>();
  /** Nameservices in the federated cluster. */
  private List<String> nsIds = asList("ns0", "ns1");
  /** Namenodes in the cluster. */
  private List<String> nnIds = asList("nn0", "nn1");

  /** Time the test starts. */
  private long initializedTime;


  @Before
  public void setup() throws Exception {
    LOG.info("Initialize the Mock Namenodes to monitor");
    for (String nsId : nsIds) {
      nns.put(nsId, new HashMap<>());
      for (String nnId : nnIds) {
        nns.get(nsId).put(nnId, new MockNamenode(nsId));
      }
    }

    LOG.info("Set nn0 to active for all nameservices");
    for (Map<String, MockNamenode> nnNS : nns.values()) {
      nnNS.get("nn0").transitionToActive();
      nnNS.get("nn1").transitionToStandby();
    }

    initializedTime = Time.now();
  }

  @After
  public void cleanup() throws Exception {
    for (Map<String, MockNamenode> nnNS : nns.values()) {
      for (MockNamenode nn : nnNS.values()) {
        nn.stop();
      }
    }
    nns.clear();

    if (router != null) {
      router.stop();
    }
  }

  /**
   * Get the configuration of the cluster which contains all the Namenodes and
   * their addresses.
   * @return Configuration containing all the Namenodes.
   */
  private Configuration getNamenodesConfig() {
    final Configuration conf = new HdfsConfiguration();
    conf.set(DFSConfigKeys.DFS_NAMESERVICES,
        StringUtils.join(",", nns.keySet()));
    for (String nsId : nns.keySet()) {
      Set<String> nsNnIds = nns.get(nsId).keySet();

      StringBuilder sb = new StringBuilder();
      sb.append(DFSConfigKeys.DFS_HA_NAMENODES_KEY_PREFIX);
      sb.append(".").append(nsId);
      conf.set(sb.toString(), StringUtils.join(",", nsNnIds));

      for (String nnId : nsNnIds) {
        final MockNamenode nn = nns.get(nsId).get(nnId);

        sb = new StringBuilder();
        sb.append(DFSConfigKeys.DFS_NAMENODE_RPC_ADDRESS_KEY);
        sb.append(".").append(nsId);
        sb.append(".").append(nnId);
        conf.set(sb.toString(), "localhost:" + nn.getRPCPort());

        sb = new StringBuilder();
        sb.append(DFSConfigKeys.DFS_NAMENODE_HTTP_ADDRESS_KEY);
        sb.append(".").append(nsId);
        sb.append(".").append(nnId);
        conf.set(sb.toString(), "localhost:" + nn.getHTTPPort());
      }
    }
    return conf;
  }

  @Test
  public void testNamenodeMonitoring() throws Exception {
    Configuration nsConf = getNamenodesConfig();

    // Setup the State Store for the Router to use
    Configuration stateStoreConfig = getStateStoreConfiguration();
    stateStoreConfig.setClass(
        RBFConfigKeys.FEDERATION_NAMENODE_RESOLVER_CLIENT_CLASS,
        MembershipNamenodeResolver.class, ActiveNamenodeResolver.class);
    stateStoreConfig.setClass(
        RBFConfigKeys.FEDERATION_FILE_RESOLVER_CLIENT_CLASS,
        MountTableResolver.class, FileSubclusterResolver.class);

    Configuration routerConf = new RouterConfigBuilder(nsConf)
        .enableLocalHeartbeat(true)
        .heartbeat()
        .stateStore()
        .rpc()
        .build();

    // Specify namenodes (ns1.nn0,ns1.nn1) to monitor
    routerConf.set(RBFConfigKeys.DFS_ROUTER_RPC_ADDRESS_KEY, "0.0.0.0:0");
    routerConf.set(RBFConfigKeys.DFS_ROUTER_MONITOR_NAMENODE,
        "ns1.nn0,ns1.nn1");
    routerConf.addResource(stateStoreConfig);

    // Specify local node (ns0.nn1) to monitor
    routerConf.set(DFSConfigKeys.DFS_NAMESERVICE_ID, "ns0");
    routerConf.set(DFSConfigKeys.DFS_HA_NAMENODE_ID_KEY, "nn1");

    // Start the Router with the namenodes to monitor
    router = new Router();
    router.init(routerConf);
    router.start();

    // Manually trigger the heartbeat and update the values
    Collection<NamenodeHeartbeatService> heartbeatServices =
        router.getNamenodeHeartbeatServices();
    for (NamenodeHeartbeatService service : heartbeatServices) {
      service.periodicInvoke();
    }
    MembershipNamenodeResolver resolver =
        (MembershipNamenodeResolver) router.getNamenodeResolver();
    resolver.loadCache(true);

    // Check that the monitored values are expected
    final List<FederationNamenodeContext> namespaceInfo = new ArrayList<>();
    for (String nsId : nns.keySet()) {
      List<? extends FederationNamenodeContext> nnReports =
          resolver.getNamenodesForNameserviceId(nsId, false);
      namespaceInfo.addAll(nnReports);
    }
    for (FederationNamenodeContext nnInfo : namespaceInfo) {
      long modTime = nnInfo.getDateModified();
      long diff = modTime - initializedTime;
      if ("ns0".equals(nnInfo.getNameserviceId()) &&
          "nn0".equals(nnInfo.getNamenodeId())) {
        // The modified date won't be updated in ns0.nn0
        // since it isn't monitored by the Router.
        assertTrue(nnInfo + " shouldn't be updated: " + diff,
            modTime < initializedTime);
      } else {
        // other namnodes should be updated as expected
        assertTrue(nnInfo + " should be updated: " + diff,
            modTime > initializedTime);
      }
    }
  }

  @Test
  public void testNamenodeMonitoringConfig() throws Exception {
    testConfig(asList(), "");
    testConfig(asList("ns1.nn0"), "ns1.nn0");
    testConfig(asList("ns1.nn0", "ns1.nn1"), "ns1.nn0,ns1.nn1");
    testConfig(asList("ns1.nn0", "ns1.nn1"), "ns1.nn0, ns1.nn1");
    testConfig(asList("ns1.nn0", "ns1.nn1"), " ns1.nn0,ns1.nn1");
    testConfig(asList("ns1.nn0", "ns1.nn1"), "ns1.nn0,ns1.nn1,");
  }

  /**
   * Test if configuring a Router to monitor particular Namenodes actually
   * takes effect.
   * @param expectedNNs Namenodes that should be monitored.
   * @param confNsIds Router configuration setting for Namenodes to monitor.
   */
  private void testConfig(
      Collection<String> expectedNNs, String confNsIds) {

    // Setup and start the Router
    Configuration conf = getNamenodesConfig();
    Configuration routerConf = new RouterConfigBuilder(conf)
        .heartbeat(true)
        .build();
    routerConf.set(RBFConfigKeys.DFS_ROUTER_RPC_ADDRESS_KEY, "0.0.0.0:0");
    routerConf.set(RBFConfigKeys.DFS_ROUTER_MONITOR_NAMENODE, confNsIds);
    router = new Router();
    router.init(routerConf);

    // Test the heartbeat services of the Router
    Collection<NamenodeHeartbeatService> heartbeatServices =
        router.getNamenodeHeartbeatServices();
    assertNamenodeHeartbeatService(expectedNNs, heartbeatServices);
  }

  /**
   * Assert that the namenodes monitored by the Router are the expected.
   * @param expected Expected namenodes.
   * @param actual Actual heartbeat services for the Router
   */
  private static void assertNamenodeHeartbeatService(
      Collection<String> expected,
      Collection<NamenodeHeartbeatService> actual) {

    final Set<String> actualSet = new TreeSet<>();
    for (NamenodeHeartbeatService heartbeatService : actual) {
      NamenodeStatusReport report = heartbeatService.getNamenodeStatusReport();
      StringBuilder sb = new StringBuilder();
      sb.append(report.getNameserviceId());
      sb.append(".");
      sb.append(report.getNamenodeId());
      actualSet.add(sb.toString());
    }
    assertTrue(expected + " does not contain all " + actualSet,
        expected.containsAll(actualSet));
    assertTrue(actualSet + " does not contain all " + expected,
        actualSet.containsAll(expected));
  }

  @Test
  public void testJmxUrlHTTP() {
    verifyUrlSchemes(HttpConfig.Policy.HTTP_ONLY.name());
  }

  @Test
  public void testJmxUrlHTTPs() {
    verifyUrlSchemes(HttpConfig.Policy.HTTPS_ONLY.name());
  }

  @Test
  public void testJmxRequestFrequency() {
    // Disable JMX requests
    Configuration conf = getNamenodesConfig();
    conf.setLong(RBFConfigKeys.DFS_ROUTER_NAMENODE_HEARTBEAT_JMX_INTERVAL_MS, -1);
    verifyUrlSchemes(HttpConfig.Policy.HTTPS_ONLY.name(), conf, 0, 0, 1);

    // Set JMX requests to lower frequency
    conf = getNamenodesConfig();
    conf.setLong(RBFConfigKeys.DFS_ROUTER_NAMENODE_HEARTBEAT_JMX_INTERVAL_MS,
        TimeUnit.MINUTES.toMillis(5));
    verifyUrlSchemes(HttpConfig.Policy.HTTPS_ONLY.name(), conf, 0, 1, 2);

    // Set JMX requests to default frequency
    conf = getNamenodesConfig();
    verifyUrlSchemes(HttpConfig.Policy.HTTPS_ONLY.name(), conf, 0, 2, 2);
  }

  private void verifyUrlSchemes(String scheme) {
    int httpRequests = HttpConfig.Policy.HTTP_ONLY.name().equals(scheme) ? 1 : 0;
    int httpsRequests = HttpConfig.Policy.HTTPS_ONLY.name().equals(scheme) ? 1 : 0;
    verifyUrlSchemes(scheme, getNamenodesConfig(), httpRequests, httpsRequests, 1);
  }

  private void verifyUrlSchemes(String scheme, Configuration conf, int httpRequests,
      int httpsRequests, int requestsPerService) {

    // Attach our own log appender so we can verify output
    LogCapturer logCapturer = LogCapturer.captureLogs(LoggerFactory.getLogger("root"));
    GenericTestUtils.setRootLogLevel(Level.DEBUG);

    // Setup and start the Router
    conf.set(DFSConfigKeys.DFS_HTTP_POLICY_KEY, scheme);
    Configuration routerConf = new RouterConfigBuilder(conf)
        .heartbeat(true)
        .build();
    routerConf.set(RBFConfigKeys.DFS_ROUTER_RPC_ADDRESS_KEY, "0.0.0.0:0");
    routerConf.set(RBFConfigKeys.DFS_ROUTER_MONITOR_NAMENODE, "ns1.nn0");
    router = new Router();
    router.init(routerConf);

    // Test the heartbeat services of the Router
    Collection<NamenodeHeartbeatService> heartbeatServices =
        router.getNamenodeHeartbeatServices();
    for (NamenodeHeartbeatService heartbeatService : heartbeatServices) {
<<<<<<< HEAD
      heartbeatService.getNamenodeStatusReport();
    }
    if (HttpConfig.Policy.HTTPS_ONLY.name().equals(scheme)) {
      assertEquals(2, org.apache.commons.lang3.StringUtils.countMatches(logCapturer.getOutput(),
          "JMX URL: https://"));
      assertEquals(0, org.apache.commons.lang3.StringUtils.countMatches(logCapturer.getOutput(),
          "JMX URL: http://"));
    } else {
      assertEquals(0, org.apache.commons.lang3.StringUtils.countMatches(logCapturer.getOutput(),
          "JMX URL: https://"));
      assertEquals(2, org.apache.commons.lang3.StringUtils.countMatches(logCapturer.getOutput(),
          "JMX URL: http://"));
    }
    logCapturer.stopCapturing();
=======
      for (int request = 0; request < requestsPerService; request++) {
        heartbeatService.getNamenodeStatusReport();
      }
    }
    assertEquals(httpsRequests * 2, appender.countLinesWithMessage("JMX URL: https://"));
    assertEquals(httpRequests * 2, appender.countLinesWithMessage("JMX URL: http://"));
>>>>>>> 160b9fc3
  }

  /**
   * Test the view of the Datanodes that the Router sees. If a Datanode is
   * registered in two subclusters, it should return the most up to date
   * information.
   * @throws IOException If the test cannot run.
   */
  @Test
  public void testDatanodesView() throws IOException {

    // Setup the router
    Configuration routerConf = new RouterConfigBuilder()
        .stateStore()
        .rpc()
        .build();
    router = new Router();
    router.init(routerConf);
    router.start();

    // Setup the namenodes
    for (String nsId : nsIds) {
      registerSubclusters(router, nns.get(nsId).values());
      for (String nnId : nnIds) {
        MockNamenode nn = nns.get(nsId).get(nnId);
        if ("nn0".equals(nnId)) {
          nn.transitionToActive();
        }
        nn.addDatanodeMock();
      }
    }

    // Set different states for the DNs in each namespace
    long time = Time.now();
    for (String nsId : nsIds) {
      for (String nnId : nnIds) {
        // dn0 is DECOMMISSIONED in the most recent (ns1)
        DatanodeInfoBuilder dn0Builder = new DatanodeInfoBuilder()
            .setDatanodeUuid("dn0")
            .setHostName("dn0")
            .setIpAddr("dn0")
            .setXferPort(10000);
        if ("ns0".equals(nsId)) {
          dn0Builder.setLastUpdate(time - 1000);
          dn0Builder.setAdminState(AdminStates.NORMAL);
        } else if ("ns1".equals(nsId)) {
          dn0Builder.setLastUpdate(time - 500);
          dn0Builder.setAdminState(AdminStates.DECOMMISSIONED);
        }

        // dn1 is NORMAL in the most recent (ns0)
        DatanodeInfoBuilder dn1Builder = new DatanodeInfoBuilder()
            .setDatanodeUuid("dn1")
            .setHostName("dn1")
            .setIpAddr("dn1")
            .setXferPort(10000);
        if ("ns0".equals(nsId)) {
          dn1Builder.setLastUpdate(time - 1000);
          dn1Builder.setAdminState(AdminStates.NORMAL);
        } else if ("ns1".equals(nsId)) {
          dn1Builder.setLastUpdate(time - 5 * 1000);
          dn1Builder.setAdminState(AdminStates.DECOMMISSION_INPROGRESS);
        }

        // Update the mock NameNode with the DN views
        MockNamenode nn = nns.get(nsId).get(nnId);
        List<DatanodeInfo> dns = nn.getDatanodes();
        dns.add(dn0Builder.build());
        dns.add(dn1Builder.build());
      }
    }

    // Get the datanodes from the Router and check we get the right view
    DistributedFileSystem dfs = (DistributedFileSystem)getFileSystem(router);
    DFSClient dfsClient = dfs.getClient();
    DatanodeStorageReport[] dns = dfsClient.getDatanodeStorageReport(
        DatanodeReportType.ALL);
    assertEquals(2, dns.length);
    for (DatanodeStorageReport dn : dns) {
      DatanodeInfo dnInfo = dn.getDatanodeInfo();
      if ("dn0".equals(dnInfo.getHostName())) {
        assertEquals(AdminStates.DECOMMISSIONED, dnInfo.getAdminState());
      } else if ("dn1".equals(dnInfo.getHostName())) {
        assertEquals(AdminStates.NORMAL, dnInfo.getAdminState());
      } else {
        fail("Unexpected DN: " + dnInfo.getHostName());
      }
    }
  }
}<|MERGE_RESOLUTION|>--- conflicted
+++ resolved
@@ -339,29 +339,15 @@
     Collection<NamenodeHeartbeatService> heartbeatServices =
         router.getNamenodeHeartbeatServices();
     for (NamenodeHeartbeatService heartbeatService : heartbeatServices) {
-<<<<<<< HEAD
-      heartbeatService.getNamenodeStatusReport();
-    }
-    if (HttpConfig.Policy.HTTPS_ONLY.name().equals(scheme)) {
-      assertEquals(2, org.apache.commons.lang3.StringUtils.countMatches(logCapturer.getOutput(),
-          "JMX URL: https://"));
-      assertEquals(0, org.apache.commons.lang3.StringUtils.countMatches(logCapturer.getOutput(),
-          "JMX URL: http://"));
-    } else {
-      assertEquals(0, org.apache.commons.lang3.StringUtils.countMatches(logCapturer.getOutput(),
-          "JMX URL: https://"));
-      assertEquals(2, org.apache.commons.lang3.StringUtils.countMatches(logCapturer.getOutput(),
-          "JMX URL: http://"));
-    }
-    logCapturer.stopCapturing();
-=======
       for (int request = 0; request < requestsPerService; request++) {
         heartbeatService.getNamenodeStatusReport();
       }
     }
-    assertEquals(httpsRequests * 2, appender.countLinesWithMessage("JMX URL: https://"));
-    assertEquals(httpRequests * 2, appender.countLinesWithMessage("JMX URL: http://"));
->>>>>>> 160b9fc3
+    assertEquals(2, org.apache.commons.lang3.StringUtils.countMatches(logCapturer.getOutput(),
+        "JMX URL: https://"));
+    assertEquals(2, org.apache.commons.lang3.StringUtils.countMatches(logCapturer.getOutput(),
+        "JMX URL: http://"));
+    logCapturer.stopCapturing();
   }
 
   /**
