--- conflicted
+++ resolved
@@ -185,7 +185,7 @@
     Path getResponsePath = path(getMethodName());
     Map<String, Long> metricMap;
     String testResponseString = "some response";
-    long getResponses, bytesReceived;g lo
+    long getResponses, bytesReceived;
 
     FSDataOutputStream out = null;
     FSDataInputStream in = null;
@@ -256,10 +256,7 @@
       long createRequestCalls = 1;
       if (this.getConfiguration().isConditionalCreateOverwriteEnabled()) {
         createRequestCalls += 2;
-<<<<<<< HEAD
         // createOverwriteTriggeredGetForeTag.
-=======
->>>>>>> 82b86e37
       }
 
       for (int i = 0; i < LARGE_OPERATIONS; i++) {
@@ -284,16 +281,9 @@
       /*
        * Testing the statistics values after writing and reading a large buffer.
        *
-<<<<<<< HEAD
        * get_response : get_responses(Last assertion) +
        * 2 * LARGE_OPERATIONS(Writing and flushing * LARGE_OPERATIONS times)
        * + 1(open()) + 1(read()) + createRequestCalls.
-=======
-       * get_response : get_responses(Last assertion) + 1
-       * (OutputStream) + 2 * LARGE_OPERATIONS(Writing and flushing
-       * LARGE_OPERATIONS times) + 1(open()) + 1(read()) +
-       * 1 (createOverwriteTriggeredGetForeTag).
->>>>>>> 82b86e37
        *
        * bytes_received : bytes_received(Last assertion) + LARGE_OPERATIONS *
        * bytes wrote each time (bytes_received is equal to bytes wrote in the
