--- conflicted
+++ resolved
@@ -60,7 +60,6 @@
 
 import org.apache.hadoop.conf.Configuration;
 import org.apache.hadoop.conf.ReconfigurationException;
-import org.apache.hadoop.fs.CachingGetSpaceUsed;
 import org.apache.hadoop.fs.CommonConfigurationKeys;
 import org.apache.hadoop.fs.FileUtil;
 import org.apache.hadoop.fs.GetSpaceUsed;
@@ -688,35 +687,6 @@
     }
   }
 
-<<<<<<< HEAD
-  public static class DummyCachingGetSpaceUsed extends CachingGetSpaceUsed {
-    public DummyCachingGetSpaceUsed(Builder builder) throws IOException {
-      super(builder.setInterval(1000).setJitter(0L));
-    }
-
-    @Override
-    protected void refresh() {
-      counter++;
-    }
-  }
-
-  @Test
-  public void testDfsUsageParameters() throws IOException, ReconfigurationException,
-          InterruptedException {
-
-    long lastCounter = counter;
-    Thread.sleep(5000);
-    assertTrue(counter > lastCounter);
-
-    for (int i = 0; i < NUM_DATA_NODE; i++) {
-      DataNode dn = cluster.getDataNodes().get(i);
-      dn.reconfigurePropertyImpl(FS_GETSPACEUSED_CLASSNAME, null);
-    }
-
-    lastCounter = counter;
-    Thread.sleep(5000);
-    assertEquals(lastCounter, counter);
-=======
   @Test
   public void testDfsUsageParameters() throws ReconfigurationException {
     String[] dfsUsageParameters = {
@@ -788,6 +758,34 @@
         }
       }
     }
->>>>>>> ab8c3606
-  }
+  }
+
+  public static class DummyCachingGetSpaceUsed extends CachingGetSpaceUsed {
+    public DummyCachingGetSpaceUsed(Builder builder) throws IOException {
+      super(builder.setInterval(1000).setJitter(0L));
+    }
+
+    @Override
+    protected void refresh() {
+      counter++;
+    }
+  }
+
+  @Test
+  public void testDfsUsageKlass() throws IOException, ReconfigurationException,
+          InterruptedException {
+
+    long lastCounter = counter;
+    Thread.sleep(5000);
+    assertTrue(counter > lastCounter);
+
+    for (int i = 0; i < NUM_DATA_NODE; i++) {
+      DataNode dn = cluster.getDataNodes().get(i);
+      dn.reconfigurePropertyImpl(FS_GETSPACEUSED_CLASSNAME, null);
+    }
+
+    lastCounter = counter;
+    Thread.sleep(5000);
+    assertEquals(lastCounter, counter);
+ }
 }