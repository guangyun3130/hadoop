--- conflicted
+++ resolved
@@ -178,15 +178,13 @@
       DefaultValue = DEFAULT_USE_UPN)
   private boolean useUpn;
 
-<<<<<<< HEAD
   @BooleanConfigurationValidatorAnnotation(ConfigurationKey =
       FS_AZURE_ENABLE_CHECK_ACCESS, DefaultValue = DEFAULT_ENABLE_CHECK_ACCESS)
   private boolean isCheckAccessEnabled;
-=======
+
   @BooleanConfigurationValidatorAnnotation(ConfigurationKey = FS_AZURE_ABFS_LATENCY_TRACK,
           DefaultValue = DEFAULT_ABFS_LATENCY_TRACK)
   private boolean trackLatency;
->>>>>>> 0b50aa29
 
   private Map<String, String> storageAccountKeys;
 
