--- conflicted
+++ resolved
@@ -26,7 +26,6 @@
 import java.util.EnumSet;
 import java.util.List;
 import java.util.UUID;
-<<<<<<< HEAD
 
 import org.apache.hadoop.fs.CreateFlag;
 import org.apache.hadoop.fs.FileAlreadyExistsException;
@@ -36,21 +35,18 @@
 
 import java.util.HashMap;
 import java.util.concurrent.Callable;
-=======
+
 import java.util.concurrent.CompletableFuture;
 import java.util.concurrent.CompletionException;
->>>>>>> 818473ee
 import java.util.concurrent.ExecutorService;
 import java.util.concurrent.Executors;
 
 import org.apache.hadoop.fs.azurebfs.contracts.exceptions.InvalidConfigurationValueException;
 import org.apache.hadoop.fs.azurebfs.services.PrefixMode;
 import org.apache.hadoop.test.LambdaTestUtils;
-<<<<<<< HEAD
-=======
-import org.junit.Assert;
+
 import org.junit.Assume;
->>>>>>> 818473ee
+
 import org.junit.Test;
 
 import org.apache.hadoop.conf.Configuration;
@@ -507,7 +503,7 @@
     fs.setWorkingDirectory(new Path("/"));
     fs.mkdirs(path);
 
-    Assert.assertTrue(BlobDirectoryStateHelper.isExplicitDirectory(path, fs));
+    assertTrue(BlobDirectoryStateHelper.isExplicitDirectory(path, fs));
   }
 
   /**
@@ -546,16 +542,12 @@
       tasks.add(future);
     }
 
-<<<<<<< HEAD
-    // Asserting that the directory created by mkdir exists as explicit.
-    assertTrue(BlobDirectoryStateHelper.isExplicitDirectory(path, fs));
-=======
     // Wait for all the tasks to complete
     CompletableFuture.allOf(tasks.toArray(new CompletableFuture[0])).join();
 
     // Assert that the directory created by mkdir exists as explicit
-    Assert.assertTrue(BlobDirectoryStateHelper.isExplicitDirectory(path, fs));
->>>>>>> 818473ee
+    assertTrue(BlobDirectoryStateHelper.isExplicitDirectory(path, fs));
+
   }
 
 
