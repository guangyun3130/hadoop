/**
 * Licensed to the Apache Software Foundation (ASF) under one
 * or more contributor license agreements.  See the NOTICE file
 * distributed with this work for additional information
 * regarding copyright ownership.  The ASF licenses this file
 * to you under the Apache License, Version 2.0 (the
 * "License"); you may not use this file except in compliance
 * with the License.  You may obtain a copy of the License at
 *
 *     http://www.apache.org/licenses/LICENSE-2.0
 *
 * Unless required by applicable law or agreed to in writing, software
 * distributed under the License is distributed on an "AS IS" BASIS,
 * WITHOUT WARRANTIES OR CONDITIONS OF ANY KIND, either express or implied.
 * See the License for the specific language governing permissions and
 * limitations under the License.
 */

package org.apache.hadoop.fs.azurebfs;

import java.io.IOException;
import java.util.ArrayList;
import java.util.List;
import java.util.UUID;
import java.util.concurrent.ExecutionException;
import java.util.concurrent.ExecutorService;
import java.util.concurrent.Executors;
import java.util.concurrent.Future;

import org.assertj.core.api.Assertions;
import org.junit.Assert;
import org.junit.Ignore;
import org.junit.Test;

import org.apache.hadoop.fs.FileSystem;
import org.apache.hadoop.fs.Path;
import org.apache.hadoop.fs.azurebfs.contracts.services.ListResultEntrySchema;
import org.apache.hadoop.fs.azurebfs.contracts.exceptions.AbfsRestOperationException;
import org.apache.hadoop.fs.azurebfs.services.AbfsClient;
import org.apache.hadoop.fs.azurebfs.services.AbfsRestOperation;

import static org.apache.hadoop.fs.CommonConfigurationKeysPublic.FS_DEFAULT_NAME_KEY;
import static org.apache.hadoop.fs.azurebfs.constants.TestConfigurationKeys.FS_AZURE_ACCOUNT_KEY;
import static org.apache.hadoop.test.LambdaTestUtils.intercept;

/**
 * Test continuation token which has equal sign.
 */
public final class ITestAbfsClient extends AbstractAbfsIntegrationTest {
  private static final int LIST_MAX_RESULTS = 500;
  private static final int LIST_MAX_RESULTS_SERVER = 5000;

  public ITestAbfsClient() throws Exception {
    super();
  }

  @Ignore("HADOOP-16845: Invalid continuation tokens are ignored by the ADLS "
      + "Gen2 service, so we are disabling this test until the service is fixed.")
  @Test
  public void testContinuationTokenHavingEqualSign() throws Exception {
    final AzureBlobFileSystem fs = this.getFileSystem();
    AbfsClient abfsClient =  fs.getAbfsClient();

    try {
      AbfsRestOperation op = abfsClient
          .listPath("/", true, LIST_MAX_RESULTS, "===========",
              getTestTracingContext(fs, true));
      Assert.assertTrue(false);
    } catch (AbfsRestOperationException ex) {
      Assert.assertEquals("InvalidQueryParameterValue", ex.getErrorCode().getErrorCode());
    }
  }

  @Ignore("Enable this to verify the log warning message format for HostNotFoundException")
  @Test
  public void testUnknownHost() throws Exception {
    // When hitting hostName not found exception, the retry will take about 14 mins until failed.
    // This test is to verify that the "Unknown host name: %s. Retrying to resolve the host name..." is logged as warning during the retry.
    AbfsConfiguration conf = this.getConfiguration();
    String accountName = this.getAccountName();
    String fakeAccountName = "fake" + UUID.randomUUID() + accountName.substring(accountName.indexOf("."));

    String fsDefaultFS = conf.get(FS_DEFAULT_NAME_KEY);
    conf.set(FS_DEFAULT_NAME_KEY, fsDefaultFS.replace(accountName, fakeAccountName));
    conf.set(FS_AZURE_ACCOUNT_KEY + "." + fakeAccountName, this.getAccountKey());

    intercept(AbfsRestOperationException.class,
            "UnknownHostException: " + fakeAccountName,
            () -> FileSystem.get(conf.getRawConfiguration()));
  }

  @Test
  public void testListPathWithValidListMaxResultsValues()
      throws IOException, ExecutionException, InterruptedException {
    final int fileCount = 10;
    final String directory = "testWithValidListMaxResultsValues";
    createDirectoryWithNFiles(directory, fileCount);
    final int[] testData = {fileCount + 100, fileCount + 1, fileCount,
        fileCount - 1, 1};
    for (int i = 0; i < testData.length; i++) {
      int listMaxResults = testData[i];
      setListMaxResults(listMaxResults);
      int expectedListResultsSize =
          listMaxResults > fileCount ? fileCount : listMaxResults;
      Assertions.assertThat(listPath(directory)).describedAs(
          "AbfsClient.listPath result should contain %d items when "
              + "listMaxResults is %d and directory contains %d items",
          expectedListResultsSize, listMaxResults, fileCount)
          .hasSize(expectedListResultsSize);
    }
  }

  @Test
  public void testListPathWithValueGreaterThanServerMaximum()
      throws IOException, ExecutionException, InterruptedException {
    setListMaxResults(LIST_MAX_RESULTS_SERVER + 100);
    final String directory = "testWithValueGreaterThanServerMaximum";
    createDirectoryWithNFiles(directory, LIST_MAX_RESULTS_SERVER + 200);
    Assertions.assertThat(listPath(directory)).describedAs(
        "AbfsClient.listPath result will contain a maximum of %d items "
            + "even if listMaxResults >= %d or directory "
            + "contains more than %d items", LIST_MAX_RESULTS_SERVER,
        LIST_MAX_RESULTS_SERVER, LIST_MAX_RESULTS_SERVER)
        .hasSize(LIST_MAX_RESULTS_SERVER);
  }

  @Test
  public void testListPathWithInvalidListMaxResultsValues() throws Exception {
    for (int i = -1; i < 1; i++) {
      setListMaxResults(i);
      intercept(AbfsRestOperationException.class, "Operation failed: \"One of "
          + "the query parameters specified in the request URI is outside" + " "
          + "the permissible range.", () -> listPath("directory"));
    }
  }

  private List<ListResultEntrySchema> listPath(String directory)
      throws IOException {
    return getFileSystem().getAbfsClient()
<<<<<<< HEAD
        .listPath(directory, false, getListMaxResults(), null)
=======
        .listPath(directory, false, getListMaxResults(), null,
            getTestTracingContext(getFileSystem(), true)).getResult()
>>>>>>> 35570e41
        .getListResultSchema().paths();
  }

  private int getListMaxResults() throws IOException {
    return getFileSystem().getAbfsStore().getAbfsConfiguration()
        .getListMaxResults();
  }

  private void setListMaxResults(int listMaxResults) throws IOException {
    getFileSystem().getAbfsStore().getAbfsConfiguration()
        .setListMaxResults(listMaxResults);
  }

  private void createDirectoryWithNFiles(String directory, int n)
      throws ExecutionException, InterruptedException {
    final List<Future<Void>> tasks = new ArrayList<>();
    ExecutorService es = Executors.newFixedThreadPool(10);
    for (int i = 0; i < n; i++) {
      final Path fileName = new Path("/" + directory + "/test" + i);
      tasks.add(es.submit(() -> {
        touch(fileName);
        return null;
      }));
    }
    for (Future<Void> task : tasks) {
      task.get();
    }
    es.shutdownNow();
  }
}<|MERGE_RESOLUTION|>--- conflicted
+++ resolved
@@ -37,6 +37,7 @@
 import org.apache.hadoop.fs.azurebfs.contracts.services.ListResultEntrySchema;
 import org.apache.hadoop.fs.azurebfs.contracts.exceptions.AbfsRestOperationException;
 import org.apache.hadoop.fs.azurebfs.services.AbfsClient;
+import org.apache.hadoop.fs.azurebfs.services.AbfsHttpConnection;
 import org.apache.hadoop.fs.azurebfs.services.AbfsRestOperation;
 
 import static org.apache.hadoop.fs.CommonConfigurationKeysPublic.FS_DEFAULT_NAME_KEY;
@@ -136,13 +137,9 @@
 
   private List<ListResultEntrySchema> listPath(String directory)
       throws IOException {
-    return getFileSystem().getAbfsClient()
-<<<<<<< HEAD
-        .listPath(directory, false, getListMaxResults(), null)
-=======
+    return ((AbfsHttpConnection)(getFileSystem().getAbfsClient()
         .listPath(directory, false, getListMaxResults(), null,
-            getTestTracingContext(getFileSystem(), true)).getResult()
->>>>>>> 35570e41
+            getTestTracingContext(getFileSystem(), true)).getResult()))
         .getListResultSchema().paths();
   }
 
