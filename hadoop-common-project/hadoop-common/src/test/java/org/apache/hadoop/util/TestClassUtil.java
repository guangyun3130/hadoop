/*
 * Licensed to the Apache Software Foundation (ASF) under one
 * or more contributor license agreements.  See the NOTICE file
 * distributed with this work for additional information
 * regarding copyright ownership.  The ASF licenses this file
 * to you under the Apache License, Version 2.0 (the
 * "License"); you may not use this file except in compliance
 * with the License.  You may obtain a copy of the License at
 *
 *     http://www.apache.org/licenses/LICENSE-2.0
 *
 * Unless required by applicable law or agreed to in writing, software
 * distributed under the License is distributed on an "AS IS" BASIS,
 * WITHOUT WARRANTIES OR CONDITIONS OF ANY KIND, either express or implied.
 * See the License for the specific language governing permissions and
 * limitations under the License.
 */

package org.apache.hadoop.util;

import java.io.File;

import org.apache.hadoop.fs.viewfs.ViewFileSystem;
import org.apache.log4j.Logger;
import org.junit.Test;

import static org.assertj.core.api.Assertions.assertThat;

public class TestClassUtil {
  @Test(timeout=10000)
  public void testFindContainingJar() {
    String containingJar = ClassUtil.findContainingJar(Logger.class);
    assertThat(containingJar)
        .describedAs("Containing jar for %s", Logger.class)
        .isNotNull();
    File jarFile = new File(containingJar);
<<<<<<< HEAD
    assertThat(jarFile)
        .describedAs("Containing jar %s", jarFile)
        .exists();
    assertThat(jarFile.getName())
        .describedAs("Containing jar name %s", jarFile.getName())
        .matches("log4j.*[.]jar");
=======
    Assert.assertTrue("Containing jar does not exist on file system ",
        jarFile.exists());
    Assert.assertTrue("Incorrect jar file " + containingJar,
        jarFile.getName().matches("reload4j.*[.]jar"));
>>>>>>> a1f5dc58
  }

  @Test(timeout = 10000)
  public void testFindContainingClass() {
    String classFileLocation = ClassUtil.findClassLocation(ViewFileSystem.class);
    assertThat(classFileLocation)
        .describedAs("Class path for %s", ViewFileSystem.class)
        .isNotNull();
    File classFile = new File(classFileLocation);
    assertThat(classFile)
        .describedAs("Containing class file %s", classFile)
        .exists();
    assertThat(classFile.getName())
        .describedAs("Containing class file name %s", classFile.getName())
        .matches("ViewFileSystem.class");
  }

}<|MERGE_RESOLUTION|>--- conflicted
+++ resolved
@@ -34,19 +34,12 @@
         .describedAs("Containing jar for %s", Logger.class)
         .isNotNull();
     File jarFile = new File(containingJar);
-<<<<<<< HEAD
     assertThat(jarFile)
         .describedAs("Containing jar %s", jarFile)
         .exists();
     assertThat(jarFile.getName())
         .describedAs("Containing jar name %s", jarFile.getName())
-        .matches("log4j.*[.]jar");
-=======
-    Assert.assertTrue("Containing jar does not exist on file system ",
-        jarFile.exists());
-    Assert.assertTrue("Incorrect jar file " + containingJar,
-        jarFile.getName().matches("reload4j.*[.]jar"));
->>>>>>> a1f5dc58
+        .matches("reload4j.*[.]jar");
   }
 
   @Test(timeout = 10000)
