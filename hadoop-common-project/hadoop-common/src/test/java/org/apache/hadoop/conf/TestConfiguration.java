--- conflicted
+++ resolved
@@ -46,13 +46,10 @@
 import java.util.Properties;
 import java.util.Random;
 import java.util.Set;
-<<<<<<< HEAD
 import java.util.concurrent.Semaphore;
 import java.util.concurrent.atomic.AtomicBoolean;
 import java.util.concurrent.atomic.AtomicInteger;
-=======
 import java.util.concurrent.atomic.AtomicBoolean;
->>>>>>> 5f47f091
 import java.util.regex.Pattern;
 import static java.util.concurrent.TimeUnit.*;
 
@@ -2661,29 +2658,6 @@
   }
 
   @Test
-<<<<<<< HEAD
-  public void testReloadingCanBeDisabled() {
-    try {
-
-      AtomicInteger reloadCount = new AtomicInteger(0);
-      Configuration config = new Configuration() {
-        @Override
-        public synchronized void reloadConfiguration() {
-          reloadCount.incrementAndGet();
-        }
-      };
-      assertThat(reloadCount.get(), is(0));
-      Configuration.reloadExistingConfigurations();
-      assertThat(reloadCount.get(), is(1));
-      Configuration.setConfigurationRegistryEnabled(false);
-      assertThat(reloadCount.get(), is(1));
-      Configuration.reloadExistingConfigurations();
-      assertThat(reloadCount.get(), is(1));
-
-    } finally {
-      Configuration.setConfigurationRegistryEnabled(true);
-    }
-=======
   public void testCDATA() throws IOException {
     String xml = new String(
         "<configuration>" +
@@ -2745,6 +2719,28 @@
     Thread.sleep(1000); //give enough time for threads to run
 
     assertFalse("ConcurrentModificationException occurred", exceptionOccurred.get());
->>>>>>> 5f47f091
+  }
+
+  @Test
+  public void testReloadingCanBeDisabled() {
+    try {
+      AtomicInteger reloadCount = new AtomicInteger(0);
+      Configuration config = new Configuration() {
+        @Override
+        public synchronized void reloadConfiguration() {
+          reloadCount.incrementAndGet();
+        }
+      };
+      assertThat(reloadCount.get(), is(0));
+      Configuration.reloadExistingConfigurations();
+      assertThat(reloadCount.get(), is(1));
+      Configuration.setConfigurationRegistryEnabled(false);
+      assertThat(reloadCount.get(), is(1));
+      Configuration.reloadExistingConfigurations();
+      assertThat(reloadCount.get(), is(1));
+
+    } finally {
+      Configuration.setConfigurationRegistryEnabled(true);
+    }
   }
 }