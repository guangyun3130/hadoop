--- conflicted
+++ resolved
@@ -140,22 +140,14 @@
   /*
    * strtol is reading the value with base 8, NULL because we are reading in
    * just one value.
-<<<<<<< HEAD
-   * 
-=======
    *
->>>>>>> ec5e7b0b
    * The strtol function may result in errors so check for that before typecasting.
    */
   errno = 0;
   long result = strtol(permissions.c_str(), nullptr, 8);
   /*
    * The errno is set to ERANGE incase the string doesn't fit in long
-<<<<<<< HEAD
-   * Also, the result is set to 0, in case conversion is not possible 
-=======
    * Also, the result is set to 0, in case conversion is not possible
->>>>>>> ec5e7b0b
    */
   if ((errno == ERANGE) || result == 0) return false;
   auto perm = static_cast<uint16_t>(result);
