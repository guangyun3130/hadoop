/**
 * Licensed to the Apache Software Foundation (ASF) under one
 * or more contributor license agreements.  See the NOTICE file
 * distributed with this work for additional information
 * regarding copyright ownership.  The ASF licenses this file
 * to you under the Apache License, Version 2.0 (the
 * "License"); you may not use this file except in compliance
 * with the License.  You may obtain a copy of the License at
 *
 *     http://www.apache.org/licenses/LICENSE-2.0
 *
 * Unless required by applicable law or agreed to in writing, software
 * distributed under the License is distributed on an "AS IS" BASIS,
 * WITHOUT WARRANTIES OR CONDITIONS OF ANY KIND, either express or implied.
 * See the License for the specific language governing permissions and
 * limitations under the License.
 */

package org.apache.hadoop.fs.azurebfs;

import java.io.FileNotFoundException;
import java.io.FilterOutputStream;
import java.io.IOException;
import java.lang.reflect.Field;
import java.util.EnumSet;
import java.util.UUID;

import org.junit.Test;

import org.apache.hadoop.conf.Configuration;
import org.apache.hadoop.fs.CreateFlag;
import org.apache.hadoop.fs.FileAlreadyExistsException;
import org.apache.hadoop.fs.FileSystem;
import org.apache.hadoop.fs.FSDataOutputStream;
import org.apache.hadoop.fs.Path;
import org.apache.hadoop.fs.permission.FsAction;
import org.apache.hadoop.fs.permission.FsPermission;
import org.apache.hadoop.test.GenericTestUtils;

import org.apache.hadoop.fs.azurebfs.constants.FSOperationType;
import org.apache.hadoop.fs.azurebfs.contracts.exceptions.AbfsRestOperationException;
import org.apache.hadoop.fs.azurebfs.contracts.exceptions.ConcurrentWriteOperationDetectedException;
import org.apache.hadoop.fs.azurebfs.services.AbfsClient;
import org.apache.hadoop.fs.azurebfs.services.AbfsHttpOperation;
import org.apache.hadoop.fs.azurebfs.services.AbfsRestOperation;
import org.apache.hadoop.fs.azurebfs.services.TestAbfsClient;
import org.apache.hadoop.fs.azurebfs.utils.TracingContext;
import org.apache.hadoop.fs.azurebfs.utils.TracingHeaderValidator;

import static java.net.HttpURLConnection.HTTP_CONFLICT;
import static java.net.HttpURLConnection.HTTP_INTERNAL_ERROR;
import static java.net.HttpURLConnection.HTTP_NOT_FOUND;
import static java.net.HttpURLConnection.HTTP_OK;
import static java.net.HttpURLConnection.HTTP_PRECON_FAILED;

import static org.mockito.ArgumentMatchers.any;
import static org.mockito.ArgumentMatchers.eq;
import static org.mockito.Mockito.doThrow;
import static org.mockito.Mockito.mock;
import static org.mockito.Mockito.when;

import static org.apache.hadoop.fs.contract.ContractTestUtils.assertIsFile;
import static org.apache.hadoop.test.LambdaTestUtils.intercept;
import static org.apache.hadoop.fs.azurebfs.AbfsStatistic.CONNECTIONS_MADE;

/**
 * Test create operation.
 */
public class ITestAzureBlobFileSystemCreate extends
    AbstractAbfsIntegrationTest {
  private static final Path TEST_FILE_PATH = new Path("testfile");
  private static final String TEST_FOLDER_PATH = "testFolder";
  private static final String TEST_CHILD_FILE = "childFile";

  public ITestAzureBlobFileSystemCreate() throws Exception {
    super();
  }

  @Test
  public void testEnsureFileCreatedImmediately() throws Exception {
    final AzureBlobFileSystem fs = getFileSystem();
    FSDataOutputStream out = fs.create(TEST_FILE_PATH);
    try {
      assertIsFile(fs, TEST_FILE_PATH);
    } finally {
      out.close();
    }
    assertIsFile(fs, TEST_FILE_PATH);
  }

  @Test
  @SuppressWarnings("deprecation")
  public void testCreateNonRecursive() throws Exception {
    final AzureBlobFileSystem fs = getFileSystem();
    Path testFolderPath = getUniquePath(TEST_FOLDER_PATH);
    Path testFile = new Path(testFolderPath, TEST_CHILD_FILE);
    try {
      fs.createNonRecursive(testFile, true, 1024, (short) 1, 1024, null);
      fail("Should've thrown");
    } catch (FileNotFoundException expected) {
    }
<<<<<<< HEAD
    fs.mkdirs(testFolderPath);
=======
    fs.registerListener(new TracingHeaderValidator(
        fs.getAbfsStore().getAbfsConfiguration().getClientCorrelationId(),
        fs.getFileSystemId(), FSOperationType.MKDIR, false, 0));
    fs.mkdirs(TEST_FOLDER_PATH);
    fs.registerListener(null);

>>>>>>> da575a53
    fs.createNonRecursive(testFile, true, 1024, (short) 1, 1024, null)
        .close();
    assertIsFile(fs, testFile);
  }

  @Test
  @SuppressWarnings("deprecation")
  public void testCreateNonRecursive1() throws Exception {
    final AzureBlobFileSystem fs = getFileSystem();
    Path testFolderPath = getUniquePath(TEST_FOLDER_PATH);
    Path testFile = new Path(testFolderPath, TEST_CHILD_FILE);
    try {
      fs.createNonRecursive(testFile, FsPermission.getDefault(), EnumSet.of(CreateFlag.CREATE, CreateFlag.OVERWRITE), 1024, (short) 1, 1024, null);
      fail("Should've thrown");
    } catch (FileNotFoundException expected) {
    }
    fs.mkdirs(testFolderPath);
    fs.createNonRecursive(testFile, true, 1024, (short) 1, 1024, null)
        .close();
    assertIsFile(fs, testFile);

  }

  @Test
  @SuppressWarnings("deprecation")
  public void testCreateNonRecursive2() throws Exception {
    final AzureBlobFileSystem fs = getFileSystem();

    Path testFolderPath = getUniquePath(TEST_FOLDER_PATH);
    Path testFile = new Path(testFolderPath, TEST_CHILD_FILE);
    try {
      fs.createNonRecursive(testFile, FsPermission.getDefault(), false, 1024, (short) 1, 1024, null);
      fail("Should've thrown");
    } catch (FileNotFoundException e) {
    }
    fs.mkdirs(testFolderPath);
    fs.createNonRecursive(testFile, true, 1024, (short) 1, 1024, null)
        .close();
    assertIsFile(fs, testFile);
  }

  /**
   * Attempts to use to the ABFS stream after it is closed.
   */
  @Test
  public void testWriteAfterClose() throws Throwable {
    final AzureBlobFileSystem fs = getFileSystem();
    Path testFolderPath = getUniquePath(TEST_FOLDER_PATH);
    Path testPath = new Path(testFolderPath, TEST_CHILD_FILE);
    FSDataOutputStream out = fs.create(testPath);
    out.close();
    intercept(IOException.class, () -> out.write('a'));
    intercept(IOException.class, () -> out.write(new byte[]{'a'}));
    // hsync is not ignored on a closed stream
    // out.hsync();
    out.flush();
    out.close();
  }

  /**
   * Attempts to double close an ABFS output stream from within a
   * FilterOutputStream.
   * That class handles a double failure on close badly if the second
   * exception rethrows the first.
   */
  @Test
  public void testTryWithResources() throws Throwable {
    final AzureBlobFileSystem fs = getFileSystem();
    Path testFolderPath = getUniquePath(TEST_FOLDER_PATH);
    Path testPath = new Path(testFolderPath, TEST_CHILD_FILE);
    try (FSDataOutputStream out = fs.create(testPath)) {
      out.write('1');
      out.hsync();
      // this will cause the next write to failAll
      fs.delete(testPath, false);
      out.write('2');
      out.hsync();
      fail("Expected a failure");
    } catch (FileNotFoundException fnfe) {
      //appendblob outputStream does not generate suppressed exception on close as it is
      //single threaded code
      if (!fs.getAbfsStore().isAppendBlobKey(fs.makeQualified(testPath).toString())) {
        // the exception raised in close() must be in the caught exception's
        // suppressed list
        Throwable[] suppressed = fnfe.getSuppressed();
        assertEquals("suppressed count", 1, suppressed.length);
        Throwable inner = suppressed[0];
        if (!(inner instanceof IOException)) {
          throw inner;
        }
        GenericTestUtils.assertExceptionContains(fnfe.getMessage(), inner);
      }
    }
  }

  /**
   * Attempts to write to the azure stream after it is closed will raise
   * an IOException.
   */
  @Test
  public void testFilterFSWriteAfterClose() throws Throwable {
    final AzureBlobFileSystem fs = getFileSystem();
    Path testFolderPath = getUniquePath(TEST_FOLDER_PATH);
    Path testPath = new Path(testFolderPath, TEST_CHILD_FILE);
    FSDataOutputStream out = fs.create(testPath);
    intercept(FileNotFoundException.class,
        () -> {
          try (FilterOutputStream fos = new FilterOutputStream(out)) {
            fos.write('a');
            fos.flush();
            out.hsync();
            fs.delete(testPath, false);
            // trigger the first failure
            throw intercept(FileNotFoundException.class,
                () -> {
              fos.write('b');
              out.hsync();
              return "hsync didn't raise an IOE";
            });
          }
        });
  }

  /**
   * Tests if the number of connections made for:
   * 1. create overwrite=false of a file that doesnt pre-exist
   * 2. create overwrite=false of a file that pre-exists
   * 3. create overwrite=true of a file that doesnt pre-exist
   * 4. create overwrite=true of a file that pre-exists
   * matches the expectation when run against both combinations of
   * fs.azure.enable.conditional.create.overwrite=true and
   * fs.azure.enable.conditional.create.overwrite=false
   * @throws Throwable
   */
  @Test
  public void testDefaultCreateOverwriteFileTest() throws Throwable {
    testCreateFileOverwrite(true);
    testCreateFileOverwrite(false);
  }

  public void testCreateFileOverwrite(boolean enableConditionalCreateOverwrite)
      throws Throwable {
    final AzureBlobFileSystem currentFs = getFileSystem();
    Configuration config = new Configuration(this.getRawConfiguration());
    config.set("fs.azure.enable.conditional.create.overwrite",
        Boolean.toString(enableConditionalCreateOverwrite));

    final AzureBlobFileSystem fs =
        (AzureBlobFileSystem) FileSystem.newInstance(currentFs.getUri(),
            config);

    long totalConnectionMadeBeforeTest = fs.getInstrumentationMap()
        .get(CONNECTIONS_MADE.getStatName());

    int createRequestCount = 0;
    final Path nonOverwriteFile = new Path("/NonOverwriteTest_FileName_"
        + UUID.randomUUID().toString());

    // Case 1: Not Overwrite - File does not pre-exist
    // create should be successful
    fs.create(nonOverwriteFile, false);

    // One request to server to create path should be issued
    createRequestCount++;

    assertAbfsStatistics(
        CONNECTIONS_MADE,
        totalConnectionMadeBeforeTest + createRequestCount,
        fs.getInstrumentationMap());

    // Case 2: Not Overwrite - File pre-exists
    fs.registerListener(new TracingHeaderValidator(
        fs.getAbfsStore().getAbfsConfiguration().getClientCorrelationId(),
        fs.getFileSystemId(), FSOperationType.CREATE, false, 0));
    intercept(FileAlreadyExistsException.class,
        () -> fs.create(nonOverwriteFile, false));
    fs.registerListener(null);

    // One request to server to create path should be issued
    createRequestCount++;

    assertAbfsStatistics(
        CONNECTIONS_MADE,
        totalConnectionMadeBeforeTest + createRequestCount,
        fs.getInstrumentationMap());

    final Path overwriteFilePath = new Path("/OverwriteTest_FileName_"
        + UUID.randomUUID().toString());

    // Case 3: Overwrite - File does not pre-exist
    // create should be successful
    fs.create(overwriteFilePath, true);

    // One request to server to create path should be issued
    createRequestCount++;

    assertAbfsStatistics(
        CONNECTIONS_MADE,
        totalConnectionMadeBeforeTest + createRequestCount,
        fs.getInstrumentationMap());

    // Case 4: Overwrite - File pre-exists
    fs.registerListener(new TracingHeaderValidator(
        fs.getAbfsStore().getAbfsConfiguration().getClientCorrelationId(),
        fs.getFileSystemId(), FSOperationType.CREATE, true, 0));
    fs.create(overwriteFilePath, true);
    fs.registerListener(null);

    if (enableConditionalCreateOverwrite) {
      // Three requests will be sent to server to create path,
      // 1. create without overwrite
      // 2. GetFileStatus to get eTag
      // 3. create with overwrite
      createRequestCount += 3;
    } else {
      createRequestCount++;
    }

    assertAbfsStatistics(
        CONNECTIONS_MADE,
        totalConnectionMadeBeforeTest + createRequestCount,
        fs.getInstrumentationMap());
  }

  /**
   * Test negative scenarios with Create overwrite=false as default
   * With create overwrite=true ending in 3 calls:
   * A. Create overwrite=false
   * B. GFS
   * C. Create overwrite=true
   *
   * Scn1: A fails with HTTP409, leading to B which fails with HTTP404,
   *        detect parallel access
   * Scn2: A fails with HTTP409, leading to B which fails with HTTP500,
   *        fail create with HTTP500
   * Scn3: A fails with HTTP409, leading to B and then C,
   *        which fails with HTTP412, detect parallel access
   * Scn4: A fails with HTTP409, leading to B and then C,
   *        which fails with HTTP500, fail create with HTTP500
   * Scn5: A fails with HTTP500, fail create with HTTP500
   */
  @Test
  public void testNegativeScenariosForCreateOverwriteDisabled()
      throws Throwable {

    final AzureBlobFileSystem currentFs = getFileSystem();
    Configuration config = new Configuration(this.getRawConfiguration());
    config.set("fs.azure.enable.conditional.create.overwrite",
        Boolean.toString(true));

    final AzureBlobFileSystem fs =
        (AzureBlobFileSystem) FileSystem.newInstance(currentFs.getUri(),
            config);

    // Get mock AbfsClient with current config
    AbfsClient
        mockClient
        = TestAbfsClient.getMockAbfsClient(
        fs.getAbfsStore().getClient(),
        fs.getAbfsStore().getAbfsConfiguration());

    AzureBlobFileSystemStore abfsStore = fs.getAbfsStore();
    abfsStore = setAzureBlobSystemStoreField(abfsStore, "client", mockClient);
    boolean isNamespaceEnabled = abfsStore
        .getIsNamespaceEnabled(getTestTracingContext(fs, false));

    AbfsRestOperation successOp = mock(
        AbfsRestOperation.class);
    AbfsHttpOperation http200Op = mock(
        AbfsHttpOperation.class);
    when(http200Op.getStatusCode()).thenReturn(HTTP_OK);
    when(successOp.getResult()).thenReturn(http200Op);

    AbfsRestOperationException conflictResponseEx
        = getMockAbfsRestOperationException(HTTP_CONFLICT);
    AbfsRestOperationException serverErrorResponseEx
        = getMockAbfsRestOperationException(HTTP_INTERNAL_ERROR);
    AbfsRestOperationException fileNotFoundResponseEx
        = getMockAbfsRestOperationException(HTTP_NOT_FOUND);
    AbfsRestOperationException preConditionResponseEx
        = getMockAbfsRestOperationException(HTTP_PRECON_FAILED);

    // mock for overwrite=false
    doThrow(conflictResponseEx) // Scn1: GFS fails with Http404
        .doThrow(conflictResponseEx) // Scn2: GFS fails with Http500
        .doThrow(
            conflictResponseEx) // Scn3: create overwrite=true fails with Http412
        .doThrow(
            conflictResponseEx) // Scn4: create overwrite=true fails with Http500
        .doThrow(
            serverErrorResponseEx) // Scn5: create overwrite=false fails with Http500
        .when(mockClient)
        .createPath(any(String.class), eq(true), eq(false),
            isNamespaceEnabled ? any(String.class) : eq(null),
            isNamespaceEnabled ? any(String.class) : eq(null),
            any(boolean.class), eq(null), any(TracingContext.class));

    doThrow(fileNotFoundResponseEx) // Scn1: GFS fails with Http404
        .doThrow(serverErrorResponseEx) // Scn2: GFS fails with Http500
        .doReturn(successOp) // Scn3: create overwrite=true fails with Http412
        .doReturn(successOp) // Scn4: create overwrite=true fails with Http500
        .when(mockClient)
        .getPathStatus(any(String.class), eq(false), any(TracingContext.class));

    // mock for overwrite=true
    doThrow(
        preConditionResponseEx) // Scn3: create overwrite=true fails with Http412
        .doThrow(
            serverErrorResponseEx) // Scn4: create overwrite=true fails with Http500
        .when(mockClient)
        .createPath(any(String.class), eq(true), eq(true),
            isNamespaceEnabled ? any(String.class) : eq(null),
            isNamespaceEnabled ? any(String.class) : eq(null),
            any(boolean.class), eq(null), any(TracingContext.class));

    // Scn1: GFS fails with Http404
    // Sequence of events expected:
    // 1. create overwrite=false - fail with conflict
    // 2. GFS - fail with File Not found
    // Create will fail with ConcurrentWriteOperationDetectedException
    validateCreateFileException(ConcurrentWriteOperationDetectedException.class,
        abfsStore);

    // Scn2: GFS fails with Http500
    // Sequence of events expected:
    // 1. create overwrite=false - fail with conflict
    // 2. GFS - fail with Server error
    // Create will fail with 500
    validateCreateFileException(AbfsRestOperationException.class, abfsStore);

    // Scn3: create overwrite=true fails with Http412
    // Sequence of events expected:
    // 1. create overwrite=false - fail with conflict
    // 2. GFS - pass
    // 3. create overwrite=true - fail with Pre-Condition
    // Create will fail with ConcurrentWriteOperationDetectedException
    validateCreateFileException(ConcurrentWriteOperationDetectedException.class,
        abfsStore);

    // Scn4: create overwrite=true fails with Http500
    // Sequence of events expected:
    // 1. create overwrite=false - fail with conflict
    // 2. GFS - pass
    // 3. create overwrite=true - fail with Server error
    // Create will fail with 500
    validateCreateFileException(AbfsRestOperationException.class, abfsStore);

    // Scn5: create overwrite=false fails with Http500
    // Sequence of events expected:
    // 1. create overwrite=false - fail with server error
    // Create will fail with 500
    validateCreateFileException(AbfsRestOperationException.class, abfsStore);
  }

  private AzureBlobFileSystemStore setAzureBlobSystemStoreField(
      final AzureBlobFileSystemStore abfsStore,
      final String fieldName,
      Object fieldObject) throws Exception {

    Field abfsClientField = AzureBlobFileSystemStore.class.getDeclaredField(
        fieldName);
    abfsClientField.setAccessible(true);
    Field modifiersField = Field.class.getDeclaredField("modifiers");
    modifiersField.setAccessible(true);
    modifiersField.setInt(abfsClientField,
        abfsClientField.getModifiers() & ~java.lang.reflect.Modifier.FINAL);
    abfsClientField.set(abfsStore, fieldObject);
    return abfsStore;
  }

  private <E extends Throwable> void validateCreateFileException(final Class<E> exceptionClass, final AzureBlobFileSystemStore abfsStore)
      throws Exception {
    FsPermission permission = new FsPermission(FsAction.ALL, FsAction.ALL,
        FsAction.ALL);
    FsPermission umask = new FsPermission(FsAction.NONE, FsAction.NONE,
        FsAction.NONE);
    Path testPath = new Path("testFile");
    intercept(
        exceptionClass,
        () -> abfsStore.createFile(testPath, null, true, permission, umask,
            getTestTracingContext(getFileSystem(), true)));
  }

  private AbfsRestOperationException getMockAbfsRestOperationException(int status) {
    return new AbfsRestOperationException(status, "", "", new Exception());
  }
}<|MERGE_RESOLUTION|>--- conflicted
+++ resolved
@@ -99,16 +99,12 @@
       fail("Should've thrown");
     } catch (FileNotFoundException expected) {
     }
-<<<<<<< HEAD
-    fs.mkdirs(testFolderPath);
-=======
     fs.registerListener(new TracingHeaderValidator(
         fs.getAbfsStore().getAbfsConfiguration().getClientCorrelationId(),
         fs.getFileSystemId(), FSOperationType.MKDIR, false, 0));
-    fs.mkdirs(TEST_FOLDER_PATH);
+    fs.mkdirs(testFolderPath);
     fs.registerListener(null);
 
->>>>>>> da575a53
     fs.createNonRecursive(testFile, true, 1024, (short) 1, 1024, null)
         .close();
     assertIsFile(fs, testFile);
