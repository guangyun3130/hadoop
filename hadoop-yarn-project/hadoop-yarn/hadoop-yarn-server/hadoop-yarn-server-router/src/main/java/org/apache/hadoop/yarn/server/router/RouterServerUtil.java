/**
 * Licensed to the Apache Software Foundation (ASF) under one
 * or more contributor license agreements.  See the NOTICE file
 * distributed with this work for additional information
 * regarding copyright ownership.  The ASF licenses this file
 * to you under the Apache License, Version 2.0 (the
 * "License"); you may not use this file except in compliance
 * with the License.  You may obtain a copy of the License at
 *
 *     http://www.apache.org/licenses/LICENSE-2.0
 *
 * Unless required by applicable law or agreed to in writing, software
 * distributed under the License is distributed on an "AS IS" BASIS,
 * WITHOUT WARRANTIES OR CONDITIONS OF ANY KIND, either express or implied.
 * See the License for the specific language governing permissions and
 * limitations under the License.
 */

package org.apache.hadoop.yarn.server.router;

import org.apache.commons.lang3.math.NumberUtils;
import org.apache.hadoop.classification.InterfaceAudience.Private;
import org.apache.hadoop.classification.InterfaceAudience.Public;
import org.apache.hadoop.classification.InterfaceStability.Unstable;
import org.apache.hadoop.conf.Configuration;
import org.apache.hadoop.security.UserGroupInformation;
import org.apache.hadoop.security.token.Token;
import org.apache.hadoop.util.ReflectionUtils;
import org.apache.hadoop.util.StringUtils;
import org.apache.hadoop.yarn.api.records.ReservationRequest;
import org.apache.hadoop.yarn.api.records.Priority;
import org.apache.hadoop.yarn.api.records.ReservationRequestInterpreter;
import org.apache.hadoop.yarn.api.records.Resource;
import org.apache.hadoop.yarn.api.records.ReservationRequests;
import org.apache.hadoop.yarn.server.resourcemanager.webapp.dao.ReservationDefinitionInfo;
import org.apache.hadoop.yarn.server.resourcemanager.webapp.dao.ReservationRequestsInfo;
import org.apache.hadoop.yarn.server.resourcemanager.webapp.dao.ReservationRequestInfo;
import org.apache.hadoop.yarn.api.records.ReservationDefinition;
import org.apache.hadoop.yarn.server.resourcemanager.webapp.dao.ResourceInfo;
import org.apache.hadoop.yarn.exceptions.YarnException;
import org.apache.hadoop.yarn.exceptions.YarnRuntimeException;
import org.apache.hadoop.yarn.security.client.RMDelegationTokenIdentifier;
import org.slf4j.Logger;
import org.slf4j.LoggerFactory;

import java.lang.reflect.InvocationTargetException;
import java.lang.reflect.Method;
import java.util.ArrayList;
import java.util.Collection;
import java.util.List;
import java.util.EnumSet;
import java.io.IOException;

/**
 * Common utility methods used by the Router server.
 *
 */
@Private
@Unstable
public final class RouterServerUtil {

  private static final String APPLICATION_ID_PREFIX = "application_";

  private static final String APP_ATTEMPT_ID_PREFIX = "appattempt_";

  private static final String CONTAINER_PREFIX = "container_";

  private static final String EPOCH_PREFIX = "e";

  private static final String RESERVEIDSTR_PREFIX = "reservation_";

  /** Disable constructor. */
  private RouterServerUtil() {
  }

  public static final Logger LOG =
      LoggerFactory.getLogger(RouterServerUtil.class);

  /**
   * Throws an exception due to an error.
   *
   * @param t the throwable raised in the called class.
   * @param errMsgFormat the error message format string.
   * @param args referenced by the format specifiers in the format string.
   * @throws YarnException on failure
   */
  @Public
  @Unstable
  public static void logAndThrowException(Throwable t, String errMsgFormat, Object... args)
      throws YarnException {
    String msg = String.format(errMsgFormat, args);
    if (t != null) {
      LOG.error(msg, t);
      throw new YarnException(msg, t);
    } else {
      LOG.error(msg);
      throw new YarnException(msg);
    }
  }

  /**
   * Throws an exception due to an error.
   *
   * @param errMsg the error message
   * @param t the throwable raised in the called class.
   * @throws YarnException on failure
   */
  @Public
  @Unstable
  public static void logAndThrowException(String errMsg, Throwable t)
      throws YarnException {
    if (t != null) {
      LOG.error(errMsg, t);
      throw new YarnException(errMsg, t);
    } else {
      LOG.error(errMsg);
      throw new YarnException(errMsg);
    }
  }

  public static <R> R createRequestInterceptorChain(Configuration conf, String pipeLineClassName,
      String interceptorClassName, Class<R> clazz) {

    List<String> interceptorClassNames = getInterceptorClassNames(conf,
        pipeLineClassName, interceptorClassName);

    R pipeline = null;
    R current = null;

    for (String className : interceptorClassNames) {
      try {
        Class<?> interceptorClass = conf.getClassByName(className);
        if (clazz.isAssignableFrom(interceptorClass)) {
          Object interceptorInstance = ReflectionUtils.newInstance(interceptorClass, conf);
          if (pipeline == null) {
            pipeline = clazz.cast(interceptorInstance);
            current = clazz.cast(interceptorInstance);
            continue;
          } else {
            Method method = clazz.getMethod("setNextInterceptor", clazz);
            method.invoke(current, interceptorInstance);
            current = clazz.cast(interceptorInstance);
          }
        } else {
          LOG.error("Class: {} not instance of {}.", className, clazz.getCanonicalName());
          throw new YarnRuntimeException("Class: " + className + " not instance of "
              + clazz.getCanonicalName());
        }
      } catch (ClassNotFoundException e) {
        LOG.error("Could not instantiate RequestInterceptor: {}", className, e);
        throw new YarnRuntimeException("Could not instantiate RequestInterceptor: " + className, e);
      } catch (InvocationTargetException e) {
        LOG.error("RequestInterceptor {} call setNextInterceptor error.", className, e);
        throw new YarnRuntimeException("RequestInterceptor " + className
            + " call setNextInterceptor error.", e);
      } catch (NoSuchMethodException e) {
        LOG.error("RequestInterceptor {} does not contain the method setNextInterceptor.",
            className);
        throw new YarnRuntimeException("RequestInterceptor " + className +
            " does not contain the method setNextInterceptor.", e);
      } catch (IllegalAccessException e) {
        LOG.error("RequestInterceptor {} call the method setNextInterceptor " +
            "does not have access.", className);
        throw new YarnRuntimeException("RequestInterceptor "
            + className + " call the method setNextInterceptor does not have access.", e);
      }
    }

    if (pipeline == null) {
      throw new YarnRuntimeException(
          "RequestInterceptor pipeline is not configured in the system.");
    }

    return pipeline;
  }

  private static List<String> getInterceptorClassNames(Configuration conf,
      String pipeLineClass, String interceptorClass) {
    String configuredInterceptorClassNames = conf.get(pipeLineClass, interceptorClass);
    List<String> interceptorClassNames = new ArrayList<>();
    Collection<String> tempList =
        StringUtils.getStringCollection(configuredInterceptorClassNames);
    for (String item : tempList) {
      interceptorClassNames.add(item.trim());
    }
    return interceptorClassNames;
  }

  /**
   * Throws an IOException due to an error.
   *
   * @param errMsg the error message
   * @param t the throwable raised in the called class.
   * @throws IOException on failure
   */
  @Public
  @Unstable
  public static void logAndThrowIOException(String errMsg, Throwable t)
      throws IOException {
    if (t != null) {
      LOG.error(errMsg, t);
      throw new IOException(errMsg, t);
    } else {
      LOG.error(errMsg);
      throw new IOException(errMsg);
    }
  }

  /**
   * Throws an IOException due to an error.
   *
   * @param t the throwable raised in the called class.
   * @param errMsgFormat the error message format string.
   * @param args referenced by the format specifiers in the format string.
   * @throws IOException on failure
   */
  @Public
  @Unstable
  public static void logAndThrowIOException(Throwable t, String errMsgFormat, Object... args)
      throws IOException {
    String msg = String.format(errMsgFormat, args);
    if (t != null) {
      LOG.error(msg, t);
      throw new IOException(msg, t);
    } else {
      LOG.error(msg);
      throw new IOException(msg);
    }
  }

  /**
   * Throws an RunTimeException due to an error.
   *
   * @param errMsg the error message
   * @param t the throwable raised in the called class.
   * @throws RuntimeException on failure
   */
  @Public
  @Unstable
  public static void logAndThrowRunTimeException(String errMsg, Throwable t)
      throws RuntimeException {
    if (t != null) {
      LOG.error(errMsg, t);
      throw new RuntimeException(errMsg, t);
    } else {
      LOG.error(errMsg);
      throw new RuntimeException(errMsg);
    }
  }

  /**
   * Throws an RunTimeException due to an error.
   *
   * @param t the throwable raised in the called class.
   * @param errMsgFormat the error message format string.
   * @param args referenced by the format specifiers in the format string.
   * @throws RuntimeException on failure
   */
  @Public
  @Unstable
  public static void logAndThrowRunTimeException(Throwable t, String errMsgFormat, Object... args)
      throws RuntimeException {
    String msg = String.format(errMsgFormat, args);
    if (t != null) {
      LOG.error(msg, t);
      throw new RuntimeException(msg, t);
    } else {
      LOG.error(msg);
      throw new RuntimeException(msg);
    }
  }

  /**
   * Throws an RunTimeException due to an error.
   *
   * @param t the throwable raised in the called class.
   * @param errMsgFormat the error message format string.
   * @param args referenced by the format specifiers in the format string.
   * @return RuntimeException
   */
  @Public
  @Unstable
  public static RuntimeException logAndReturnRunTimeException(
      Throwable t, String errMsgFormat, Object... args) {
    String msg = String.format(errMsgFormat, args);
    if (t != null) {
      LOG.error(msg, t);
      return new RuntimeException(msg, t);
    } else {
      LOG.error(msg);
      return new RuntimeException(msg);
    }
  }

  /**
   * Throws an RunTimeException due to an error.
   *
   * @param errMsgFormat the error message format string.
   * @param args referenced by the format specifiers in the format string.
   * @return RuntimeException
   */
  @Public
  @Unstable
  public static RuntimeException logAndReturnRunTimeException(
      String errMsgFormat, Object... args) {
    return logAndReturnRunTimeException(null, errMsgFormat, args);
  }

  /**
   * Throws an YarnRuntimeException due to an error.
   *
   * @param t the throwable raised in the called class.
   * @param errMsgFormat the error message format string.
   * @param args referenced by the format specifiers in the format string.
   * @return YarnRuntimeException
   */
  @Public
  @Unstable
  public static YarnRuntimeException logAndReturnYarnRunTimeException(
      Throwable t, String errMsgFormat, Object... args) {
    String msg = String.format(errMsgFormat, args);
    if (t != null) {
      LOG.error(msg, t);
      return new YarnRuntimeException(msg, t);
    } else {
      LOG.error(msg);
      return new YarnRuntimeException(msg);
    }
  }

  /**
   * Check applicationId is accurate.
   *
   * We need to ensure that applicationId cannot be empty and
   * can be converted to ApplicationId object normally.
   *
   * @param applicationId applicationId of type string
   * @throws IllegalArgumentException If the format of the applicationId is not accurate,
   * an IllegalArgumentException needs to be thrown.
   */
  @Public
  @Unstable
  public static void validateApplicationId(String applicationId)
      throws IllegalArgumentException {

    // Make Sure applicationId is not empty.
    if (applicationId == null || applicationId.isEmpty()) {
      throw new IllegalArgumentException("Parameter error, the appId is empty or null.");
    }

    // Make sure the prefix information of applicationId is accurate.
    if (!applicationId.startsWith(APPLICATION_ID_PREFIX)) {
      throw new IllegalArgumentException("Invalid ApplicationId prefix: "
          + applicationId + ". The valid ApplicationId should start with prefix application");
    }

    // Check the split position of the string.
    int pos1 = APPLICATION_ID_PREFIX.length() - 1;
    int pos2 = applicationId.indexOf('_', pos1 + 1);
    if (pos2 < 0) {
      throw new IllegalArgumentException("Invalid ApplicationId: " + applicationId);
    }

    // Confirm that the parsed rmId and appId are numeric types.
    String rmId = applicationId.substring(pos1 + 1, pos2);
    String appId = applicationId.substring(pos2 + 1);
    if(!NumberUtils.isDigits(rmId) || !NumberUtils.isDigits(appId)){
      throw new IllegalArgumentException("Invalid ApplicationId: " + applicationId);
    }
  }

  /**
   * Check appAttemptId is accurate.
   *
   * We need to ensure that appAttemptId cannot be empty and
   * can be converted to ApplicationAttemptId object normally.
   *
   * @param appAttemptId appAttemptId of type string.
   * @throws IllegalArgumentException If the format of the appAttemptId is not accurate,
   * an IllegalArgumentException needs to be thrown.
   */
  @Public
  @Unstable
  public static void validateApplicationAttemptId(String appAttemptId)
      throws IllegalArgumentException {

    // Make Sure appAttemptId is not empty.
    if (appAttemptId == null || appAttemptId.isEmpty()) {
      throw new IllegalArgumentException("Parameter error, the appAttemptId is empty or null.");
    }

    // Make sure the prefix information of appAttemptId is accurate.
    if (!appAttemptId.startsWith(APP_ATTEMPT_ID_PREFIX)) {
      throw new IllegalArgumentException("Invalid AppAttemptId prefix: " + appAttemptId);
    }

    // Check the split position of the string.
    int pos1 = APP_ATTEMPT_ID_PREFIX.length() - 1;
    int pos2 = appAttemptId.indexOf('_', pos1 + 1);
    if (pos2 < 0) {
      throw new IllegalArgumentException("Invalid AppAttemptId: " + appAttemptId);
    }
    int pos3 = appAttemptId.indexOf('_', pos2 + 1);
    if (pos3 < 0) {
      throw new IllegalArgumentException("Invalid AppAttemptId: " + appAttemptId);
    }

    // Confirm that the parsed rmId and appId and attemptId are numeric types.
    String rmId = appAttemptId.substring(pos1 + 1, pos2);
    String appId = appAttemptId.substring(pos2 + 1, pos3);
    String attemptId = appAttemptId.substring(pos3 + 1);

    if (!NumberUtils.isDigits(rmId) || !NumberUtils.isDigits(appId)
        || !NumberUtils.isDigits(attemptId)) {
      throw new IllegalArgumentException("Invalid AppAttemptId: " + appAttemptId);
    }
  }

  /**
   * Check containerId is accurate.
   *
   * We need to ensure that containerId cannot be empty and
   * can be converted to ContainerId object normally.
   *
   * @param containerId containerId of type string.
   * @throws IllegalArgumentException If the format of the appAttemptId is not accurate,
   * an IllegalArgumentException needs to be thrown.
   */
  @Public
  @Unstable
  public static void validateContainerId(String containerId)
      throws IllegalArgumentException {

    // Make Sure containerId is not empty.
    if (containerId == null || containerId.isEmpty()) {
      throw new IllegalArgumentException("Parameter error, the containerId is empty or null.");
    }

    // Make sure the prefix information of containerId is accurate.
    if (!containerId.startsWith(CONTAINER_PREFIX)) {
      throw new IllegalArgumentException("Invalid ContainerId prefix: " + containerId);
    }

    // Check the split position of the string.
    int pos1 = CONTAINER_PREFIX.length() - 1;

    String epoch = "0";
    if (containerId.regionMatches(pos1 + 1, EPOCH_PREFIX, 0, EPOCH_PREFIX.length())) {
      int pos2 = containerId.indexOf('_', pos1 + 1);
      if (pos2 < 0) {
        throw new IllegalArgumentException("Invalid ContainerId: " + containerId);
      }
      String epochStr = containerId.substring(pos1 + 1 + EPOCH_PREFIX.length(), pos2);
      epoch = epochStr;
      // rewind the current position
      pos1 = pos2;
    }

    int pos2 = containerId.indexOf('_', pos1 + 1);
    if (pos2 < 0) {
      throw new IllegalArgumentException("Invalid ContainerId: " + containerId);
    }

    int pos3 = containerId.indexOf('_', pos2 + 1);
    if (pos3 < 0) {
      throw new IllegalArgumentException("Invalid ContainerId: " + containerId);
    }

    int pos4 = containerId.indexOf('_', pos3 + 1);
    if (pos4 < 0) {
      throw new IllegalArgumentException("Invalid ContainerId: " + containerId);
    }

    // Confirm that the parsed appId and clusterTimestamp and attemptId and cid and epoch
    // are numeric types.
    String appId = containerId.substring(pos2 + 1, pos3);
    String clusterTimestamp = containerId.substring(pos1 + 1, pos2);
    String attemptId = containerId.substring(pos3 + 1, pos4);
    String cid = containerId.substring(pos4 + 1);

    if (!NumberUtils.isDigits(appId) || !NumberUtils.isDigits(clusterTimestamp)
        || !NumberUtils.isDigits(attemptId) || !NumberUtils.isDigits(cid)
        || !NumberUtils.isDigits(epoch)) {
      throw new IllegalArgumentException("Invalid ContainerId: " + containerId);
    }
  }

<<<<<<< HEAD
  /**
   * Set User information.
   *
   * If the username is empty, we will use the Yarn Router user directly.
   * Do not create a proxy user if userName matches the userName on current UGI.
   *
   * @param userName userName.
   * @return UserGroupInformation.
   */
=======
  public static boolean isAllowedDelegationTokenOp() throws IOException {
    if (UserGroupInformation.isSecurityEnabled()) {
      return EnumSet.of(UserGroupInformation.AuthenticationMethod.KERBEROS,
          UserGroupInformation.AuthenticationMethod.KERBEROS_SSL,
          UserGroupInformation.AuthenticationMethod.CERTIFICATE)
          .contains(UserGroupInformation.getCurrentUser()
          .getRealAuthenticationMethod());
    } else {
      return true;
    }
  }

  public static String getRenewerForToken(Token<RMDelegationTokenIdentifier> token)
      throws IOException {
    UserGroupInformation user = UserGroupInformation.getCurrentUser();
    UserGroupInformation loginUser = UserGroupInformation.getLoginUser();
    // we can always renew our own tokens
    return loginUser.getUserName().equals(user.getUserName())
        ? token.decodeIdentifier().getRenewer().toString() : user.getShortUserName();
  }

>>>>>>> 4af4997e
  public static UserGroupInformation setupUser(final String userName) {
    UserGroupInformation user = null;
    try {
      // If userName is empty, we will return UserGroupInformation.getCurrentUser.
      // Do not create a proxy user if user name matches the user name on
      // current UGI
      if (userName == null || userName.trim().isEmpty()) {
        user = UserGroupInformation.getCurrentUser();
      } else if (UserGroupInformation.isSecurityEnabled()) {
        user = UserGroupInformation.createProxyUser(userName, UserGroupInformation.getLoginUser());
      } else if (userName.equalsIgnoreCase(UserGroupInformation.getCurrentUser().getUserName())) {
        user = UserGroupInformation.getCurrentUser();
      } else {
        user = UserGroupInformation.createProxyUser(userName,
            UserGroupInformation.getCurrentUser());
      }
      return user;
    } catch (IOException e) {
      throw RouterServerUtil.logAndReturnYarnRunTimeException(e,
          "Error while creating Router Service for user : %s.", user);
    }
  }

  /**
   * Check reservationId is accurate.
   *
   * We need to ensure that reservationId cannot be empty and
   * can be converted to ReservationId object normally.
   *
   * @param reservationId reservationId.
   * @throws IllegalArgumentException If the format of the reservationId is not accurate,
   * an IllegalArgumentException needs to be thrown.
   */
  @Public
  @Unstable
  public static void validateReservationId(String reservationId) throws IllegalArgumentException {

    if (reservationId == null || reservationId.isEmpty()) {
      throw new IllegalArgumentException("Parameter error, the reservationId is empty or null.");
    }

    if (!reservationId.startsWith(RESERVEIDSTR_PREFIX)) {
      throw new IllegalArgumentException("Invalid ReservationId: " + reservationId);
    }

    String[] resFields = reservationId.split("_");
    if (resFields.length != 3) {
      throw new IllegalArgumentException("Invalid ReservationId: " + reservationId);
    }

    String clusterTimestamp = resFields[1];
    String id = resFields[2];
    if (!NumberUtils.isDigits(id) || !NumberUtils.isDigits(clusterTimestamp)) {
      throw new IllegalArgumentException("Invalid ReservationId: " + reservationId);
    }
  }

  /**
   * Convert ReservationDefinitionInfo to ReservationDefinition.
   *
   * @param definitionInfo ReservationDefinitionInfo Object.
   * @return ReservationDefinition.
   */
  public static ReservationDefinition convertReservationDefinition(
      ReservationDefinitionInfo definitionInfo) {
    if (definitionInfo == null || definitionInfo.getReservationRequests() == null
        || definitionInfo.getReservationRequests().getReservationRequest() == null
        || definitionInfo.getReservationRequests().getReservationRequest().isEmpty()) {
      throw new RuntimeException("definitionInfo Or ReservationRequests is Null.");
    }

    // basic variable
    long arrival = definitionInfo.getArrival();
    long deadline = definitionInfo.getDeadline();

    // ReservationRequests reservationRequests
    String name = definitionInfo.getReservationName();
    String recurrenceExpression = definitionInfo.getRecurrenceExpression();
    Priority priority = Priority.newInstance(definitionInfo.getPriority());

    // reservation requests info
    List<ReservationRequest> reservationRequestList = new ArrayList<>();

    ReservationRequestsInfo reservationRequestsInfo = definitionInfo.getReservationRequests();

    List<ReservationRequestInfo> reservationRequestInfos =
        reservationRequestsInfo.getReservationRequest();

    for (ReservationRequestInfo resRequestInfo : reservationRequestInfos) {
      ResourceInfo resourceInfo = resRequestInfo.getCapability();
      Resource capability =
          Resource.newInstance(resourceInfo.getMemorySize(), resourceInfo.getvCores());
      ReservationRequest reservationRequest = ReservationRequest.newInstance(capability,
          resRequestInfo.getNumContainers(), resRequestInfo.getMinConcurrency(),
          resRequestInfo.getDuration());
      reservationRequestList.add(reservationRequest);
    }

    ReservationRequestInterpreter[] values = ReservationRequestInterpreter.values();
    ReservationRequestInterpreter reservationRequestInterpreter =
        values[reservationRequestsInfo.getReservationRequestsInterpreter()];
    ReservationRequests reservationRequests = ReservationRequests.newInstance(
        reservationRequestList, reservationRequestInterpreter);

    ReservationDefinition definition = ReservationDefinition.newInstance(
        arrival, deadline, reservationRequests, name, recurrenceExpression, priority);

    return definition;
  }
}<|MERGE_RESOLUTION|>--- conflicted
+++ resolved
@@ -484,18 +484,7 @@
       throw new IllegalArgumentException("Invalid ContainerId: " + containerId);
     }
   }
-
-<<<<<<< HEAD
-  /**
-   * Set User information.
-   *
-   * If the username is empty, we will use the Yarn Router user directly.
-   * Do not create a proxy user if userName matches the userName on current UGI.
-   *
-   * @param userName userName.
-   * @return UserGroupInformation.
-   */
-=======
+  
   public static boolean isAllowedDelegationTokenOp() throws IOException {
     if (UserGroupInformation.isSecurityEnabled()) {
       return EnumSet.of(UserGroupInformation.AuthenticationMethod.KERBEROS,
@@ -517,7 +506,15 @@
         ? token.decodeIdentifier().getRenewer().toString() : user.getShortUserName();
   }
 
->>>>>>> 4af4997e
+  /**
+   * Set User information.
+   *
+   * If the username is empty, we will use the Yarn Router user directly.
+   * Do not create a proxy user if userName matches the userName on current UGI.
+   *
+   * @param userName userName.
+   * @return UserGroupInformation.
+   */
   public static UserGroupInformation setupUser(final String userName) {
     UserGroupInformation user = null;
     try {
