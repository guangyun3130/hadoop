--- conflicted
+++ resolved
@@ -79,11 +79,7 @@
       io.opentelemetry.api.trace.SpanContext spanContext = io.opentelemetry.api.trace.SpanContext.createFromRemoteParent(traceId, spanId, traceFlags, traceState );
       return new SpanContext(spanContext);
     } catch (Exception e){
-<<<<<<< HEAD
-      LOG.error("Error in processing remote context " + kvMap != null? kvMap.toString() : "", e);
-=======
       LOG.error("Error in processing remote context :", e);
->>>>>>> 88cd2aa1
       return null;
     }
 
