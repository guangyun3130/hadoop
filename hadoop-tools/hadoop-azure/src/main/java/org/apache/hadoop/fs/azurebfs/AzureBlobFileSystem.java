/**
 * Licensed to the Apache Software Foundation (ASF) under one
 * or more contributor license agreements.  See the NOTICE file
 * distributed with this work for additional information
 * regarding copyright ownership.  The ASF licenses this file
 * to you under the Apache License, Version 2.0 (the
 * "License"); you may not use this file except in compliance
 * with the License.  You may obtain a copy of the License at
 *
 *     http://www.apache.org/licenses/LICENSE-2.0
 *
 * Unless required by applicable law or agreed to in writing, software
 * distributed under the License is distributed on an "AS IS" BASIS,
 * WITHOUT WARRANTIES OR CONDITIONS OF ANY KIND, either express or implied.
 * See the License for the specific language governing permissions and
 * limitations under the License.
 */

package org.apache.hadoop.fs.azurebfs;

import java.io.File;
import java.io.FileNotFoundException;
import java.io.IOException;
import java.io.InputStream;
import java.io.OutputStream;
import java.net.HttpURLConnection;
import java.net.URI;
import java.net.URISyntaxException;
import java.nio.file.AccessDeniedException;
import java.util.Hashtable;
import java.util.List;
import java.util.ArrayList;
import java.util.Collections;
import java.util.EnumSet;
import java.util.Map;
<<<<<<< HEAD
import java.util.Set;
=======
import java.util.Optional;
import java.util.UUID;
>>>>>>> da575a53
import java.util.concurrent.Callable;
import java.util.concurrent.CompletableFuture;
import java.util.concurrent.ExecutionException;
import java.util.concurrent.ExecutorService;
import java.util.concurrent.Executors;
import java.util.concurrent.Future;

import org.apache.hadoop.io.IOUtils;
import org.apache.hadoop.thirdparty.com.google.common.annotations.VisibleForTesting;
import org.apache.hadoop.thirdparty.com.google.common.base.Preconditions;
import org.slf4j.Logger;
import org.slf4j.LoggerFactory;

import org.apache.commons.lang3.ArrayUtils;
import org.apache.hadoop.fs.azurebfs.services.AbfsClient;
import org.apache.hadoop.fs.azurebfs.services.AbfsClientThrottlingIntercept;
import org.apache.hadoop.fs.azurebfs.services.AbfsListStatusRemoteIterator;
import org.apache.hadoop.fs.RemoteIterator;
import org.apache.hadoop.classification.InterfaceStability;
import org.apache.hadoop.conf.Configuration;
import org.apache.hadoop.fs.BlockLocation;
import org.apache.hadoop.fs.CommonPathCapabilities;
import org.apache.hadoop.fs.CreateFlag;
import org.apache.hadoop.fs.FSDataInputStream;
import org.apache.hadoop.fs.FSDataOutputStream;
import org.apache.hadoop.fs.FileAlreadyExistsException;
import org.apache.hadoop.fs.FileStatus;
import org.apache.hadoop.fs.FileSystem;
import org.apache.hadoop.fs.Path;
import org.apache.hadoop.fs.PathIOException;
import org.apache.hadoop.fs.XAttrSetFlag;
import org.apache.hadoop.fs.azurebfs.constants.AbfsHttpConstants;
import org.apache.hadoop.fs.azurebfs.constants.FileSystemConfigurations;
import org.apache.hadoop.fs.azurebfs.constants.FileSystemUriSchemes;
import org.apache.hadoop.fs.azurebfs.constants.FSOperationType;
import org.apache.hadoop.fs.azurebfs.contracts.exceptions.AbfsRestOperationException;
import org.apache.hadoop.fs.azurebfs.contracts.exceptions.AzureBlobFileSystemException;
import org.apache.hadoop.fs.azurebfs.contracts.exceptions.FileSystemOperationUnhandledException;
import org.apache.hadoop.fs.azurebfs.contracts.exceptions.InvalidUriAuthorityException;
import org.apache.hadoop.fs.azurebfs.contracts.exceptions.InvalidUriException;
import org.apache.hadoop.fs.azurebfs.contracts.exceptions.SASTokenProviderException;
import org.apache.hadoop.fs.azurebfs.contracts.services.AzureServiceErrorCode;
import org.apache.hadoop.fs.azurebfs.security.AbfsDelegationTokenManager;
import org.apache.hadoop.fs.azurebfs.services.AbfsCounters;
import org.apache.hadoop.fs.azurebfs.utils.Listener;
import org.apache.hadoop.fs.azurebfs.utils.TracingContext;
import org.apache.hadoop.fs.azurebfs.utils.TracingHeaderFormat;
import org.apache.hadoop.fs.impl.AbstractFSBuilderImpl;
import org.apache.hadoop.fs.impl.OpenFileParameters;
import org.apache.hadoop.fs.permission.AclEntry;
import org.apache.hadoop.fs.permission.AclStatus;
import org.apache.hadoop.fs.permission.FsAction;
import org.apache.hadoop.fs.permission.FsPermission;
import org.apache.hadoop.fs.statistics.IOStatistics;
import org.apache.hadoop.fs.statistics.IOStatisticsSource;
import org.apache.hadoop.security.AccessControlException;
import org.apache.hadoop.security.token.Token;
import org.apache.hadoop.security.UserGroupInformation;
import org.apache.hadoop.util.functional.RemoteIterators;
import org.apache.hadoop.util.DurationInfo;
import org.apache.hadoop.util.LambdaUtils;
import org.apache.hadoop.util.Progressable;

import static org.apache.hadoop.fs.CommonConfigurationKeys.IOSTATISTICS_LOGGING_LEVEL;
import static org.apache.hadoop.fs.CommonConfigurationKeys.IOSTATISTICS_LOGGING_LEVEL_DEFAULT;
import static org.apache.hadoop.fs.azurebfs.AbfsStatistic.*;
import static org.apache.hadoop.fs.impl.PathCapabilitiesSupport.validatePathCapabilityArgs;
import static org.apache.hadoop.fs.statistics.IOStatisticsLogging.logIOStatisticsAtLevel;

/**
 * A {@link org.apache.hadoop.fs.FileSystem} for reading and writing files stored on <a
 * href="http://store.azure.com/">Windows Azure</a>
 */
@InterfaceStability.Evolving
public class AzureBlobFileSystem extends FileSystem
    implements IOStatisticsSource {
  public static final Logger LOG = LoggerFactory.getLogger(AzureBlobFileSystem.class);
  private URI uri;
  private Path workingDir;
  private AzureBlobFileSystemStore abfsStore;
  private boolean isClosed;
  private final String fileSystemId = UUID.randomUUID().toString();

  private boolean delegationTokenEnabled = false;
  private AbfsDelegationTokenManager delegationTokenManager;
  private AbfsCounters abfsCounters;
  private String clientCorrelationId;
  private TracingHeaderFormat tracingHeaderFormat;
  private Listener listener;

  @Override
  public void initialize(URI uri, Configuration configuration)
      throws IOException {
    uri = ensureAuthority(uri, configuration);
    super.initialize(uri, configuration);
    setConf(configuration);

    LOG.debug("Initializing AzureBlobFileSystem for {}", uri);

    this.uri = URI.create(uri.getScheme() + "://" + uri.getAuthority());
    abfsCounters = new AbfsCountersImpl(uri);
    this.abfsStore = new AzureBlobFileSystemStore(uri, this.isSecureScheme(),
        configuration, abfsCounters);
    LOG.trace("AzureBlobFileSystemStore init complete");

    final AbfsConfiguration abfsConfiguration = abfsStore
        .getAbfsConfiguration();
    clientCorrelationId = TracingContext.validateClientCorrelationID(
        abfsConfiguration.getClientCorrelationId());
    tracingHeaderFormat = abfsConfiguration.getTracingHeaderFormat();
    this.setWorkingDirectory(this.getHomeDirectory());

    if (abfsConfiguration.getCreateRemoteFileSystemDuringInitialization()) {
      TracingContext tracingContext = new TracingContext(clientCorrelationId,
          fileSystemId, FSOperationType.CREATE_FILESYSTEM, tracingHeaderFormat, listener);
      if (this.tryGetFileStatus(new Path(AbfsHttpConstants.ROOT_PATH), tracingContext) == null) {
        try {
          this.createFileSystem(tracingContext);
        } catch (AzureBlobFileSystemException ex) {
          checkException(null, ex, AzureServiceErrorCode.FILE_SYSTEM_ALREADY_EXISTS);
        }
      }
    }

    LOG.trace("Initiate check for delegation token manager");
    if (UserGroupInformation.isSecurityEnabled()) {
      this.delegationTokenEnabled = abfsConfiguration.isDelegationTokenManagerEnabled();

      if (this.delegationTokenEnabled) {
        LOG.debug("Initializing DelegationTokenManager for {}", uri);
        this.delegationTokenManager = abfsConfiguration.getDelegationTokenManager();
        delegationTokenManager.bind(getUri(), configuration);
        LOG.debug("Created DelegationTokenManager {}", delegationTokenManager);
      }
    }

    AbfsClientThrottlingIntercept.initializeSingleton(abfsConfiguration.isAutoThrottlingEnabled());

    LOG.debug("Initializing AzureBlobFileSystem for {} complete", uri);
  }

  @Override
  public String toString() {
    final StringBuilder sb = new StringBuilder(
        "AzureBlobFileSystem{");
    sb.append("uri=").append(uri);
    sb.append(", user='").append(abfsStore.getUser()).append('\'');
    sb.append(", primaryUserGroup='").append(abfsStore.getPrimaryGroup()).append('\'');
    sb.append('}');
    return sb.toString();
  }

  public boolean isSecureScheme() {
    return false;
  }

  @Override
  public URI getUri() {
    return this.uri;
  }

  public void registerListener(Listener listener1) {
    listener = listener1;
  }

  @Override
  public FSDataInputStream open(final Path path, final int bufferSize) throws IOException {
    LOG.debug("AzureBlobFileSystem.open path: {} bufferSize: {}", path, bufferSize);
    // bufferSize is unused.
    return open(path, new OpenFileParameters());
  }

  private FSDataInputStream open(final Path path,
      final OpenFileParameters parameters) throws IOException {
    statIncrement(CALL_OPEN);
    Path qualifiedPath = makeQualified(path);

    try {
      TracingContext tracingContext = new TracingContext(clientCorrelationId,
          fileSystemId, FSOperationType.OPEN, tracingHeaderFormat,
          listener);
      InputStream inputStream = abfsStore.openFileForRead(qualifiedPath,
<<<<<<< HEAD
          parameters, statistics);
=======
          options, statistics, tracingContext);
>>>>>>> da575a53
      return new FSDataInputStream(inputStream);
    } catch(AzureBlobFileSystemException ex) {
      checkException(path, ex);
      return null;
    }
  }

  /**
   * Takes config and other options through
   * {@link org.apache.hadoop.fs.impl.OpenFileParameters}. Ensure that
   * FileStatus entered is up-to-date, as it will be used to create the
   * InputStream (with info such as contentLength, eTag)
   * @param path The location of file to be opened
   * @param parameters OpenFileParameters instance; can hold FileStatus,
   *                   Configuration, bufferSize and mandatoryKeys
   */
  @Override
  public CompletableFuture<FSDataInputStream> openFileWithOptions(
      final Path path, final OpenFileParameters parameters) {
    LOG.debug("AzureBlobFileSystem.openFileWithOptions path: {}", path);
    Set<String> mandatoryKeys = parameters.getMandatoryKeys();
    if (mandatoryKeys == null) {
      mandatoryKeys = Collections.emptySet();
    }
    AbstractFSBuilderImpl.rejectUnknownMandatoryKeys(
        mandatoryKeys,
        Collections.emptySet(),
        "for " + path);
    return LambdaUtils.eval(
        new CompletableFuture<>(), () ->
            open(path, parameters));
  }

  @Override
  public FSDataOutputStream create(final Path f, final FsPermission permission, final boolean overwrite, final int bufferSize,
      final short replication, final long blockSize, final Progressable progress) throws IOException {
    LOG.debug("AzureBlobFileSystem.create path: {} permission: {} overwrite: {} bufferSize: {}",
        f,
        permission,
        overwrite,
        blockSize);

    statIncrement(CALL_CREATE);
    trailingPeriodCheck(f);

    Path qualifiedPath = makeQualified(f);

    try {
      TracingContext tracingContext = new TracingContext(clientCorrelationId,
          fileSystemId, FSOperationType.CREATE, overwrite, tracingHeaderFormat, listener);
      OutputStream outputStream = abfsStore.createFile(qualifiedPath, statistics, overwrite,
          permission == null ? FsPermission.getFileDefault() : permission,
          FsPermission.getUMask(getConf()), tracingContext);
      statIncrement(FILES_CREATED);
      return new FSDataOutputStream(outputStream, statistics);
    } catch(AzureBlobFileSystemException ex) {
      checkException(f, ex);
      return null;
    }
  }

  @Override
  @SuppressWarnings("deprecation")
  public FSDataOutputStream createNonRecursive(final Path f, final FsPermission permission,
      final boolean overwrite, final int bufferSize, final short replication, final long blockSize,
      final Progressable progress) throws IOException {

    statIncrement(CALL_CREATE_NON_RECURSIVE);
    final Path parent = f.getParent();
    TracingContext tracingContext = new TracingContext(clientCorrelationId,
        fileSystemId, FSOperationType.CREATE_NON_RECURSIVE, tracingHeaderFormat,
        listener);
    final FileStatus parentFileStatus = tryGetFileStatus(parent, tracingContext);

    if (parentFileStatus == null) {
      throw new FileNotFoundException("Cannot create file "
          + f.getName() + " because parent folder does not exist.");
    }

    return create(f, permission, overwrite, bufferSize, replication, blockSize, progress);
  }

  @Override
  @SuppressWarnings("deprecation")
  public FSDataOutputStream createNonRecursive(final Path f, final FsPermission permission,
      final EnumSet<CreateFlag> flags, final int bufferSize, final short replication, final long blockSize,
      final Progressable progress) throws IOException {

    // Check if file should be appended or overwritten. Assume that the file
    // is overwritten on if the CREATE and OVERWRITE create flags are set.
    final EnumSet<CreateFlag> createflags =
        EnumSet.of(CreateFlag.CREATE, CreateFlag.OVERWRITE);
    final boolean overwrite = flags.containsAll(createflags);

    // Delegate the create non-recursive call.
    return this.createNonRecursive(f, permission, overwrite,
        bufferSize, replication, blockSize, progress);
  }

  @Override
  @SuppressWarnings("deprecation")
  public FSDataOutputStream createNonRecursive(final Path f,
      final boolean overwrite, final int bufferSize, final short replication, final long blockSize,
      final Progressable progress) throws IOException {
    return this.createNonRecursive(f, FsPermission.getFileDefault(),
        overwrite, bufferSize, replication, blockSize, progress);
  }

  @Override
  public FSDataOutputStream append(final Path f, final int bufferSize, final Progressable progress) throws IOException {
    LOG.debug(
        "AzureBlobFileSystem.append path: {} bufferSize: {}",
        f.toString(),
        bufferSize);
    statIncrement(CALL_APPEND);
    Path qualifiedPath = makeQualified(f);

    try {
      TracingContext tracingContext = new TracingContext(clientCorrelationId,
          fileSystemId, FSOperationType.APPEND, tracingHeaderFormat,
          listener);
      OutputStream outputStream = abfsStore
          .openFileForWrite(qualifiedPath, statistics, false, tracingContext);
      return new FSDataOutputStream(outputStream, statistics);
    } catch(AzureBlobFileSystemException ex) {
      checkException(f, ex);
      return null;
    }
  }

  public boolean rename(final Path src, final Path dst) throws IOException {
    LOG.debug("AzureBlobFileSystem.rename src: {} dst: {}", src, dst);
    statIncrement(CALL_RENAME);

    trailingPeriodCheck(dst);

    Path parentFolder = src.getParent();
    if (parentFolder == null) {
      return false;
    }
    Path qualifiedSrcPath = makeQualified(src);
    Path qualifiedDstPath = makeQualified(dst);

    TracingContext tracingContext = new TracingContext(clientCorrelationId,
        fileSystemId, FSOperationType.RENAME, true, tracingHeaderFormat,
        listener);
    // rename under same folder;
    if(makeQualified(parentFolder).equals(qualifiedDstPath)) {
      return tryGetFileStatus(qualifiedSrcPath, tracingContext) != null;
    }

    FileStatus dstFileStatus = null;
    if (qualifiedSrcPath.equals(qualifiedDstPath)) {
      // rename to itself
      // - if it doesn't exist, return false
      // - if it is file, return true
      // - if it is dir, return false.
      dstFileStatus = tryGetFileStatus(qualifiedDstPath, tracingContext);
      if (dstFileStatus == null) {
        return false;
      }
      return dstFileStatus.isDirectory() ? false : true;
    }

    // Non-HNS account need to check dst status on driver side.
    if (!abfsStore.getIsNamespaceEnabled(tracingContext) && dstFileStatus == null) {
      dstFileStatus = tryGetFileStatus(qualifiedDstPath, tracingContext);
    }

    try {
      String sourceFileName = src.getName();
      Path adjustedDst = dst;

      if (dstFileStatus != null) {
        if (!dstFileStatus.isDirectory()) {
          return qualifiedSrcPath.equals(qualifiedDstPath);
        }
        adjustedDst = new Path(dst, sourceFileName);
      }

      qualifiedDstPath = makeQualified(adjustedDst);

      abfsStore.rename(qualifiedSrcPath, qualifiedDstPath, tracingContext);
      return true;
    } catch(AzureBlobFileSystemException ex) {
      LOG.debug("Rename operation failed. ", ex);
      checkException(
              src,
              ex,
              AzureServiceErrorCode.PATH_ALREADY_EXISTS,
              AzureServiceErrorCode.INVALID_RENAME_SOURCE_PATH,
              AzureServiceErrorCode.SOURCE_PATH_NOT_FOUND,
              AzureServiceErrorCode.INVALID_SOURCE_OR_DESTINATION_RESOURCE_TYPE,
              AzureServiceErrorCode.RENAME_DESTINATION_PARENT_PATH_NOT_FOUND,
              AzureServiceErrorCode.INTERNAL_OPERATION_ABORT);
      return false;
    }

  }

  @Override
  public boolean delete(final Path f, final boolean recursive) throws IOException {
    LOG.debug(
        "AzureBlobFileSystem.delete path: {} recursive: {}", f.toString(), recursive);
    statIncrement(CALL_DELETE);
    Path qualifiedPath = makeQualified(f);

    if (f.isRoot()) {
      if (!recursive) {
        return false;
      }

      return deleteRoot();
    }

    try {
      TracingContext tracingContext = new TracingContext(clientCorrelationId,
          fileSystemId, FSOperationType.DELETE, tracingHeaderFormat,
          listener);
      abfsStore.delete(qualifiedPath, recursive, tracingContext);
      return true;
    } catch (AzureBlobFileSystemException ex) {
      checkException(f, ex, AzureServiceErrorCode.PATH_NOT_FOUND);
      return false;
    }

  }

  @Override
  public FileStatus[] listStatus(final Path f) throws IOException {
    LOG.debug(
        "AzureBlobFileSystem.listStatus path: {}", f.toString());
    statIncrement(CALL_LIST_STATUS);
    Path qualifiedPath = makeQualified(f);

    try {
      TracingContext tracingContext = new TracingContext(clientCorrelationId,
          fileSystemId, FSOperationType.LISTSTATUS, true, tracingHeaderFormat,
          listener);
      FileStatus[] result = abfsStore.listStatus(qualifiedPath, tracingContext);
      return result;
    } catch (AzureBlobFileSystemException ex) {
      checkException(f, ex);
      return null;
    }
  }

  /**
   * Increment of an Abfs statistic.
   *
   * @param statistic AbfsStatistic that needs increment.
   */
  private void statIncrement(AbfsStatistic statistic) {
    incrementStatistic(statistic);
  }

  /**
   * Method for incrementing AbfsStatistic by a long value.
   *
   * @param statistic the Statistic to be incremented.
   */
  private void incrementStatistic(AbfsStatistic statistic) {
    if (abfsCounters != null) {
      abfsCounters.incrementCounter(statistic, 1);
    }
  }

  /**
   * Performs a check for (.) until root in the path to throw an exception.
   * The purpose is to differentiate between dir/dir1 and dir/dir1.
   * Without the exception the behavior seen is dir1. will appear
   * to be present without it's actual creation as dir/dir1 and dir/dir1. are
   * treated as identical.
   * @param path the path to be checked for trailing period (.)
   * @throws IllegalArgumentException if the path has a trailing period (.)
   */
  private void trailingPeriodCheck(Path path) throws IllegalArgumentException {
    while (!path.isRoot()){
      String pathToString = path.toString();
      if (pathToString.length() != 0) {
        if (pathToString.charAt(pathToString.length() - 1) == '.') {
          throw new IllegalArgumentException(
              "ABFS does not allow files or directories to end with a dot.");
        }
        path = path.getParent();
      }
      else {
        break;
      }
    }
  }

  @Override
  public boolean mkdirs(final Path f, final FsPermission permission) throws IOException {
    LOG.debug(
        "AzureBlobFileSystem.mkdirs path: {} permissions: {}", f, permission);
    statIncrement(CALL_MKDIRS);
    trailingPeriodCheck(f);

    final Path parentFolder = f.getParent();
    if (parentFolder == null) {
      // Cannot create root
      return true;
    }

    Path qualifiedPath = makeQualified(f);

    try {
      TracingContext tracingContext = new TracingContext(clientCorrelationId,
          fileSystemId, FSOperationType.MKDIR, false, tracingHeaderFormat,
          listener);
      abfsStore.createDirectory(qualifiedPath,
          permission == null ? FsPermission.getDirDefault() : permission,
          FsPermission.getUMask(getConf()), tracingContext);
      statIncrement(DIRECTORIES_CREATED);
      return true;
    } catch (AzureBlobFileSystemException ex) {
      checkException(f, ex);
      return true;
    }
  }

  @Override
  public synchronized void close() throws IOException {
    if (isClosed) {
      return;
    }
    // does all the delete-on-exit calls, and may be slow.
    super.close();
    LOG.debug("AzureBlobFileSystem.close");
    if (getConf() != null) {
      String iostatisticsLoggingLevel =
          getConf().getTrimmed(IOSTATISTICS_LOGGING_LEVEL,
              IOSTATISTICS_LOGGING_LEVEL_DEFAULT);
      logIOStatisticsAtLevel(LOG, iostatisticsLoggingLevel, getIOStatistics());
    }
    IOUtils.cleanupWithLogger(LOG, abfsStore, delegationTokenManager);
    this.isClosed = true;
    if (LOG.isDebugEnabled()) {
      LOG.debug("Closing Abfs: {}", toString());
    }
  }

  @Override
  public FileStatus getFileStatus(final Path f) throws IOException {
      TracingContext tracingContext = new TracingContext(clientCorrelationId,
          fileSystemId, FSOperationType.GET_FILESTATUS, tracingHeaderFormat,
          listener);
      return getFileStatus(f, tracingContext);
  }

  private FileStatus getFileStatus(final Path path,
      TracingContext tracingContext) throws IOException {
    LOG.debug("AzureBlobFileSystem.getFileStatus path: {}", path);
    statIncrement(CALL_GET_FILE_STATUS);
    Path qualifiedPath = makeQualified(path);

    try {
      return abfsStore.getFileStatus(qualifiedPath, tracingContext);
    } catch(AzureBlobFileSystemException ex) {
      checkException(path, ex);
      return null;
    }
  }

  /**
   * Break the current lease on an ABFS file if it exists. A lease that is broken cannot be
   * renewed. A new lease may be obtained on the file immediately.
   *
   * @param f file name
   * @throws IOException on any exception while breaking the lease
   */
  public void breakLease(final Path f) throws IOException {
    LOG.debug("AzureBlobFileSystem.breakLease path: {}", f);

    Path qualifiedPath = makeQualified(f);

    try (DurationInfo ignored = new DurationInfo(LOG, false, "Break lease for %s",
        qualifiedPath)) {
      TracingContext tracingContext = new TracingContext(clientCorrelationId,
          fileSystemId, FSOperationType.BREAK_LEASE, tracingHeaderFormat,
          listener);
      abfsStore.breakLease(qualifiedPath, tracingContext);
    } catch(AzureBlobFileSystemException ex) {
      checkException(f, ex);
    }
  }

  /**
   * Qualify a path to one which uses this FileSystem and, if relative,
   * made absolute.
   * @param path to qualify.
   * @return this path if it contains a scheme and authority and is absolute, or
   * a new path that includes a path and authority and is fully qualified
   * @see Path#makeQualified(URI, Path)
   * @throws IllegalArgumentException if the path has a schema/URI different
   * from this FileSystem.
   */
  @Override
  public Path makeQualified(Path path) {
    // To support format: abfs://{dfs.nameservices}/file/path,
    // path need to be first converted to URI, then get the raw path string,
    // during which {dfs.nameservices} will be omitted.
    if (path != null) {
      String uriPath = path.toUri().getPath();
      path = uriPath.isEmpty() ? path : new Path(uriPath);
    }
    return super.makeQualified(path);
  }


  @Override
  public Path getWorkingDirectory() {
    return this.workingDir;
  }

  @Override
  public void setWorkingDirectory(final Path newDir) {
    if (newDir.isAbsolute()) {
      this.workingDir = newDir;
    } else {
      this.workingDir = new Path(workingDir, newDir);
    }
  }

  @Override
  public String getScheme() {
    return FileSystemUriSchemes.ABFS_SCHEME;
  }

  @Override
  public Path getHomeDirectory() {
    return makeQualified(new Path(
            FileSystemConfigurations.USER_HOME_DIRECTORY_PREFIX
                + "/" + abfsStore.getUser()));
  }

  /**
   * Return an array containing hostnames, offset and size of
   * portions of the given file. For ABFS we'll just lie and give
   * fake hosts to make sure we get many splits in MR jobs.
   */
  @Override
  public BlockLocation[] getFileBlockLocations(FileStatus file,
      long start, long len) {
    if (file == null) {
      return null;
    }

    if ((start < 0) || (len < 0)) {
      throw new IllegalArgumentException("Invalid start or len parameter");
    }

    if (file.getLen() < start) {
      return new BlockLocation[0];
    }
    final String blobLocationHost = abfsStore.getAbfsConfiguration().getAzureBlockLocationHost();

    final String[] name = { blobLocationHost };
    final String[] host = { blobLocationHost };
    long blockSize = file.getBlockSize();
    if (blockSize <= 0) {
      throw new IllegalArgumentException(
          "The block size for the given file is not a positive number: "
              + blockSize);
    }
    int numberOfLocations = (int) (len / blockSize)
        + ((len % blockSize == 0) ? 0 : 1);
    BlockLocation[] locations = new BlockLocation[numberOfLocations];
    for (int i = 0; i < locations.length; i++) {
      long currentOffset = start + (i * blockSize);
      long currentLength = Math.min(blockSize, start + len - currentOffset);
      locations[i] = new BlockLocation(name, host, currentOffset, currentLength);
    }

    return locations;
  }

  @Override
  protected void finalize() throws Throwable {
    LOG.debug("finalize() called.");
    close();
    super.finalize();
  }

  /**
   * Get the username of the FS.
   * @return the short name of the user who instantiated the FS
   */
  public String getOwnerUser() {
    return abfsStore.getUser();
  }

  /**
   * Get the group name of the owner of the FS.
   * @return primary group name
   */
  public String getOwnerUserPrimaryGroup() {
    return abfsStore.getPrimaryGroup();
  }

  private boolean deleteRoot() throws IOException {
    LOG.debug("Deleting root content");

    final ExecutorService executorService = Executors.newFixedThreadPool(10);

    try {
      final FileStatus[] ls = listStatus(makeQualified(new Path(File.separator)));
      final ArrayList<Future> deleteTasks = new ArrayList<>();
      for (final FileStatus fs : ls) {
        final Future deleteTask = executorService.submit(new Callable<Void>() {
          @Override
          public Void call() throws Exception {
            delete(fs.getPath(), fs.isDirectory());
            if (fs.isDirectory()) {
              statIncrement(DIRECTORIES_DELETED);
            } else {
              statIncrement(FILES_DELETED);
            }
            return null;
          }
        });
        deleteTasks.add(deleteTask);
      }

      for (final Future deleteTask : deleteTasks) {
        execute("deleteRoot", new Callable<Void>() {
          @Override
          public Void call() throws Exception {
            deleteTask.get();
            return null;
          }
        });
      }
    }
    finally {
      executorService.shutdownNow();
    }

    return true;
  }

   /**
   * Set owner of a path (i.e. a file or a directory).
   * The parameters owner and group cannot both be null.
   *
   * @param path  The path
   * @param owner If it is null, the original username remains unchanged.
   * @param group If it is null, the original groupname remains unchanged.
   */
  @Override
  public void setOwner(final Path path, final String owner, final String group)
      throws IOException {
    LOG.debug(
        "AzureBlobFileSystem.setOwner path: {}", path);
    TracingContext tracingContext = new TracingContext(clientCorrelationId,
        fileSystemId, FSOperationType.SET_OWNER, true, tracingHeaderFormat,
        listener);

    if (!getIsNamespaceEnabled(tracingContext)) {
      super.setOwner(path, owner, group);
      return;
    }

    if ((owner == null || owner.isEmpty()) && (group == null || group.isEmpty())) {
      throw new IllegalArgumentException("A valid owner or group must be specified.");
    }

    Path qualifiedPath = makeQualified(path);

    try {
      abfsStore.setOwner(qualifiedPath,
              owner,
              group,
              tracingContext);
    } catch (AzureBlobFileSystemException ex) {
      checkException(path, ex);
    }
  }

  /**
   * Set the value of an attribute for a path.
   *
   * @param path The path on which to set the attribute
   * @param name The attribute to set
   * @param value The byte value of the attribute to set (encoded in latin-1)
   * @param flag The mode in which to set the attribute
   * @throws IOException If there was an issue setting the attribute on Azure
   * @throws IllegalArgumentException If name is null or empty or if value is null
   */
  @Override
  public void setXAttr(final Path path, final String name, final byte[] value, final EnumSet<XAttrSetFlag> flag)
      throws IOException {
    LOG.debug("AzureBlobFileSystem.setXAttr path: {}", path);

    if (name == null || name.isEmpty() || value == null) {
      throw new IllegalArgumentException("A valid name and value must be specified.");
    }

    Path qualifiedPath = makeQualified(path);

    try {
      TracingContext tracingContext = new TracingContext(clientCorrelationId,
          fileSystemId, FSOperationType.SET_ATTR, true, tracingHeaderFormat,
          listener);
      Hashtable<String, String> properties = abfsStore
          .getPathStatus(qualifiedPath, tracingContext);
      String xAttrName = ensureValidAttributeName(name);
      boolean xAttrExists = properties.containsKey(xAttrName);
      XAttrSetFlag.validate(name, xAttrExists, flag);

      String xAttrValue = abfsStore.decodeAttribute(value);
      properties.put(xAttrName, xAttrValue);
      abfsStore.setPathProperties(qualifiedPath, properties, tracingContext);
    } catch (AzureBlobFileSystemException ex) {
      checkException(path, ex);
    }
  }

  /**
   * Get the value of an attribute for a path.
   *
   * @param path The path on which to get the attribute
   * @param name The attribute to get
   * @return The bytes of the attribute's value (encoded in latin-1)
   *         or null if the attribute does not exist
   * @throws IOException If there was an issue getting the attribute from Azure
   * @throws IllegalArgumentException If name is null or empty
   */
  @Override
  public byte[] getXAttr(final Path path, final String name)
      throws IOException {
    LOG.debug("AzureBlobFileSystem.getXAttr path: {}", path);

    if (name == null || name.isEmpty()) {
      throw new IllegalArgumentException("A valid name must be specified.");
    }

    Path qualifiedPath = makeQualified(path);

    byte[] value = null;
    try {
      TracingContext tracingContext = new TracingContext(clientCorrelationId,
          fileSystemId, FSOperationType.GET_ATTR, true, tracingHeaderFormat,
          listener);
      Hashtable<String, String> properties = abfsStore
          .getPathStatus(qualifiedPath, tracingContext);
      String xAttrName = ensureValidAttributeName(name);
      if (properties.containsKey(xAttrName)) {
        String xAttrValue = properties.get(xAttrName);
        value = abfsStore.encodeAttribute(xAttrValue);
      }
    } catch (AzureBlobFileSystemException ex) {
      checkException(path, ex);
    }
    return value;
  }

  private static String ensureValidAttributeName(String attribute) {
    // to avoid HTTP 400 Bad Request, InvalidPropertyName
    return attribute.replace('.', '_');
  }

  /**
   * Set permission of a path.
   *
   * @param path       The path
   * @param permission Access permission
   */
  @Override
  public void setPermission(final Path path, final FsPermission permission)
      throws IOException {
    LOG.debug("AzureBlobFileSystem.setPermission path: {}", path);
    TracingContext tracingContext = new TracingContext(clientCorrelationId,
        fileSystemId, FSOperationType.SET_PERMISSION, true, tracingHeaderFormat, listener);

    if (!getIsNamespaceEnabled(tracingContext)) {
      super.setPermission(path, permission);
      return;
    }

    if (permission == null) {
      throw new IllegalArgumentException("The permission can't be null");
    }

    Path qualifiedPath = makeQualified(path);

    try {
      abfsStore.setPermission(qualifiedPath, permission, tracingContext);
    } catch (AzureBlobFileSystemException ex) {
      checkException(path, ex);
    }
  }

  /**
   * Modifies ACL entries of files and directories.  This method can add new ACL
   * entries or modify the permissions on existing ACL entries.  All existing
   * ACL entries that are not specified in this call are retained without
   * changes.  (Modifications are merged into the current ACL.)
   *
   * @param path    Path to modify
   * @param aclSpec List of AbfsAclEntry describing modifications
   * @throws IOException if an ACL could not be modified
   */
  @Override
  public void modifyAclEntries(final Path path, final List<AclEntry> aclSpec)
      throws IOException {
    LOG.debug("AzureBlobFileSystem.modifyAclEntries path: {}", path);
    TracingContext tracingContext = new TracingContext(clientCorrelationId,
        fileSystemId, FSOperationType.MODIFY_ACL, true, tracingHeaderFormat,
        listener);

    if (!getIsNamespaceEnabled(tracingContext)) {
      throw new UnsupportedOperationException(
          "modifyAclEntries is only supported by storage accounts with the "
          + "hierarchical namespace enabled.");
    }

    if (aclSpec == null || aclSpec.isEmpty()) {
      throw new IllegalArgumentException("The value of the aclSpec parameter is invalid.");
    }

    Path qualifiedPath = makeQualified(path);

    try {
      abfsStore.modifyAclEntries(qualifiedPath, aclSpec, tracingContext);
    } catch (AzureBlobFileSystemException ex) {
      checkException(path, ex);
    }
  }

  /**
   * Removes ACL entries from files and directories.  Other ACL entries are
   * retained.
   *
   * @param path    Path to modify
   * @param aclSpec List of AclEntry describing entries to remove
   * @throws IOException if an ACL could not be modified
   */
  @Override
  public void removeAclEntries(final Path path, final List<AclEntry> aclSpec)
      throws IOException {
    LOG.debug("AzureBlobFileSystem.removeAclEntries path: {}", path);
    TracingContext tracingContext = new TracingContext(clientCorrelationId,
        fileSystemId, FSOperationType.REMOVE_ACL_ENTRIES, true,
        tracingHeaderFormat, listener);

    if (!getIsNamespaceEnabled(tracingContext)) {
      throw new UnsupportedOperationException(
          "removeAclEntries is only supported by storage accounts with the "
          + "hierarchical namespace enabled.");
    }

    if (aclSpec == null || aclSpec.isEmpty()) {
      throw new IllegalArgumentException("The aclSpec argument is invalid.");
    }

    Path qualifiedPath = makeQualified(path);

    try {
      abfsStore.removeAclEntries(qualifiedPath, aclSpec, tracingContext);
    } catch (AzureBlobFileSystemException ex) {
      checkException(path, ex);
    }
  }

  /**
   * Removes all default ACL entries from files and directories.
   *
   * @param path Path to modify
   * @throws IOException if an ACL could not be modified
   */
  @Override
  public void removeDefaultAcl(final Path path) throws IOException {
    LOG.debug("AzureBlobFileSystem.removeDefaultAcl path: {}", path);
    TracingContext tracingContext = new TracingContext(clientCorrelationId,
        fileSystemId, FSOperationType.REMOVE_DEFAULT_ACL, true,
        tracingHeaderFormat, listener);

    if (!getIsNamespaceEnabled(tracingContext)) {
      throw new UnsupportedOperationException(
          "removeDefaultAcl is only supported by storage accounts with the "
          + "hierarchical namespace enabled.");
    }

    Path qualifiedPath = makeQualified(path);

    try {
      abfsStore.removeDefaultAcl(qualifiedPath, tracingContext);
    } catch (AzureBlobFileSystemException ex) {
      checkException(path, ex);
    }
  }

  /**
   * Removes all but the base ACL entries of files and directories.  The entries
   * for user, group, and others are retained for compatibility with permission
   * bits.
   *
   * @param path Path to modify
   * @throws IOException if an ACL could not be removed
   */
  @Override
  public void removeAcl(final Path path) throws IOException {
    LOG.debug("AzureBlobFileSystem.removeAcl path: {}", path);
    TracingContext tracingContext = new TracingContext(clientCorrelationId,
        fileSystemId, FSOperationType.REMOVE_ACL, true, tracingHeaderFormat,
        listener);

    if (!getIsNamespaceEnabled(tracingContext)) {
      throw new UnsupportedOperationException(
          "removeAcl is only supported by storage accounts with the "
          + "hierarchical namespace enabled.");
    }

    Path qualifiedPath = makeQualified(path);

    try {
      abfsStore.removeAcl(qualifiedPath, tracingContext);
    } catch (AzureBlobFileSystemException ex) {
      checkException(path, ex);
    }
  }

  /**
   * Fully replaces ACL of files and directories, discarding all existing
   * entries.
   *
   * @param path    Path to modify
   * @param aclSpec List of AclEntry describing modifications, must include
   *                entries for user, group, and others for compatibility with
   *                permission bits.
   * @throws IOException if an ACL could not be modified
   */
  @Override
  public void setAcl(final Path path, final List<AclEntry> aclSpec)
      throws IOException {
    LOG.debug("AzureBlobFileSystem.setAcl path: {}", path);
    TracingContext tracingContext = new TracingContext(clientCorrelationId,
        fileSystemId, FSOperationType.SET_ACL, true, tracingHeaderFormat,
        listener);

    if (!getIsNamespaceEnabled(tracingContext)) {
      throw new UnsupportedOperationException(
          "setAcl is only supported by storage accounts with the hierarchical "
          + "namespace enabled.");
    }

    if (aclSpec == null || aclSpec.size() == 0) {
      throw new IllegalArgumentException("The aclSpec argument is invalid.");
    }

    Path qualifiedPath = makeQualified(path);

    try {
      abfsStore.setAcl(qualifiedPath, aclSpec, tracingContext);
    } catch (AzureBlobFileSystemException ex) {
      checkException(path, ex);
    }
  }

  /**
   * Gets the ACL of a file or directory.
   *
   * @param path Path to get
   * @return AbfsAclStatus describing the ACL of the file or directory
   * @throws IOException if an ACL could not be read
   */
  @Override
  public AclStatus getAclStatus(final Path path) throws IOException {
    LOG.debug("AzureBlobFileSystem.getAclStatus path: {}", path);
    TracingContext tracingContext = new TracingContext(clientCorrelationId,
        fileSystemId, FSOperationType.GET_ACL_STATUS, true, tracingHeaderFormat, listener);

    if (!getIsNamespaceEnabled(tracingContext)) {
      throw new UnsupportedOperationException(
          "getAclStatus is only supported by storage account with the "
          + "hierarchical namespace enabled.");
    }

    Path qualifiedPath = makeQualified(path);

    try {
      return abfsStore.getAclStatus(qualifiedPath, tracingContext);
    } catch (AzureBlobFileSystemException ex) {
      checkException(path, ex);
      return null;
    }
  }

  /**
   * Checks if the user can access a path.  The mode specifies which access
   * checks to perform.  If the requested permissions are granted, then the
   * method returns normally.  If access is denied, then the method throws an
   * {@link AccessControlException}.
   *
   * @param path Path to check
   * @param mode type of access to check
   * @throws AccessControlException        if access is denied
   * @throws java.io.FileNotFoundException if the path does not exist
   * @throws IOException                   see specific implementation
   */
  @Override
  public void access(final Path path, final FsAction mode) throws IOException {
    LOG.debug("AzureBlobFileSystem.access path : {}, mode : {}", path, mode);
    Path qualifiedPath = makeQualified(path);
    try {
      TracingContext tracingContext = new TracingContext(clientCorrelationId,
          fileSystemId, FSOperationType.ACCESS, tracingHeaderFormat,
          listener);
      this.abfsStore.access(qualifiedPath, mode, tracingContext);
    } catch (AzureBlobFileSystemException ex) {
      checkCheckAccessException(path, ex);
    }
  }

  /**
   * Incrementing exists() calls from superclass for statistic collection.
   *
   * @param f source path.
   * @return true if the path exists.
   * @throws IOException
   */
  @Override
  public boolean exists(Path f) throws IOException {
    statIncrement(CALL_EXIST);
    return super.exists(f);
  }

  @Override
  public RemoteIterator<FileStatus> listStatusIterator(Path path)
      throws IOException {
    LOG.debug("AzureBlobFileSystem.listStatusIterator path : {}", path);
    if (abfsStore.getAbfsConfiguration().enableAbfsListIterator()) {
      TracingContext tracingContext = new TracingContext(clientCorrelationId,
          fileSystemId, FSOperationType.LISTSTATUS, true, tracingHeaderFormat, listener);
      AbfsListStatusRemoteIterator abfsLsItr =
          new AbfsListStatusRemoteIterator(getFileStatus(path, tracingContext), abfsStore,
              tracingContext);
      return RemoteIterators.typeCastingRemoteIterator(abfsLsItr);
    } else {
      return super.listStatusIterator(path);
    }
  }

  private FileStatus tryGetFileStatus(final Path f, TracingContext tracingContext) {
    try {
      return getFileStatus(f, tracingContext);
    } catch (IOException ex) {
      LOG.debug("File not found {}", f);
      statIncrement(ERROR_IGNORED);
      return null;
    }
  }

  private boolean fileSystemExists() throws IOException {
    LOG.debug(
            "AzureBlobFileSystem.fileSystemExists uri: {}", uri);
    try {
      TracingContext tracingContext = new TracingContext(clientCorrelationId,
          fileSystemId, FSOperationType.TEST_OP, tracingHeaderFormat, listener);
      abfsStore.getFilesystemProperties(tracingContext);
    } catch (AzureBlobFileSystemException ex) {
      try {
        checkException(null, ex);
        // Because HEAD request won't contain message body,
        // there is not way to get the storage error code
        // workaround here is to check its status code.
      } catch (FileNotFoundException e) {
        statIncrement(ERROR_IGNORED);
        return false;
      }
    }
    return true;
  }

  private void createFileSystem(TracingContext tracingContext) throws IOException {
    LOG.debug(
        "AzureBlobFileSystem.createFileSystem uri: {}", uri);
    try {
      abfsStore.createFilesystem(tracingContext);
    } catch (AzureBlobFileSystemException ex) {
      checkException(null, ex);
    }
  }

  private URI ensureAuthority(URI uri, final Configuration conf) {

    Preconditions.checkNotNull(uri, "uri");

    if (uri.getAuthority() == null) {
      final URI defaultUri = FileSystem.getDefaultUri(conf);

      if (defaultUri != null && isAbfsScheme(defaultUri.getScheme())) {
        try {
          // Reconstruct the URI with the authority from the default URI.
          uri = new URI(
              uri.getScheme(),
              defaultUri.getAuthority(),
              uri.getPath(),
              uri.getQuery(),
              uri.getFragment());
        } catch (URISyntaxException e) {
          // This should never happen.
          throw new IllegalArgumentException(new InvalidUriException(uri.toString()));
        }
      }
    }

    if (uri.getAuthority() == null) {
      throw new IllegalArgumentException(new InvalidUriAuthorityException(uri.toString()));
    }

    return uri;
  }

  private boolean isAbfsScheme(final String scheme) {
    if (scheme == null) {
      return false;
    }

    if (scheme.equals(FileSystemUriSchemes.ABFS_SCHEME)
        || scheme.equals(FileSystemUriSchemes.ABFS_SECURE_SCHEME)) {
      return true;
    }

    return false;
  }

  @VisibleForTesting
  <T> FileSystemOperation<T> execute(
      final String scopeDescription,
      final Callable<T> callableFileOperation) throws IOException {
    return execute(scopeDescription, callableFileOperation, null);
  }

  @VisibleForTesting
  <T> FileSystemOperation<T> execute(
      final String scopeDescription,
      final Callable<T> callableFileOperation,
      T defaultResultValue) throws IOException {

    try {
      final T executionResult = callableFileOperation.call();
      return new FileSystemOperation<>(executionResult, null);
    } catch (AbfsRestOperationException abfsRestOperationException) {
      return new FileSystemOperation<>(defaultResultValue, abfsRestOperationException);
    } catch (AzureBlobFileSystemException azureBlobFileSystemException) {
      throw new IOException(azureBlobFileSystemException);
    } catch (Exception exception) {
      if (exception instanceof ExecutionException) {
        exception = (Exception) getRootCause(exception);
      }
      final FileSystemOperationUnhandledException fileSystemOperationUnhandledException
          = new FileSystemOperationUnhandledException(exception);
      throw new IOException(fileSystemOperationUnhandledException);
    }
  }

  private void checkCheckAccessException(final Path path,
      final AzureBlobFileSystemException exception) throws IOException {
    if (exception instanceof AbfsRestOperationException) {
      AbfsRestOperationException ere = (AbfsRestOperationException) exception;
      if (ere.getStatusCode() == HttpURLConnection.HTTP_FORBIDDEN) {
        throw (IOException) new AccessControlException(ere.getMessage())
            .initCause(exception);
      }
    }
    checkException(path, exception);
  }

  /**
   * Given a path and exception, choose which IOException subclass
   * to create.
   * Will return if and only iff the error code is in the list of allowed
   * error codes.
   * @param path path of operation triggering exception; may be null
   * @param exception the exception caught
   * @param allowedErrorCodesList varargs list of error codes.
   * @throws IOException if the exception error code is not on the allowed list.
   */
  @VisibleForTesting
  static void checkException(final Path path,
                              final AzureBlobFileSystemException exception,
                              final AzureServiceErrorCode... allowedErrorCodesList) throws IOException {
    if (exception instanceof AbfsRestOperationException) {
      AbfsRestOperationException ere = (AbfsRestOperationException) exception;

      if (ArrayUtils.contains(allowedErrorCodesList, ere.getErrorCode())) {
        return;
      }
      //AbfsRestOperationException.getMessage() contains full error info including path/uri.
      String message = ere.getMessage();

      switch (ere.getStatusCode()) {
      case HttpURLConnection.HTTP_NOT_FOUND:
        throw (IOException) new FileNotFoundException(message)
            .initCause(exception);
      case HttpURLConnection.HTTP_CONFLICT:
        throw (IOException) new FileAlreadyExistsException(message)
            .initCause(exception);
      case HttpURLConnection.HTTP_FORBIDDEN:
      case HttpURLConnection.HTTP_UNAUTHORIZED:
        throw (IOException) new AccessDeniedException(message)
            .initCause(exception);
      default:
        throw ere;
      }
    } else if (exception instanceof SASTokenProviderException) {
      throw exception;
    } else {
      if (path == null) {
        throw exception;
      }
      // record info of path
      throw new PathIOException(path.toString(), exception);
    }
  }

  /**
   * Gets the root cause of a provided {@link Throwable}.  If there is no cause for the
   * {@link Throwable} provided into this function, the original {@link Throwable} is returned.
   *
   * @param throwable starting {@link Throwable}
   * @return root cause {@link Throwable}
   */
  private Throwable getRootCause(Throwable throwable) {
    if (throwable == null) {
      throw new IllegalArgumentException("throwable can not be null");
    }

    Throwable result = throwable;
    while (result.getCause() != null) {
      result = result.getCause();
    }

    return result;
  }

  /**
   * Get a delegation token from remote service endpoint if
   * 'fs.azure.enable.kerberos.support' is set to 'true', and
   * 'fs.azure.enable.delegation.token' is set to 'true'.
   * @param renewer the account name that is allowed to renew the token.
   * @return delegation token
   * @throws IOException thrown when getting the current user.
   */
  @Override
  public synchronized Token<?> getDelegationToken(final String renewer) throws IOException {
    statIncrement(CALL_GET_DELEGATION_TOKEN);
    return this.delegationTokenEnabled ? this.delegationTokenManager.getDelegationToken(renewer)
        : super.getDelegationToken(renewer);
  }

  /**
   * If Delegation tokens are enabled, the canonical service name of
   * this filesystem is the filesystem URI.
   * @return either the filesystem URI as a string, or null.
   */
  @Override
  public String getCanonicalServiceName() {
    String name = null;
    if (delegationTokenManager != null) {
      name = delegationTokenManager.getCanonicalServiceName();
    }
    return name != null ? name : super.getCanonicalServiceName();
  }

  @VisibleForTesting
  FileSystem.Statistics getFsStatistics() {
    return this.statistics;
  }

  @VisibleForTesting
  void setListenerOperation(FSOperationType operation) {
    listener.setOperation(operation);
  }

  @VisibleForTesting
  static class FileSystemOperation<T> {
    private final T result;
    private final AbfsRestOperationException exception;

    FileSystemOperation(final T result, final AbfsRestOperationException exception) {
      this.result = result;
      this.exception = exception;
    }

    public boolean failed() {
      return this.exception != null;
    }
  }

  @VisibleForTesting
  AzureBlobFileSystemStore getAbfsStore() {
    return abfsStore;
  }

  @VisibleForTesting
  AbfsClient getAbfsClient() {
    return abfsStore.getClient();
  }

  /**
   * Get any Delegation Token manager created by the filesystem.
   * @return the DT manager or null.
   */
  @VisibleForTesting
  AbfsDelegationTokenManager getDelegationTokenManager() {
    return delegationTokenManager;
  }

  @VisibleForTesting
  boolean getIsNamespaceEnabled(TracingContext tracingContext)
      throws AzureBlobFileSystemException {
    return abfsStore.getIsNamespaceEnabled(tracingContext);
  }

  /**
   * Returns the counter() map in IOStatistics containing all the counters
   * and their values.
   *
   * @return Map of IOStatistics counters.
   */
  @VisibleForTesting
  Map<String, Long> getInstrumentationMap() {
    return abfsCounters.toMap();
  }

  @VisibleForTesting
  String getFileSystemId() {
    return fileSystemId;
  }

  @VisibleForTesting
  String getClientCorrelationId() {
    return clientCorrelationId;
  }

  @Override
  public boolean hasPathCapability(final Path path, final String capability)
      throws IOException {
    // qualify the path to make sure that it refers to the current FS.
    final Path p = makeQualified(path);
    switch (validatePathCapabilityArgs(p, capability)) {
    case CommonPathCapabilities.FS_PERMISSIONS:
    case CommonPathCapabilities.FS_APPEND:
      return true;
    case CommonPathCapabilities.FS_ACLS:
      return getIsNamespaceEnabled(
          new TracingContext(clientCorrelationId, fileSystemId,
              FSOperationType.HAS_PATH_CAPABILITY, tracingHeaderFormat,
              listener));
    default:
      return super.hasPathCapability(p, capability);
    }
  }

  /**
   * Getter for IOStatistic instance in AzureBlobFilesystem.
   *
   * @return the IOStatistic instance from abfsCounters.
   */
  @Override
  public IOStatistics getIOStatistics() {
    return abfsCounters != null ? abfsCounters.getIOStatistics() : null;
  }
}<|MERGE_RESOLUTION|>--- conflicted
+++ resolved
@@ -33,12 +33,9 @@
 import java.util.Collections;
 import java.util.EnumSet;
 import java.util.Map;
-<<<<<<< HEAD
+import java.util.Optional;
 import java.util.Set;
-=======
-import java.util.Optional;
 import java.util.UUID;
->>>>>>> da575a53
 import java.util.concurrent.Callable;
 import java.util.concurrent.CompletableFuture;
 import java.util.concurrent.ExecutionException;
@@ -218,14 +215,10 @@
 
     try {
       TracingContext tracingContext = new TracingContext(clientCorrelationId,
-          fileSystemId, FSOperationType.OPEN, tracingHeaderFormat,
-          listener);
-      InputStream inputStream = abfsStore.openFileForRead(qualifiedPath,
-<<<<<<< HEAD
-          parameters, statistics);
-=======
-          options, statistics, tracingContext);
->>>>>>> da575a53
+          fileSystemId, FSOperationType.OPEN, tracingHeaderFormat, listener);
+      InputStream inputStream = abfsStore
+          .openFileForRead(qualifiedPath, parameters, statistics,
+              tracingContext);
       return new FSDataInputStream(inputStream);
     } catch(AzureBlobFileSystemException ex) {
       checkException(path, ex);
