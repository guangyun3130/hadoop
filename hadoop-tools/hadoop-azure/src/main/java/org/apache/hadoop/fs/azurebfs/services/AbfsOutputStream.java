--- conflicted
+++ resolved
@@ -153,11 +153,8 @@
     this.numOfAppendsToServerSinceLastFlush = 0;
     this.writeOperations = new ConcurrentLinkedDeque<>();
     this.outputStreamStatistics = abfsOutputStreamContext.getStreamStatistics();
-<<<<<<< HEAD
+    this.fsBackRef = abfsOutputStreamContext.getFsBackRef();
     this.encryptionAdapter = abfsOutputStreamContext.getEncryptionAdapter();
-=======
-    this.fsBackRef = abfsOutputStreamContext.getFsBackRef();
->>>>>>> f85ac5b6
 
     if (this.isAppendBlob) {
       this.maxConcurrentRequestCount = 1;
