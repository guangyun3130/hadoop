/**
 * Licensed to the Apache Software Foundation (ASF) under one
 * or more contributor license agreements.  See the NOTICE file
 * distributed with this work for additional information
 * regarding copyright ownership.  The ASF licenses this file
 * to you under the Apache License, Version 2.0 (the
 * "License"); you may not use this file except in compliance
 * with the License.  You may obtain a copy of the License at
 * <p>
 * http://www.apache.org/licenses/LICENSE-2.0
 * <p>
 * Unless required by applicable law or agreed to in writing, software
 * distributed under the License is distributed on an "AS IS" BASIS,
 * WITHOUT WARRANTIES OR CONDITIONS OF ANY KIND, either express or implied.
 * See the License for the specific language governing permissions and
 * limitations under the License.
 */

package org.apache.hadoop.fs.azurebfs.services;

import java.io.Closeable;
import java.io.IOException;
import java.io.UnsupportedEncodingException;
import java.net.HttpURLConnection;
import java.net.InetAddress;
import java.net.MalformedURLException;
import java.net.URL;
import java.net.URLEncoder;
import java.net.UnknownHostException;
import java.security.MessageDigest;
import java.security.NoSuchAlgorithmException;
import java.util.ArrayList;
import java.util.Base64;
import java.util.Hashtable;
import java.util.List;
import java.util.Locale;
import java.util.Timer;
import java.util.TimerTask;
import java.util.concurrent.Callable;
import java.util.concurrent.ThreadFactory;
import java.util.concurrent.TimeUnit;
import java.util.concurrent.atomic.AtomicBoolean;

import org.apache.hadoop.classification.VisibleForTesting;
import org.apache.hadoop.fs.azurebfs.constants.AbfsHttpConstants;
import org.apache.hadoop.fs.azurebfs.constants.HttpOperationType;
import org.apache.hadoop.fs.azurebfs.constants.FSOperationType;
import org.apache.hadoop.fs.azurebfs.contracts.exceptions.AbfsInvalidChecksumException;
import org.apache.hadoop.fs.azurebfs.contracts.exceptions.AbfsDriverException;
import org.apache.hadoop.fs.azurebfs.contracts.services.AzureServiceErrorCode;
import org.apache.hadoop.fs.azurebfs.utils.MetricFormat;
import org.apache.hadoop.fs.store.LogExactlyOnce;
import org.apache.hadoop.fs.azurebfs.AzureBlobFileSystemStore.Permissions;
import org.apache.hadoop.fs.azurebfs.extensions.EncryptionContextProvider;
import org.apache.hadoop.fs.azurebfs.security.ContextEncryptionAdapter;
import org.apache.hadoop.fs.azurebfs.utils.EncryptionType;
import org.apache.hadoop.io.IOUtils;
import org.apache.hadoop.thirdparty.com.google.common.base.Strings;
import org.apache.hadoop.thirdparty.com.google.common.util.concurrent.FutureCallback;
import org.apache.hadoop.thirdparty.com.google.common.util.concurrent.Futures;
import org.apache.hadoop.thirdparty.com.google.common.util.concurrent.ListenableFuture;
import org.apache.hadoop.thirdparty.com.google.common.util.concurrent.ListenableScheduledFuture;
import org.apache.hadoop.thirdparty.com.google.common.util.concurrent.ListeningScheduledExecutorService;
import org.apache.hadoop.thirdparty.com.google.common.util.concurrent.MoreExecutors;
import org.apache.hadoop.thirdparty.com.google.common.util.concurrent.ThreadFactoryBuilder;
import org.apache.hadoop.util.Preconditions;

import org.slf4j.Logger;
import org.slf4j.LoggerFactory;

import org.apache.hadoop.fs.azurebfs.constants.AbfsHttpConstants.ApiVersion;
import org.apache.hadoop.fs.azurebfs.constants.HttpHeaderConfigurations;
import org.apache.hadoop.fs.azurebfs.contracts.exceptions.AbfsRestOperationException;
import org.apache.hadoop.fs.azurebfs.contracts.exceptions.AzureBlobFileSystemException;
import org.apache.hadoop.fs.azurebfs.contracts.exceptions.InvalidUriException;
import org.apache.hadoop.fs.azurebfs.contracts.exceptions.SASTokenProviderException;
import org.apache.hadoop.fs.azurebfs.extensions.ExtensionHelper;
import org.apache.hadoop.fs.azurebfs.extensions.SASTokenProvider;
import org.apache.hadoop.fs.azurebfs.AbfsConfiguration;
import org.apache.hadoop.fs.azurebfs.contracts.services.AppendRequestParameters;
import org.apache.hadoop.fs.azurebfs.oauth2.AccessTokenProvider;
import org.apache.hadoop.fs.azurebfs.utils.TracingContext;
import org.apache.hadoop.security.ssl.DelegatingSSLSocketFactory;
import org.apache.hadoop.util.concurrent.HadoopExecutors;

import static org.apache.commons.lang3.StringUtils.isNotEmpty;
import static org.apache.hadoop.fs.azurebfs.AbfsStatistic.RENAME_PATH_ATTEMPTS;
import static org.apache.hadoop.fs.azurebfs.AzureBlobFileSystemStore.extractEtagHeader;
import static org.apache.hadoop.fs.azurebfs.constants.AbfsHttpConstants.APN_VERSION;
import static org.apache.hadoop.fs.azurebfs.constants.AbfsHttpConstants.CLIENT_VERSION;
import static org.apache.hadoop.fs.azurebfs.constants.AbfsHttpConstants.DEFAULT_TIMEOUT;
import static org.apache.hadoop.fs.azurebfs.constants.AbfsHttpConstants.EMPTY_STRING;
import static org.apache.hadoop.fs.azurebfs.constants.AbfsHttpConstants.FILESYSTEM;
import static org.apache.hadoop.fs.azurebfs.constants.AbfsHttpConstants.FORWARD_SLASH;
import static org.apache.hadoop.fs.azurebfs.constants.AbfsHttpConstants.FORWARD_SLASH_ENCODE;
import static org.apache.hadoop.fs.azurebfs.constants.AbfsHttpConstants.HTTP_METHOD_DELETE;
import static org.apache.hadoop.fs.azurebfs.constants.AbfsHttpConstants.HTTP_METHOD_HEAD;
import static org.apache.hadoop.fs.azurebfs.constants.AbfsHttpConstants.HTTP_METHOD_PUT;
import static org.apache.hadoop.fs.azurebfs.constants.AbfsHttpConstants.HUNDRED_CONTINUE;
import static org.apache.hadoop.fs.azurebfs.constants.AbfsHttpConstants.JAVA_VENDOR;
import static org.apache.hadoop.fs.azurebfs.constants.AbfsHttpConstants.JAVA_VERSION;
import static org.apache.hadoop.fs.azurebfs.constants.AbfsHttpConstants.MD5;
import static org.apache.hadoop.fs.azurebfs.constants.AbfsHttpConstants.OS_ARCH;
import static org.apache.hadoop.fs.azurebfs.constants.AbfsHttpConstants.OS_NAME;
import static org.apache.hadoop.fs.azurebfs.constants.AbfsHttpConstants.OS_VERSION;
import static org.apache.hadoop.fs.azurebfs.constants.AbfsHttpConstants.PLUS;
import static org.apache.hadoop.fs.azurebfs.constants.AbfsHttpConstants.PLUS_ENCODE;
import static org.apache.hadoop.fs.azurebfs.constants.AbfsHttpConstants.SEMICOLON;
import static org.apache.hadoop.fs.azurebfs.constants.AbfsHttpConstants.SINGLE_WHITE_SPACE;
import static org.apache.hadoop.fs.azurebfs.constants.AbfsHttpConstants.UTF_8;
import static org.apache.hadoop.fs.azurebfs.constants.FileSystemConfigurations.DEFAULT_DELETE_CONSIDERED_IDEMPOTENT;
import static org.apache.hadoop.fs.azurebfs.constants.FileSystemConfigurations.ONE_MB;
import static org.apache.hadoop.fs.azurebfs.constants.FileSystemConfigurations.SERVER_SIDE_ENCRYPTION_ALGORITHM;
import static org.apache.hadoop.fs.azurebfs.constants.FileSystemUriSchemes.HTTPS_SCHEME;
import static org.apache.hadoop.fs.azurebfs.constants.HttpHeaderConfigurations.ACCEPT_CHARSET;
import static org.apache.hadoop.fs.azurebfs.constants.HttpHeaderConfigurations.CONTENT_MD5;
import static org.apache.hadoop.fs.azurebfs.constants.HttpHeaderConfigurations.CONTENT_TYPE;
import static org.apache.hadoop.fs.azurebfs.constants.HttpHeaderConfigurations.USER_AGENT;
import static org.apache.hadoop.fs.azurebfs.constants.HttpHeaderConfigurations.X_MS_ENCRYPTION_ALGORITHM;
import static org.apache.hadoop.fs.azurebfs.constants.HttpHeaderConfigurations.X_MS_ENCRYPTION_CONTEXT;
import static org.apache.hadoop.fs.azurebfs.constants.HttpHeaderConfigurations.X_MS_ENCRYPTION_KEY;
import static org.apache.hadoop.fs.azurebfs.constants.HttpHeaderConfigurations.X_MS_ENCRYPTION_KEY_SHA256;
import static org.apache.hadoop.fs.azurebfs.constants.HttpHeaderConfigurations.X_MS_VERSION;
import static org.apache.hadoop.fs.azurebfs.constants.HttpQueryParams.QUERY_PARAM_RESOURCE;
import static org.apache.hadoop.fs.azurebfs.constants.HttpQueryParams.QUERY_PARAM_TIMEOUT;
import static org.apache.hadoop.fs.azurebfs.services.RetryReasonConstants.CONNECTION_TIMEOUT_ABBREVIATION;

/**
 * AbfsClient.
 */
public abstract class AbfsClient implements Closeable {
  public static final Logger LOG = LoggerFactory.getLogger(AbfsClient.class);
  public static final String HUNDRED_CONTINUE_USER_AGENT = SINGLE_WHITE_SPACE + HUNDRED_CONTINUE + SEMICOLON;
  public static final String ABFS_CLIENT_TIMER_THREAD_NAME = "abfs-timer-client";

  private final URL baseUrl;
  private final SharedKeyCredentials sharedKeyCredentials;
  private ApiVersion xMsVersion = ApiVersion.getCurrentVersion();
  private final ExponentialRetryPolicy exponentialRetryPolicy;
  private final StaticRetryPolicy staticRetryPolicy;
  private final String filesystem;
  private final AbfsConfiguration abfsConfiguration;
  private final String userAgent;
  private final AbfsPerfTracker abfsPerfTracker;
  private String clientProvidedEncryptionKey = null;
  private String clientProvidedEncryptionKeySHA = null;

  private final String accountName;
  private final AuthType authType;
  private AccessTokenProvider tokenProvider;
  private SASTokenProvider sasTokenProvider;
  private final AbfsCounters abfsCounters;
<<<<<<< HEAD
  private Timer timer = null;
=======
  private Timer timer;
>>>>>>> 6589d9f6
  private final String abfsMetricUrl;
  private boolean isMetricCollectionEnabled = false;
  private final MetricFormat metricFormat;
  private final AtomicBoolean isMetricCollectionStopped;
  private final int metricAnalysisPeriod;
  private final int metricIdlePeriod;
  private EncryptionContextProvider encryptionContextProvider = null;
  private EncryptionType encryptionType = EncryptionType.NONE;
  private final AbfsThrottlingIntercept intercept;

  private final ListeningScheduledExecutorService executorService;

  private boolean renameResilience;
  private TimerTask runningTimerTask;
  private boolean isSendMetricCall;
  private SharedKeyCredentials metricSharedkeyCredentials = null;

  private KeepAliveCache keepAliveCache;

  private AbfsApacheHttpClient abfsApacheHttpClient;

  /**
   * logging the rename failure if metadata is in an incomplete state.
   */
  protected static final LogExactlyOnce ABFS_METADATA_INCOMPLETE_RENAME_FAILURE = new LogExactlyOnce(LOG);

  private AbfsClient(final URL baseUrl,
      final SharedKeyCredentials sharedKeyCredentials,
      final AbfsConfiguration abfsConfiguration,
      final EncryptionContextProvider encryptionContextProvider,
      final AbfsClientContext abfsClientContext) throws IOException {
    this.baseUrl = baseUrl;
    this.sharedKeyCredentials = sharedKeyCredentials;
    String baseUrlString = baseUrl.toString();
    this.filesystem = baseUrlString.substring(baseUrlString.lastIndexOf(FORWARD_SLASH) + 1);
    this.abfsConfiguration = abfsConfiguration;
    this.exponentialRetryPolicy = abfsClientContext.getExponentialRetryPolicy();
    this.staticRetryPolicy = abfsClientContext.getStaticRetryPolicy();
    this.accountName = abfsConfiguration.getAccountName().substring(0, abfsConfiguration.getAccountName().indexOf(AbfsHttpConstants.DOT));
    this.authType = abfsConfiguration.getAuthType(accountName);
    this.intercept = AbfsThrottlingInterceptFactory.getInstance(accountName, abfsConfiguration);
    this.renameResilience = abfsConfiguration.getRenameResilience();

    if (encryptionContextProvider != null) {
      this.encryptionContextProvider = encryptionContextProvider;
      xMsVersion = ApiVersion.APR_10_2021; // will be default once server change deployed
      encryptionType = EncryptionType.ENCRYPTION_CONTEXT;
    } else if (abfsConfiguration.getEncodedClientProvidedEncryptionKey() != null) {
      clientProvidedEncryptionKey =
          abfsConfiguration.getEncodedClientProvidedEncryptionKey();
      this.clientProvidedEncryptionKeySHA =
          abfsConfiguration.getEncodedClientProvidedEncryptionKeySHA();
      encryptionType = EncryptionType.GLOBAL_KEY;
    }

    String sslProviderName = null;

    if (this.baseUrl.toString().startsWith(HTTPS_SCHEME)) {
      try {
        LOG.trace("Initializing DelegatingSSLSocketFactory with {} SSL "
                + "Channel Mode", this.abfsConfiguration.getPreferredSSLFactoryOption());
        DelegatingSSLSocketFactory.initializeDefaultFactory(this.abfsConfiguration.getPreferredSSLFactoryOption());
        sslProviderName = DelegatingSSLSocketFactory.getDefaultFactory().getProviderName();
      } catch (IOException e) {
        // Suppress exception, failure to init DelegatingSSLSocketFactory would have only performance impact.
        LOG.trace("NonCritFailure: DelegatingSSLSocketFactory Init failed : "
            + "{}", e.getMessage());
      }
    }
    if (abfsConfiguration.getPreferredHttpOperationType()
        == HttpOperationType.APACHE_HTTP_CLIENT) {
      keepAliveCache = new KeepAliveCache(abfsConfiguration);

      abfsApacheHttpClient = new AbfsApacheHttpClient(
          DelegatingSSLSocketFactory.getDefaultFactory(),
          abfsConfiguration.getHttpReadTimeout(),
          keepAliveCache);
    }

    this.userAgent = initializeUserAgent(abfsConfiguration, sslProviderName);
    this.abfsPerfTracker = abfsClientContext.getAbfsPerfTracker();
    this.abfsCounters = abfsClientContext.getAbfsCounters();

    ThreadFactory tf =
        new ThreadFactoryBuilder().setNameFormat("AbfsClient Lease Ops").setDaemon(true).build();
    this.executorService = MoreExecutors.listeningDecorator(
        HadoopExecutors.newScheduledThreadPool(this.abfsConfiguration.getNumLeaseThreads(), tf));
    this.metricFormat = abfsConfiguration.getMetricFormat();
    this.isMetricCollectionStopped = new AtomicBoolean(false);
    this.metricAnalysisPeriod = abfsConfiguration.getMetricAnalysisTimeout();
    this.metricIdlePeriod = abfsConfiguration.getMetricIdleTimeout();
    if (!metricFormat.toString().equals("")) {
      isMetricCollectionEnabled = true;
      abfsCounters.initializeMetrics(metricFormat);
      String metricAccountName = abfsConfiguration.getMetricAccount();
      int dotIndex = metricAccountName.indexOf(AbfsHttpConstants.DOT);
      if (dotIndex <= 0) {
        throw new InvalidUriException(
                metricAccountName + " - account name is not fully qualified.");
      }
      String metricAccountKey = abfsConfiguration.getMetricAccountKey();
      try {
        metricSharedkeyCredentials = new SharedKeyCredentials(metricAccountName.substring(0, dotIndex),
                metricAccountKey);
      } catch (IllegalArgumentException e) {
        throw new IOException("Exception while initializing metric credentials " + e);
      }
    }
    if (isMetricCollectionEnabled) {
      this.timer = new Timer(
<<<<<<< HEAD
              "abfs-timer-client", true);
=======
              ABFS_CLIENT_TIMER_THREAD_NAME, true);
>>>>>>> 6589d9f6
      timer.schedule(new TimerTaskImpl(),
          metricIdlePeriod,
          metricIdlePeriod);
    }
    this.abfsMetricUrl = abfsConfiguration.getMetricUri();
  }

  public AbfsClient(final URL baseUrl, final SharedKeyCredentials sharedKeyCredentials,
                    final AbfsConfiguration abfsConfiguration,
                    final AccessTokenProvider tokenProvider,
                    final EncryptionContextProvider encryptionContextProvider,
                    final AbfsClientContext abfsClientContext)
      throws IOException {
    this(baseUrl, sharedKeyCredentials, abfsConfiguration,
        encryptionContextProvider, abfsClientContext);
    this.tokenProvider = tokenProvider;
  }

  public AbfsClient(final URL baseUrl, final SharedKeyCredentials sharedKeyCredentials,
                    final AbfsConfiguration abfsConfiguration,
                    final SASTokenProvider sasTokenProvider,
                    final EncryptionContextProvider encryptionContextProvider,
                    final AbfsClientContext abfsClientContext)
      throws IOException {
    this(baseUrl, sharedKeyCredentials, abfsConfiguration,
        encryptionContextProvider, abfsClientContext);
    this.sasTokenProvider = sasTokenProvider;
  }

  @Override
  public void close() throws IOException {
    if (isMetricCollectionEnabled && runningTimerTask != null) {
      runningTimerTask.cancel();
      timer.cancel();
    }
    if (keepAliveCache != null) {
      keepAliveCache.close();
    }
    if (abfsApacheHttpClient != null) {
      abfsApacheHttpClient.close();
    }
    if (tokenProvider instanceof Closeable) {
      IOUtils.cleanupWithLogger(LOG,
          (Closeable) tokenProvider);
    }
    HadoopExecutors.shutdown(executorService, LOG, 0, TimeUnit.SECONDS);
  }

  public String getFileSystem() {
    return filesystem;
  }

  protected AbfsPerfTracker getAbfsPerfTracker() {
    return abfsPerfTracker;
  }

  ExponentialRetryPolicy getExponentialRetryPolicy() {
    return exponentialRetryPolicy;
  }

  StaticRetryPolicy getStaticRetryPolicy() {
    return staticRetryPolicy;
  }

  /**
   * Returns the retry policy to be used for Abfs Rest Operation Failure.
   * @param failureReason helps to decide which type of retryPolicy to be used.
   * @return retry policy to be used.
   */
  public AbfsRetryPolicy getRetryPolicy(final String failureReason) {
    return CONNECTION_TIMEOUT_ABBREVIATION.equals(failureReason)
        && getAbfsConfiguration().getStaticRetryForConnectionTimeoutEnabled()
        ? getStaticRetryPolicy()
        : getExponentialRetryPolicy();
  }

  SharedKeyCredentials getSharedKeyCredentials() {
    return sharedKeyCredentials;
  }

  SharedKeyCredentials getMetricSharedkeyCredentials() {
    return metricSharedkeyCredentials;
  }

  public void setEncryptionType(EncryptionType encryptionType) {
    this.encryptionType = encryptionType;
  }

  public EncryptionType getEncryptionType() {
    return encryptionType;
  }

  AbfsThrottlingIntercept getIntercept() {
    return intercept;
  }

  /**
   * Create request headers for Rest Operation using the current API version.
   * @return default request headers
   */
  @VisibleForTesting
  protected abstract List<AbfsHttpHeader> createDefaultHeaders();

  /**
   * Create request headers for Rest Operation using the specified API version.
   * @param xMsVersion Azure services API version to be used.
   * @return default request headers
   */
  @VisibleForTesting
  public abstract List<AbfsHttpHeader> createDefaultHeaders(ApiVersion xMsVersion);

  /**
   * Create request headers common to both service endpoints.
   * @param xMsVersion azure services API version to be used.
   * @return common request headers
   */
  protected List<AbfsHttpHeader> createCommonHeaders(ApiVersion xMsVersion) {
    final List<AbfsHttpHeader> requestHeaders = new ArrayList<AbfsHttpHeader>();
    requestHeaders.add(new AbfsHttpHeader(X_MS_VERSION, xMsVersion.toString()));
    requestHeaders.add(new AbfsHttpHeader(ACCEPT_CHARSET, UTF_8));
    requestHeaders.add(new AbfsHttpHeader(CONTENT_TYPE, EMPTY_STRING));
    requestHeaders.add(new AbfsHttpHeader(USER_AGENT, userAgent));
    return requestHeaders;
  }

  /**
   * This method adds following headers:
   * <ol>
   *   <li>X_MS_ENCRYPTION_KEY</li>
   *   <li>X_MS_ENCRYPTION_KEY_SHA256</li>
   *   <li>X_MS_ENCRYPTION_ALGORITHM</li>
   * </ol>
   * Above headers have to be added in following operations:
   * <ol>
   *   <li>createPath</li>
   *   <li>append</li>
   *   <li>flush</li>
   *   <li>setPathProperties</li>
   *   <li>getPathStatus for fs.setXAttr and fs.getXAttr</li>
   *   <li>read</li>
   * </ol>
   * @param path path of the file / directory to be created / overwritten.
   * @param requestHeaders list of headers to be added to the request.
   * @param isCreateFileRequest defines if file or directory has to be created / overwritten.
   * @param contextEncryptionAdapter object that contains the encryptionContext and
   * encryptionKey created from the developer provided implementation of {@link EncryptionContextProvider}
   * @param tracingContext to trace service calls.
   * @throws AzureBlobFileSystemException if namespace is not enabled.
   */
  protected void addEncryptionKeyRequestHeaders(String path,
      List<AbfsHttpHeader> requestHeaders, boolean isCreateFileRequest,
      ContextEncryptionAdapter contextEncryptionAdapter, TracingContext tracingContext)
      throws AzureBlobFileSystemException {
    String encodedKey, encodedKeySHA256;
    switch (encryptionType) {
    case GLOBAL_KEY:
      encodedKey = clientProvidedEncryptionKey;
      encodedKeySHA256 = clientProvidedEncryptionKeySHA;
      break;

    case ENCRYPTION_CONTEXT:
      if (isCreateFileRequest) {
        // get new context for create file request
        requestHeaders.add(new AbfsHttpHeader(X_MS_ENCRYPTION_CONTEXT,
            contextEncryptionAdapter.getEncodedContext()));
      }
      // else use cached encryption keys from input/output streams
      encodedKey = contextEncryptionAdapter.getEncodedKey();
      encodedKeySHA256 = contextEncryptionAdapter.getEncodedKeySHA();
      break;

    default: return; // no client-provided encryption keys
    }

    requestHeaders.add(new AbfsHttpHeader(X_MS_ENCRYPTION_KEY, encodedKey));
    requestHeaders.add(
        new AbfsHttpHeader(X_MS_ENCRYPTION_KEY_SHA256, encodedKeySHA256));
    requestHeaders.add(new AbfsHttpHeader(X_MS_ENCRYPTION_ALGORITHM,
        SERVER_SIDE_ENCRYPTION_ALGORITHM));
  }

  /**
   * Creates a AbfsUriQueryBuilder with default query parameter timeout.
   * @return default AbfsUriQueryBuilder.
   */
  protected AbfsUriQueryBuilder createDefaultUriQueryBuilder() {
    final AbfsUriQueryBuilder abfsUriQueryBuilder = new AbfsUriQueryBuilder();
    abfsUriQueryBuilder.addQuery(QUERY_PARAM_TIMEOUT, DEFAULT_TIMEOUT);
    return abfsUriQueryBuilder;
  }

  /**
   * Create a new filesystem using Azure REST API Service.
   * @param tracingContext for tracing the server calls.
   * @return executed rest operation containing response from server.
   * @throws AzureBlobFileSystemException if rest operation fails.
   */
  public abstract AbfsRestOperation createFilesystem(TracingContext tracingContext)
      throws AzureBlobFileSystemException;

  /**
   * Sets user-defined metadata on filesystem.
   * @param properties list of metadata key-value pairs.
   * @param tracingContext for tracing the server calls.
   * @return executed rest operation containing response from server.
   * @throws AzureBlobFileSystemException if rest operation fails.
   */
  public abstract AbfsRestOperation setFilesystemProperties(Hashtable<String, String> properties,
      TracingContext tracingContext) throws AzureBlobFileSystemException;

  /**
   * List paths and their properties in the current filesystem.
   * @param relativePath to return only blobs within this directory.
   * @param recursive to return all blobs in the path, including those in subdirectories.
   * @param listMaxResults maximum number of blobs to return.
   * @param continuation marker to specify the continuation token.
   * @param tracingContext for tracing the server calls.
   * @return executed rest operation containing response from server.
   * @throws AzureBlobFileSystemException if rest operation or response parsing fails.
   */
  public abstract AbfsRestOperation listPath(String relativePath, boolean recursive,
      int listMaxResults, String continuation, TracingContext tracingContext)
      throws IOException;

  /**
   * Retrieves user-defined metadata on filesystem.
   * @param tracingContext for tracing the server calls.
   * @return executed rest operation containing response from server.
   * @throws AzureBlobFileSystemException if rest operation fails.
   * */
  public abstract AbfsRestOperation getFilesystemProperties(TracingContext tracingContext)
      throws AzureBlobFileSystemException;

  /**
   * Deletes the filesystem using Azure REST API Service.
   * @param tracingContext for tracing the server calls.
   * @return executed rest operation containing response from server.
   * @throws AzureBlobFileSystemException if rest operation fails.
   */
  public abstract AbfsRestOperation deleteFilesystem(TracingContext tracingContext)
      throws AzureBlobFileSystemException;

  /**
   * Method for calling createPath API to the backend. Method can be called from:
   * <ol>
   *   <li>create new file</li>
   *   <li>overwrite file</li>
   *   <li>create new directory</li>
   * </ol>
   *
   * @param path: path of the file / directory to be created / overwritten.
   * @param isFile: defines if file or directory has to be created / overwritten.
   * @param overwrite: defines if the file / directory to be overwritten.
   * @param permissions: contains permission and umask
   * @param isAppendBlob: defines if directory in the path is enabled for appendBlob
   * @param eTag: required in case of overwrite of file / directory. Path would be
   * overwritten only if the provided eTag is equal to the one present in backend for
   * the path.
   * @param contextEncryptionAdapter: object that contains the encryptionContext and
   * encryptionKey created from the developer provided implementation of
   * {@link org.apache.hadoop.fs.azurebfs.extensions.EncryptionContextProvider}
   * @param tracingContext: Object of {@link org.apache.hadoop.fs.azurebfs.utils.TracingContext}
   * correlating to the current fs.create() request.
   * @return object of {@link AbfsRestOperation} which contain all the information
   * about the communication with the server. The information is in
   * {@link AbfsRestOperation#getResult()}
   * @throws AzureBlobFileSystemException throws back the exception it receives from the
   * {@link AbfsRestOperation#execute(TracingContext)} method call.
   */
  public abstract AbfsRestOperation createPath(String path,
      boolean isFile,
      boolean overwrite,
      Permissions permissions,
      boolean isAppendBlob,
      String eTag,
      ContextEncryptionAdapter contextEncryptionAdapter,
      TracingContext tracingContext) throws AzureBlobFileSystemException;

  /**
   * Acquire lease on specified path.
   * @param path on which lease has to be acquired.
   * @param duration for which lease has to be acquired.
   * @param tracingContext for tracing the server calls.
   * @return executed rest operation containing response from server.
   * @throws AzureBlobFileSystemException if rest operation fails.
   */
  public abstract AbfsRestOperation acquireLease(String path, int duration,
      TracingContext tracingContext) throws AzureBlobFileSystemException;

  /**
   * Renew lease on specified path.
   * @param path on which lease has to be renewed.
   * @param leaseId of the lease to be renewed.
   * @param tracingContext for tracing the server calls.
   * @return executed rest operation containing response from server.
   * @throws AzureBlobFileSystemException if rest operation fails.
   */
  public abstract AbfsRestOperation renewLease(String path, String leaseId,
      TracingContext tracingContext) throws AzureBlobFileSystemException;

  /**
   * Release lease on specified path.
   * @param path on which lease has to be released.
   * @param leaseId of the lease to be released.
   * @param tracingContext for tracing the server calls.
   * @return executed rest operation containing response from server.
   * @throws AzureBlobFileSystemException if rest operation fails.
   */
  public abstract AbfsRestOperation releaseLease(String path, String leaseId,
      TracingContext tracingContext) throws AzureBlobFileSystemException;

  /**
   * Break lease on specified path.
   * @param path on which lease has to be broke.
   * @param tracingContext for tracing the server calls.
   * @return executed rest operation containing response from server.
   * @throws AzureBlobFileSystemException if rest operation fails.
   */
  public abstract AbfsRestOperation breakLease(String path,
      TracingContext tracingContext) throws AzureBlobFileSystemException;

  /**
   * Rename a file or directory.
   * If a source etag is passed in, the operation will attempt to recover
   * from a missing source file by probing the destination for
   * existence and comparing etags.
   * The second value in the result will be true to indicate that this
   * took place.
   * As rename recovery is only attempted if the source etag is non-empty,
   * in normal rename operations rename recovery will never happen.
   *
   * @param source                    path to source file
   * @param destination               destination of rename.
   * @param continuation              continuation.
   * @param tracingContext            trace context
   * @param sourceEtag                etag of source file. may be null or empty
   * @param isMetadataIncompleteState was there a rename failure due to
   *                                  incomplete metadata state?
   * @param isNamespaceEnabled        whether namespace enabled account or not
   * @return AbfsClientRenameResult result of rename operation indicating the
   * AbfsRest operation, rename recovery and incomplete metadata state failure.
   * @throws AzureBlobFileSystemException failure, excluding any recovery from overload failures.
   */
  public abstract AbfsClientRenameResult renamePath(
      String source,
      String destination,
      String continuation,
      TracingContext tracingContext,
      String sourceEtag,
      boolean isMetadataIncompleteState,
      boolean isNamespaceEnabled)
      throws IOException;

  /**
   * Checks if the rest operation results indicate if the path is a directory.
   * @param result executed rest operation containing response from server.
   * @return True if the path is a directory, False otherwise.
   */
  protected abstract boolean checkIsDir(AbfsHttpOperation result);

  /**
   * Creates a rest operation for rename.
   * @param url to be used for the operation.
   * @param requestHeaders list of headers to be added to the request.
   * @return un-executed rest operation.
   */
  @VisibleForTesting
  AbfsRestOperation createRenameRestOperation(URL url, List<AbfsHttpHeader> requestHeaders) {
    AbfsRestOperation op = getAbfsRestOperation(
            AbfsRestOperationType.RenamePath,
            HTTP_METHOD_PUT,
            url,
            requestHeaders);
    return op;
  }

  /**
   * Increments AbfsCounters for rename path attempts by 1.
   * Will be called each time a rename path operation is attempted.
   */
  protected void incrementAbfsRenamePath() {
    abfsCounters.incrementCounter(RENAME_PATH_ATTEMPTS, 1);
  }

  /**
   * Check if the rename request failure is post a retry and if earlier rename
   * request might have succeeded at back-end.
   *
   * If a source etag was passed in, and the error was 404, get the
   * etag of any file at the destination.
   * If it matches the source etag, then the rename is considered
   * a success.
   * Exceptions raised in the probe of the destination are swallowed,
   * so that they do not interfere with the original rename failures.
   * @param source source path
   * @param op Rename request REST operation response with non-null HTTP response
   * @param destination rename destination path
   * @param sourceEtag etag of source file. may be null or empty
   * @param tracingContext Tracks identifiers for request header
   * @return true if the file was successfully copied
   */
  public boolean renameIdempotencyCheckOp(
      final String source,
      final String sourceEtag,
      final AbfsRestOperation op,
      final String destination,
      TracingContext tracingContext) {
    Preconditions.checkArgument(op.hasResult(), "Operations has null HTTP response");

    // removing isDir from debug logs as it can be misleading
    LOG.debug("rename({}, {}) failure {}; retry={} etag {}",
              source, destination, op.getResult().getStatusCode(), op.isARetriedRequest(), sourceEtag);
    if (!(op.isARetriedRequest()
            && (op.getResult().getStatusCode() == HttpURLConnection.HTTP_NOT_FOUND))) {
      // only attempt recovery if the failure was a 404 on a retried rename request.
      return false;
    }

    if (isNotEmpty(sourceEtag)) {
      // Server has returned HTTP 404, we have an etag, so see
      // if the rename has actually taken place,
      LOG.info("rename {} to {} failed, checking etag of destination",
              source, destination);
      try {
        final AbfsRestOperation destStatusOp = getPathStatus(destination,
            false, tracingContext, null);
        final AbfsHttpOperation result = destStatusOp.getResult();

        final boolean recovered = result.getStatusCode() == HttpURLConnection.HTTP_OK
                && sourceEtag.equals(extractEtagHeader(result));
        LOG.info("File rename has taken place: recovery {}",
                recovered ? "succeeded" : "failed");
        return recovered;

      } catch (AzureBlobFileSystemException ex) {
        // GetFileStatus on the destination failed, the rename did not take place
        // or some other failure. log and swallow.
        LOG.debug("Failed to get status of path {}", destination, ex);
      }
    } else {
      LOG.debug("No source etag; unable to probe for the operation's success");
    }
      return false;
  }

  /**
   * Uploads data to be appended to a file.
   * @param path to which data has to be appended.
   * @param buffer containing data to be appended.
   * @param reqParams containing parameters for append operation like offset, length etc.
   * @param cachedSasToken to be used for the authenticating operation.
   * @param contextEncryptionAdapter to provide encryption context.
   * @param tracingContext for tracing the server calls.
   * @return executed rest operation containing response from server.
   * @throws AzureBlobFileSystemException if rest operation fails.
   */
  public abstract AbfsRestOperation append(String path, byte[] buffer,
      AppendRequestParameters reqParams, String cachedSasToken,
      ContextEncryptionAdapter contextEncryptionAdapter, TracingContext tracingContext)
      throws AzureBlobFileSystemException;

  /**
   * Returns true if the status code lies in the range of user error.
   * @param responseStatusCode http response status code.
   * @return True or False.
   */
  public abstract boolean checkUserError(int responseStatusCode);

  /**
   * To check if the failure exception returned by server is due to MD5 Mismatch
   * @param e Exception returned by AbfsRestOperation
   * @return boolean whether exception is due to MD5Mismatch or not
   */
  protected boolean isMd5ChecksumError(final AbfsRestOperationException e) {
    AzureServiceErrorCode storageErrorCode = e.getErrorCode();
    return storageErrorCode == AzureServiceErrorCode.MD5_MISMATCH;
  }

  // For AppendBlob its possible that the append succeeded in the backend but the request failed.
  // However a retry would fail with an InvalidQueryParameterValue
  // (as the current offset would be unacceptable).
  // Hence, we pass/succeed the appendblob append call
  // in case we are doing a retry after checking the length of the file.
  public boolean appendSuccessCheckOp(AbfsRestOperation op, final String path,
                                       final long length, TracingContext tracingContext)
      throws AzureBlobFileSystemException {
    if ((op.isARetriedRequest())
        && (op.getResult().getStatusCode() == HttpURLConnection.HTTP_BAD_REQUEST)) {
      final AbfsRestOperation destStatusOp = getPathStatus(path, false, tracingContext, null);
      if (destStatusOp.getResult().getStatusCode() == HttpURLConnection.HTTP_OK) {
        String fileLength = destStatusOp.getResult().getResponseHeader(
            HttpHeaderConfigurations.CONTENT_LENGTH);
        if (length <= Long.parseLong(fileLength)) {
          LOG.debug("Returning success response from append blob idempotency code");
          return true;
        }
      }
    }
    return false;
  }

  /**
   * Flush previously uploaded data to a file.
   * @param path on which data has to be flushed.
   * @param position to which data has to be flushed.
   * @param retainUncommittedData whether to retain uncommitted data after flush.
   * @param isClose specify if this is the last flush to the file.
   * @param cachedSasToken to be used for the authenticating operation.
   * @param leaseId if there is an active lease on the path.
   * @param contextEncryptionAdapter to provide encryption context.
   * @param tracingContext for tracing the server calls.
   * @return executed rest operation containing response from server.
   * @throws AzureBlobFileSystemException if rest operation fails.
   */
  public abstract AbfsRestOperation flush(String path, long position,
      boolean retainUncommittedData, boolean isClose,
      String cachedSasToken, String leaseId,
      ContextEncryptionAdapter contextEncryptionAdapter, TracingContext tracingContext)
      throws AzureBlobFileSystemException;

  /**
   * Flush previously uploaded data to a file.
   * @param buffer containing blockIds to be flushed.
   * @param path on which data has to be flushed.
   * @param isClose specify if this is the last flush to the file.
   * @param cachedSasToken to be used for the authenticating operation.
   * @param leaseId if there is an active lease on the path.
   * @param eTag to specify conditional headers.
   * @param tracingContext for tracing the server calls.
   * @return executed rest operation containing response from server.
   * @throws AzureBlobFileSystemException if rest operation fails.
   */
  public abstract AbfsRestOperation flush(byte[] buffer,
      String path,
      boolean isClose,
      String cachedSasToken,
      String leaseId,
      String eTag,
      TracingContext tracingContext) throws AzureBlobFileSystemException;

  /**
   * Set the properties of a file or directory.
   * @param path on which properties have to be set.
   * @param properties list of metadata key-value pairs.
   * @param tracingContext for tracing the server calls.
   * @param contextEncryptionAdapter to provide encryption context.
   * @return executed rest operation containing response from server.
   * @throws AzureBlobFileSystemException if rest operation fails.
   */
  public abstract AbfsRestOperation setPathProperties(String path, Hashtable<String, String> properties,
      TracingContext tracingContext, ContextEncryptionAdapter contextEncryptionAdapter)
      throws AzureBlobFileSystemException;

  /**
   * Get the properties of a file or directory.
   * @param path of which properties have to be fetched.
   * @param includeProperties to include user defined properties.
   * @param tracingContext for tracing the server calls.
   * @param contextEncryptionAdapter to provide encryption context.
   * @return executed rest operation containing response from server.
   * @throws AzureBlobFileSystemException if rest operation fails.
   */
  public abstract AbfsRestOperation getPathStatus(String path,
      boolean includeProperties, TracingContext tracingContext,
      ContextEncryptionAdapter contextEncryptionAdapter)
      throws AzureBlobFileSystemException;

  /**
   * Read the contents of the file at specified path.
   * @param path of the file to be read.
   * @param position in the file from where data has to be read.
   * @param buffer to store the data read.
   * @param bufferOffset offset in the buffer to start storing the data.
   * @param bufferLength length of data to be read.
   * @param eTag to specify conditional headers.
   * @param cachedSasToken to be used for the authenticating operation.
   * @param contextEncryptionAdapter to provide encryption context.
   * @param tracingContext for tracing the server calls.
   * @return executed rest operation containing response from server.
   * @throws AzureBlobFileSystemException if rest operation fails.
   */
  public abstract AbfsRestOperation read(String path,
      long position,
      byte[] buffer,
      int bufferOffset,
      int bufferLength,
      String eTag,
      String cachedSasToken,
      ContextEncryptionAdapter contextEncryptionAdapter,
      TracingContext tracingContext) throws AzureBlobFileSystemException;

  /**
   * Delete the file or directory at specified path.
   * @param path to be deleted.
   * @param recursive if the path is a directory, delete recursively.
   * @param continuation to specify continuation token.
   * @param tracingContext for tracing the server calls.
   * @param isNamespaceEnabled specify if the namespace is enabled.
   * @return executed rest operation containing response from server.
   * @throws AzureBlobFileSystemException if rest operation fails.
   */
  public abstract AbfsRestOperation deletePath(String path, boolean recursive,
      String continuation,
      TracingContext tracingContext,
      boolean isNamespaceEnabled)
      throws AzureBlobFileSystemException;

  /**
   * Check if the delete request failure is post a retry and if delete failure
   * qualifies to be a success response assuming idempotency.
   *
   * There are below scenarios where delete could be incorrectly deducted as
   * success post request retry:
   * 1. Target was originally not existing and initial delete request had to be
   * re-tried.
   * 2. Parallel delete issued from any other store interface rather than
   * delete issued from this filesystem instance.
   * These are few corner cases and usually returning a success at this stage
   * should help the job to continue.
   * @param op Delete request REST operation response with non-null HTTP response.
   * @return REST operation response post idempotency check.
   */
  public AbfsRestOperation deleteIdempotencyCheckOp(final AbfsRestOperation op) {
    Preconditions.checkArgument(op.hasResult(), "Operations has null HTTP response");
    if ((op.isARetriedRequest())
        && (op.getResult().getStatusCode() == HttpURLConnection.HTTP_NOT_FOUND)
        && DEFAULT_DELETE_CONSIDERED_IDEMPOTENT) {
      // Server has returned HTTP 404, which means path no longer
      // exists. Assuming delete result to be idempotent, return success.
      final AbfsRestOperation successOp = getAbfsRestOperation(
          AbfsRestOperationType.DeletePath,
          HTTP_METHOD_DELETE,
          op.getUrl(),
          op.getRequestHeaders());
      successOp.hardSetResult(HttpURLConnection.HTTP_OK);
      LOG.debug("Returning success response from delete idempotency logic");
      return successOp;
    }

    return op;
  }

  /**
   * Sets the owner on tha path.
   * @param path on which owner has to be set.
   * @param owner to be set.
   * @param group to be set.
   * @param tracingContext for tracing the server calls.
   * @return executed rest operation containing response from server.
   * @throws AzureBlobFileSystemException if rest operation fails.
   */
  public abstract AbfsRestOperation setOwner(String path, String owner, String group,
      TracingContext tracingContext)
      throws AzureBlobFileSystemException;

  /**
   * Sets the permission on the path.
   * @param path on which permission has to be set.
   * @param permission to be set.
   * @param tracingContext for tracing the server calls.
   * @return executed rest operation containing response from server.
   * @throws AzureBlobFileSystemException if rest operation fails.
   */
  public abstract AbfsRestOperation setPermission(String path, String permission,
      TracingContext tracingContext)
      throws AzureBlobFileSystemException;

  /**
   * Sets the ACL.
   * @param path on which ACL has to be set.
   * @param aclSpecString to be set.
   * @param tracingContext for tracing the server calls.
   * @return executed rest operation containing response from server.
   * @throws AzureBlobFileSystemException if rest operation fails.
   */
  public AbfsRestOperation setAcl(final String path, final String aclSpecString,
      TracingContext tracingContext) throws AzureBlobFileSystemException {
    return setAcl(path, aclSpecString, EMPTY_STRING, tracingContext);
  }

  /**
   * Sets the ACL on the path that matches ETag.
   * @param path on which ACL has to be set.
   * @param aclSpecString to be set.
   * @param eTag to specify conditional headers. Set only if etag matches.
   * @param tracingContext for tracing the server calls.
   * @return executed rest operation containing response from server.
   * @throws AzureBlobFileSystemException if rest operation fails.
   */
  public abstract AbfsRestOperation setAcl(String path, String aclSpecString, String eTag,
      TracingContext tracingContext)
      throws AzureBlobFileSystemException;

  /**
   * Retrieves the ACL properties of blob at specified path.
   * @param path of which properties have to be fetched.
   * @param tracingContext for tracing the server calls.
   * @return executed rest operation containing response from server.
   * @throws AzureBlobFileSystemException if rest operation fails.
   */
  public AbfsRestOperation getAclStatus(final String path, TracingContext tracingContext)
          throws AzureBlobFileSystemException {
    return getAclStatus(path, abfsConfiguration.isUpnUsed(), tracingContext);
  }

  /**
   * Retrieves the ACL properties of blob at specified path.
   * @param path of which properties have to be fetched.
   * @param useUPN whether to use UPN with rest operation.
   * @param tracingContext for tracing the server calls.
   * @return executed rest operation containing response from server.
   * @throws AzureBlobFileSystemException if rest operation fails.
   */
  public abstract AbfsRestOperation getAclStatus(String path, boolean useUPN,
      TracingContext tracingContext) throws AzureBlobFileSystemException;

  /**
   * Talks to the server to check whether the permission specified in
   * the rwx parameter is present for the path specified in the path parameter.
   *
   * @param path  Path for which access check needs to be performed
   * @param rwx   The permission to be checked on the path
   * @param tracingContext Tracks identifiers for request header
   * @return      The {@link AbfsRestOperation} object for the operation
   * @throws AzureBlobFileSystemException in case of bad requests
   */
  public abstract AbfsRestOperation checkAccess(String path, String rwx, TracingContext tracingContext)
      throws AzureBlobFileSystemException;

  /**
   * Get the directory query parameter used by the List Paths REST API and used
   * as the path in the continuation token.  If the input path is null or the
   * root path "/", empty string is returned. If the input path begins with '/',
   * the return value is the substring beginning at offset 1.  Otherwise, the
   * input path is returned.
   * @param path the path to be listed.
   * @return the value of the directory query parameter
   */
  public static String getDirectoryQueryParameter(final String path) {
    String directory = path;
    if (Strings.isNullOrEmpty(directory)) {
      directory = EMPTY_STRING;
    } else if (directory.charAt(0) == '/') {
      directory = directory.substring(1);
    }
    return directory;
  }

  /**
   * If configured for SAS AuthType, appends SAS token to queryBuilder.
   * @param path for which SAS token is required.
   * @param operation for which SAS token is required.
   * @param queryBuilder to which SAS token is appended.
   * @return sasToken - returned for optional re-use.
   * @throws SASTokenProviderException if SAS token cannot be acquired.
   */
  protected String appendSASTokenToQuery(String path, String operation, AbfsUriQueryBuilder queryBuilder) throws SASTokenProviderException {
    return appendSASTokenToQuery(path, operation, queryBuilder, null);
  }

  /**
   * If configured for SAS AuthType, appends SAS token to queryBuilder.
   * @param path for which SAS token is required.
   * @param operation for which SAS token is required.
   * @param queryBuilder to which SAS token is appended.
   * @param cachedSasToken - previously acquired SAS token to be reused.
   * @return sasToken - returned for optional re-use.
   * @throws SASTokenProviderException if SAS token cannot be acquired.
   */
  protected String appendSASTokenToQuery(String path,
                                         String operation,
                                         AbfsUriQueryBuilder queryBuilder,
                                         String cachedSasToken)
      throws SASTokenProviderException {
    String sasToken = null;
    if (this.authType == AuthType.SAS) {
      try {
        LOG.trace("Fetch SAS token for {} on {}", operation, path);
        if (cachedSasToken == null) {
          sasToken = sasTokenProvider.getSASToken(this.accountName,
              this.filesystem, path, operation);
          if ((sasToken == null) || sasToken.isEmpty()) {
            throw new UnsupportedOperationException("SASToken received is empty or null");
          }
        } else {
          sasToken = cachedSasToken;
          LOG.trace("Using cached SAS token.");
        }

        // if SAS Token contains a prefix of ?, it should be removed
        if (sasToken.charAt(0) == '?') {
          sasToken = sasToken.substring(1);
        }

        queryBuilder.setSASToken(sasToken);
        LOG.trace("SAS token fetch complete for {} on {}", operation, path);
      } catch (Exception ex) {
        throw new SASTokenProviderException(String.format(
            "Failed to acquire a SAS token for %s on %s due to %s", operation, path,
            ex.toString()));
      }
    }
    return sasToken;
  }

  /**
   * Creates REST operation URL with empty path for the given query.
   * @param query to be added to the URL.
   * @return URL for the REST operation.
   * @throws AzureBlobFileSystemException if URL creation fails.
   */
  @VisibleForTesting
  protected URL createRequestUrl(final String query) throws AzureBlobFileSystemException {
    return createRequestUrl(EMPTY_STRING, query);
  }

  /**
   * Creates REST operation URL with given path and query.
   * @param path for which URL has to be created.
   * @param query to be added to the URL.
   * @return URL for the REST operation.
   * @throws AzureBlobFileSystemException if URL creation fails.
   */
  @VisibleForTesting
  protected URL createRequestUrl(final String path, final String query)
          throws AzureBlobFileSystemException {
    return createRequestUrl(baseUrl, path, query);
  }

  /**
   * Creates REST operation URL with given baseUrl, path and query.
   * @param baseUrl to be used for the operation.
   * @param path for which URL has to be created.
   * @param query to be added to the URL.
   * @return URL for the REST operation.
   * @throws AzureBlobFileSystemException if URL creation fails.
   */
  @VisibleForTesting
  protected URL createRequestUrl(final URL baseUrl, final String path, final String query)
          throws AzureBlobFileSystemException {
    String encodedPath = path;
    try {
      encodedPath = urlEncode(path);
    } catch (AzureBlobFileSystemException ex) {
      LOG.debug("Unexpected error.", ex);
      throw new InvalidUriException(path);
    }

    final StringBuilder sb = new StringBuilder();
    if (baseUrl == null) {
      throw new InvalidUriException("URL provided is null");
    }
    sb.append(baseUrl.toString());
    sb.append(encodedPath);
    sb.append(query);

    final URL url;
    try {
      url = new URL(sb.toString());
    } catch (MalformedURLException ex) {
      throw new InvalidUriException("URL is malformed" + sb.toString());
    }
    return url;
  }

  /**
   * returns the url encoded string for a given value.
   * @param value to be encoded.
   * @return url encoded string.
   * @throws AzureBlobFileSystemException if encoding fails.
   */
  public static String urlEncode(final String value) throws AzureBlobFileSystemException {
    String encodedString;
    try {
      encodedString =  URLEncoder.encode(value, UTF_8)
          .replace(PLUS, PLUS_ENCODE)
          .replace(FORWARD_SLASH_ENCODE, FORWARD_SLASH);
    } catch (UnsupportedEncodingException ex) {
        throw new InvalidUriException(value);
    }

    return encodedString;
  }

  public synchronized String getAccessToken() throws IOException {
    if (tokenProvider != null) {
      return "Bearer " + tokenProvider.getToken().getAccessToken();
    } else {
      return null;
    }
  }

  protected Boolean getIsPaginatedDeleteEnabled() {
    return abfsConfiguration.isPaginatedDeleteEnabled();
  }

  protected Boolean isPaginatedDelete(boolean isRecursiveDelete, boolean isNamespaceEnabled) {
    return getIsPaginatedDeleteEnabled() && isNamespaceEnabled && isRecursiveDelete;
  }

  public AuthType getAuthType() {
    return authType;
  }

  public EncryptionContextProvider getEncryptionContextProvider() {
    return encryptionContextProvider;
  }

  @VisibleForTesting
  String initializeUserAgent(final AbfsConfiguration abfsConfiguration,
      final String sslProviderName) {

    StringBuilder sb = new StringBuilder();

    sb.append(APN_VERSION);
    sb.append(SINGLE_WHITE_SPACE);
    sb.append(CLIENT_VERSION);
    sb.append(SINGLE_WHITE_SPACE);

    sb.append("(");

    sb.append(System.getProperty(JAVA_VENDOR)
        .replaceAll(SINGLE_WHITE_SPACE, EMPTY_STRING));
    sb.append(SINGLE_WHITE_SPACE);
    sb.append("JavaJRE");
    sb.append(SINGLE_WHITE_SPACE);
    sb.append(System.getProperty(JAVA_VERSION));
    sb.append(SEMICOLON);
    sb.append(SINGLE_WHITE_SPACE);

    sb.append(System.getProperty(OS_NAME)
        .replaceAll(SINGLE_WHITE_SPACE, EMPTY_STRING));
    sb.append(SINGLE_WHITE_SPACE);
    sb.append(System.getProperty(OS_VERSION));
    sb.append(FORWARD_SLASH);
    sb.append(System.getProperty(OS_ARCH));
    sb.append(SEMICOLON);

    appendIfNotEmpty(sb, sslProviderName, true);
    appendIfNotEmpty(sb,
        ExtensionHelper.getUserAgentSuffix(tokenProvider, EMPTY_STRING), true);

    if (abfsConfiguration.isExpectHeaderEnabled()) {
      sb.append(SINGLE_WHITE_SPACE);
      sb.append(HUNDRED_CONTINUE);
      sb.append(SEMICOLON);
    }
    sb.append(SINGLE_WHITE_SPACE)
        .append(abfsConfiguration.getPreferredHttpOperationType())
        .append(SEMICOLON);

    sb.append(SINGLE_WHITE_SPACE);
    sb.append(abfsConfiguration.getClusterName());
    sb.append(FORWARD_SLASH);
    sb.append(abfsConfiguration.getClusterType());

    sb.append(")");

    appendIfNotEmpty(sb, abfsConfiguration.getCustomUserAgentPrefix(), false);

    return String.format(Locale.ROOT, sb.toString());
  }

  private void appendIfNotEmpty(StringBuilder sb, String regEx,
      boolean shouldAppendSemiColon) {
    if (regEx == null || regEx.trim().isEmpty()) {
      return;
    }
    sb.append(SINGLE_WHITE_SPACE);
    sb.append(regEx);
    if (shouldAppendSemiColon) {
      sb.append(SEMICOLON);
    }
  }

  /**
   * Add MD5 hash as request header to the append request.
   * @param requestHeaders to be updated with checksum header
   * @param reqParams for getting offset and length
   * @param buffer for getting input data for MD5 computation
   * @throws AbfsRestOperationException if Md5 computation fails
   */
  protected void addCheckSumHeaderForWrite(List<AbfsHttpHeader> requestHeaders,
      final AppendRequestParameters reqParams, final byte[] buffer)
      throws AbfsRestOperationException {
    String md5Hash = computeMD5Hash(buffer, reqParams.getoffset(),
        reqParams.getLength());
    requestHeaders.add(new AbfsHttpHeader(CONTENT_MD5, md5Hash));
  }

  /**
   * To verify the checksum information received from server for the data read.
   * @param buffer stores the data received from server.
   * @param result HTTP Operation Result.
   * @param bufferOffset Position where data returned by server is saved in buffer.
   * @throws AbfsRestOperationException if Md5Mismatch.
   */
  protected void verifyCheckSumForRead(final byte[] buffer,
      final AbfsHttpOperation result, final int bufferOffset)
      throws AbfsRestOperationException {
    // Number of bytes returned by server could be less than or equal to what
    // caller requests. In case it is less, extra bytes will be initialized to 0
    // Server returned MD5 Hash will be computed on what server returned.
    // We need to get exact data that server returned and compute its md5 hash
    // Computed hash should be equal to what server returned.
    int numberOfBytesRead = (int) result.getBytesReceived();
    if (numberOfBytesRead == 0) {
      return;
    }
    String md5HashComputed = computeMD5Hash(buffer, bufferOffset,
        numberOfBytesRead);
    String md5HashActual = result.getResponseHeader(CONTENT_MD5);
    if (!md5HashComputed.equals(md5HashActual)) {
      LOG.debug("Md5 Mismatch Error in Read Operation. Server returned Md5: {}, Client computed Md5: {}", md5HashActual, md5HashComputed);
      throw new AbfsInvalidChecksumException(result.getRequestId());
    }
  }

  /**
   * Conditions check for allowing checksum support for read operation.
   * Sending MD5 Hash in request headers. For more details refer to
   * <a href="https://learn.microsoft.com/en-us/rest/api/storageservices/datalakestoragegen2/path/read">Path - Read Azure Storage Rest API</a>.
   * 1. Range header must be present as one of the request headers.
   * 2. buffer length must be less than or equal to 4 MB.
   * @param requestHeaders to be checked for range header.
   * @param rangeHeader must be present.
   * @param bufferLength must be less than or equal to 4 MB.
   * @return true if all conditions are met.
   */
  protected boolean isChecksumValidationEnabled(List<AbfsHttpHeader> requestHeaders,
      final AbfsHttpHeader rangeHeader, final int bufferLength) {
    return getAbfsConfiguration().getIsChecksumValidationEnabled()
        && requestHeaders.contains(rangeHeader) && bufferLength <= 4 * ONE_MB;
  }

  /**
   * Conditions check for allowing checksum support for write operation.
   * Server will support this if client sends the MD5 Hash as a request header.
   * For azure stoage service documentation and more details refer to
   * <a href="https://learn.microsoft.com/en-us/rest/api/storageservices/datalakestoragegen2/path/update">Path - Update Azure Rest API</a>.
   * @return true if checksum validation enabled.
   */
  protected boolean isChecksumValidationEnabled() {
    return getAbfsConfiguration().getIsChecksumValidationEnabled();
  }

  /**
   * Compute MD5Hash of the given byte array starting from given offset up to given length.
   * @param data byte array from which data is fetched to compute MD5 Hash.
   * @param off offset in the array from where actual data starts.
   * @param len length of the data to be used to compute MD5Hash.
   * @return MD5 Hash of the data as String.
   * @throws AbfsRestOperationException if computation fails.
   */
  @VisibleForTesting
  public String computeMD5Hash(final byte[] data, final int off, final int len)
      throws AbfsRestOperationException {
    try {
      MessageDigest md5Digest = MessageDigest.getInstance(MD5);
      md5Digest.update(data, off, len);
      byte[] md5Bytes = md5Digest.digest();
      return Base64.getEncoder().encodeToString(md5Bytes);
    } catch (NoSuchAlgorithmException ex) {
      throw new AbfsDriverException(ex);
    }
  }

  @VisibleForTesting
  URL getBaseUrl() {
    return baseUrl;
  }

  @VisibleForTesting
  public SASTokenProvider getSasTokenProvider() {
    return this.sasTokenProvider;
  }

  @VisibleForTesting
  void setEncryptionContextProvider(EncryptionContextProvider provider) {
    encryptionContextProvider = provider;
  }

  /**
   * Getter for abfsCounters from AbfsClient.
   * @return AbfsCounters instance.
   */
  public AbfsCounters getAbfsCounters() {
    return abfsCounters;
  }

  public ApiVersion getxMsVersion() {
    return xMsVersion;
  }

  /**
   * Getter for abfsConfiguration from AbfsClient.
   * @return AbfsConfiguration instance
   */
  protected AbfsConfiguration getAbfsConfiguration() {
    return abfsConfiguration;
  }

  public int getNumLeaseThreads() {
    return abfsConfiguration.getNumLeaseThreads();
  }

  public <V> ListenableScheduledFuture<V> schedule(Callable<V> callable, long delay,
      TimeUnit timeUnit) {
    return executorService.schedule(callable, delay, timeUnit);
  }

  public ListenableFuture<?> submit(Runnable runnable) {
    return executorService.submit(runnable);
  }

  public <V> void addCallback(ListenableFuture<V> future, FutureCallback<V> callback) {
    Futures.addCallback(future, callback, executorService);
  }

  @VisibleForTesting
  protected AccessTokenProvider getTokenProvider() {
    return tokenProvider;
  }

  /**
   * Retrieves a TracingContext object configured for metric tracking.
   * This method creates a TracingContext object with the validated client correlation ID,
   * the host name of the local machine (or "UnknownHost" if unable to determine),
   * the file system operation type set to GET_ATTR, and additional configuration parameters
   * for metric tracking.
   * The TracingContext is intended for use in tracking metrics related to Azure Blob FileSystem (ABFS) operations.
   *
   * @return A TracingContext object configured for metric tracking.
   */
  private TracingContext getMetricTracingContext() {
    String hostName;
    try {
      hostName = InetAddress.getLocalHost().getHostName();
    } catch (UnknownHostException e) {
      hostName = "UnknownHost";
    }
    return new TracingContext(TracingContext.validateClientCorrelationID(
        abfsConfiguration.getClientCorrelationId()),
        hostName, FSOperationType.GET_ATTR, true,
        abfsConfiguration.getTracingHeaderFormat(),
        null, abfsCounters.toString());
  }

  /**
   * Synchronized method to suspend or resume timer.
   * @param timerFunctionality resume or suspend.
   * @param timerTask The timertask object.
   * @return true or false.
   */
  boolean timerOrchestrator(TimerFunctionality timerFunctionality, TimerTask timerTask) {
    switch (timerFunctionality) {
      case RESUME:
        if (isMetricCollectionEnabled && isMetricCollectionStopped.get()) {
          synchronized (this) {
            if (isMetricCollectionStopped.get()) {
              resumeTimer();
            }
          }
        }
        break;
      case SUSPEND:
        long now = System.currentTimeMillis();
        long lastExecutionTime = abfsCounters.getLastExecutionTime().get();
        if (isMetricCollectionEnabled && (now - lastExecutionTime >= metricAnalysisPeriod)) {
          synchronized (this) {
            if (!isMetricCollectionStopped.get()) {
              timerTask.cancel();
              timer.purge();
              isMetricCollectionStopped.set(true);
              return true;
            }
          }
        }
        break;
      default:
        break;
    }
    return false;
  }

  private void resumeTimer() {
    isMetricCollectionStopped.set(false);
    timer.schedule(new TimerTaskImpl(),
        metricIdlePeriod,
        metricIdlePeriod);
  }

  /**
   * Initiates a metric call to the Azure Blob FileSystem (ABFS) for retrieving file system properties.
   * This method performs a HEAD request to the specified metric URL, using default headers and query parameters.
   *
   * @param tracingContext The tracing context to be used for capturing tracing information.
   * @throws IOException throws IOException.
   */
  public void getMetricCall(TracingContext tracingContext) throws IOException {
    this.isSendMetricCall = true;
    final List<AbfsHttpHeader> requestHeaders = createDefaultHeaders();
    final AbfsUriQueryBuilder abfsUriQueryBuilder = createDefaultUriQueryBuilder();
    abfsUriQueryBuilder.addQuery(QUERY_PARAM_RESOURCE, FILESYSTEM);

    final URL url = createRequestUrl(new URL(abfsMetricUrl), EMPTY_STRING, abfsUriQueryBuilder.toString());

    final AbfsRestOperation op = getAbfsRestOperation(
            AbfsRestOperationType.GetFileSystemProperties,
            HTTP_METHOD_HEAD,
            url,
            requestHeaders);
    try {
      op.execute(tracingContext);
    } finally {
      this.isSendMetricCall = false;
    }
  }

  public boolean isSendMetricCall() {
    return isSendMetricCall;
  }

  public boolean isMetricCollectionEnabled() {
    return isMetricCollectionEnabled;
  }

  class TimerTaskImpl extends TimerTask {
    TimerTaskImpl() {
      runningTimerTask = this;
    }
    @Override
    public void run() {
      try {
        if (timerOrchestrator(TimerFunctionality.SUSPEND, this)) {
            try {
              getMetricCall(getMetricTracingContext());
            } finally {
              abfsCounters.initializeMetrics(metricFormat);
            }
        }
      } catch (IOException e) {
      }
    }
  }

  /**
   * Creates an AbfsRestOperation with additional parameters for buffer and SAS token.
   *
   * @param operationType    The type of the operation.
   * @param httpMethod       The HTTP method of the operation.
   * @param url              The URL associated with the operation.
   * @param requestHeaders   The list of HTTP headers for the request.
   * @param buffer           The byte buffer containing data for the operation.
   * @param bufferOffset     The offset within the buffer where the data starts.
   * @param bufferLength     The length of the data within the buffer.
   * @param sasTokenForReuse The SAS token for reusing authentication.
   * @return An AbfsRestOperation instance.
   */
  AbfsRestOperation getAbfsRestOperation(final AbfsRestOperationType operationType,
      final String httpMethod,
      final URL url,
      final List<AbfsHttpHeader> requestHeaders,
      final byte[] buffer,
      final int bufferOffset,
      final int bufferLength,
      final String sasTokenForReuse) {
    return new AbfsRestOperation(
        operationType,
        this,
        httpMethod,
        url,
        requestHeaders,
        buffer,
        bufferOffset,
        bufferLength,
        sasTokenForReuse,
        abfsConfiguration);
  }

  /**
   * Creates an AbfsRestOperation with basic parameters and no buffer or SAS token.
   *
   * @param operationType   The type of the operation.
   * @param httpMethod      The HTTP method of the operation.
   * @param url             The URL associated with the operation.
   * @param requestHeaders  The list of HTTP headers for the request.
   * @return An AbfsRestOperation instance.
   */
  AbfsRestOperation getAbfsRestOperation(final AbfsRestOperationType operationType,
      final String httpMethod,
      final URL url,
      final List<AbfsHttpHeader> requestHeaders) {
    return new AbfsRestOperation(
        operationType,
        this,
        httpMethod,
        url,
        requestHeaders,
        abfsConfiguration
    );
  }

  /**
   * Creates an AbfsRestOperation with parameters including request headers and SAS token.
   *
   * @param operationType    The type of the operation.
   * @param httpMethod       The HTTP method of the operation.
   * @param url              The URL associated with the operation.
   * @param requestHeaders   The list of HTTP headers for the request.
   * @param sasTokenForReuse The SAS token for reusing authentication.
   * @return An AbfsRestOperation instance.
   */
  AbfsRestOperation getAbfsRestOperation(final AbfsRestOperationType operationType,
      final String httpMethod,
      final URL url,
      final List<AbfsHttpHeader> requestHeaders,
      final String sasTokenForReuse) {
    return new AbfsRestOperation(
        operationType,
        this,
        httpMethod,
        url,
        requestHeaders, sasTokenForReuse, abfsConfiguration);
  }

  @VisibleForTesting
  AbfsApacheHttpClient getAbfsApacheHttpClient() {
    return abfsApacheHttpClient;
  }

  @VisibleForTesting
  KeepAliveCache getKeepAliveCache() {
    return keepAliveCache;
  }

  @VisibleForTesting
  protected Timer getTimer() {
    return timer;
  }

  protected String getUserAgent() {
    return userAgent;
  }

  protected boolean isRenameResilience() {
    return renameResilience;
  }
}<|MERGE_RESOLUTION|>--- conflicted
+++ resolved
@@ -31,18 +31,17 @@
 import java.security.NoSuchAlgorithmException;
 import java.util.ArrayList;
 import java.util.Base64;
-import java.util.Hashtable;
 import java.util.List;
 import java.util.Locale;
 import java.util.Timer;
 import java.util.TimerTask;
+import java.util.UUID;
 import java.util.concurrent.Callable;
 import java.util.concurrent.ThreadFactory;
 import java.util.concurrent.TimeUnit;
 import java.util.concurrent.atomic.AtomicBoolean;
 
 import org.apache.hadoop.classification.VisibleForTesting;
-import org.apache.hadoop.fs.azurebfs.constants.AbfsHttpConstants;
 import org.apache.hadoop.fs.azurebfs.constants.HttpOperationType;
 import org.apache.hadoop.fs.azurebfs.constants.FSOperationType;
 import org.apache.hadoop.fs.azurebfs.contracts.exceptions.AbfsInvalidChecksumException;
@@ -68,8 +67,9 @@
 import org.slf4j.Logger;
 import org.slf4j.LoggerFactory;
 
-import org.apache.hadoop.fs.azurebfs.constants.AbfsHttpConstants.ApiVersion;
+import org.apache.hadoop.fs.azurebfs.constants.AbfsHttpConstants;
 import org.apache.hadoop.fs.azurebfs.constants.HttpHeaderConfigurations;
+import org.apache.hadoop.fs.azurebfs.constants.HttpQueryParams;
 import org.apache.hadoop.fs.azurebfs.contracts.exceptions.AbfsRestOperationException;
 import org.apache.hadoop.fs.azurebfs.contracts.exceptions.AzureBlobFileSystemException;
 import org.apache.hadoop.fs.azurebfs.contracts.exceptions.InvalidUriException;
@@ -83,55 +83,27 @@
 import org.apache.hadoop.security.ssl.DelegatingSSLSocketFactory;
 import org.apache.hadoop.util.concurrent.HadoopExecutors;
 
+import static org.apache.commons.lang3.StringUtils.isEmpty;
 import static org.apache.commons.lang3.StringUtils.isNotEmpty;
 import static org.apache.hadoop.fs.azurebfs.AbfsStatistic.RENAME_PATH_ATTEMPTS;
 import static org.apache.hadoop.fs.azurebfs.AzureBlobFileSystemStore.extractEtagHeader;
-import static org.apache.hadoop.fs.azurebfs.constants.AbfsHttpConstants.APN_VERSION;
-import static org.apache.hadoop.fs.azurebfs.constants.AbfsHttpConstants.CLIENT_VERSION;
-import static org.apache.hadoop.fs.azurebfs.constants.AbfsHttpConstants.DEFAULT_TIMEOUT;
-import static org.apache.hadoop.fs.azurebfs.constants.AbfsHttpConstants.EMPTY_STRING;
-import static org.apache.hadoop.fs.azurebfs.constants.AbfsHttpConstants.FILESYSTEM;
-import static org.apache.hadoop.fs.azurebfs.constants.AbfsHttpConstants.FORWARD_SLASH;
-import static org.apache.hadoop.fs.azurebfs.constants.AbfsHttpConstants.FORWARD_SLASH_ENCODE;
-import static org.apache.hadoop.fs.azurebfs.constants.AbfsHttpConstants.HTTP_METHOD_DELETE;
-import static org.apache.hadoop.fs.azurebfs.constants.AbfsHttpConstants.HTTP_METHOD_HEAD;
-import static org.apache.hadoop.fs.azurebfs.constants.AbfsHttpConstants.HTTP_METHOD_PUT;
-import static org.apache.hadoop.fs.azurebfs.constants.AbfsHttpConstants.HUNDRED_CONTINUE;
-import static org.apache.hadoop.fs.azurebfs.constants.AbfsHttpConstants.JAVA_VENDOR;
-import static org.apache.hadoop.fs.azurebfs.constants.AbfsHttpConstants.JAVA_VERSION;
-import static org.apache.hadoop.fs.azurebfs.constants.AbfsHttpConstants.MD5;
-import static org.apache.hadoop.fs.azurebfs.constants.AbfsHttpConstants.OS_ARCH;
-import static org.apache.hadoop.fs.azurebfs.constants.AbfsHttpConstants.OS_NAME;
-import static org.apache.hadoop.fs.azurebfs.constants.AbfsHttpConstants.OS_VERSION;
-import static org.apache.hadoop.fs.azurebfs.constants.AbfsHttpConstants.PLUS;
-import static org.apache.hadoop.fs.azurebfs.constants.AbfsHttpConstants.PLUS_ENCODE;
-import static org.apache.hadoop.fs.azurebfs.constants.AbfsHttpConstants.SEMICOLON;
-import static org.apache.hadoop.fs.azurebfs.constants.AbfsHttpConstants.SINGLE_WHITE_SPACE;
-import static org.apache.hadoop.fs.azurebfs.constants.AbfsHttpConstants.UTF_8;
+import static org.apache.hadoop.fs.azurebfs.constants.AbfsHttpConstants.*;
 import static org.apache.hadoop.fs.azurebfs.constants.FileSystemConfigurations.DEFAULT_DELETE_CONSIDERED_IDEMPOTENT;
 import static org.apache.hadoop.fs.azurebfs.constants.FileSystemConfigurations.ONE_MB;
 import static org.apache.hadoop.fs.azurebfs.constants.FileSystemConfigurations.SERVER_SIDE_ENCRYPTION_ALGORITHM;
 import static org.apache.hadoop.fs.azurebfs.constants.FileSystemUriSchemes.HTTPS_SCHEME;
-import static org.apache.hadoop.fs.azurebfs.constants.HttpHeaderConfigurations.ACCEPT_CHARSET;
-import static org.apache.hadoop.fs.azurebfs.constants.HttpHeaderConfigurations.CONTENT_MD5;
-import static org.apache.hadoop.fs.azurebfs.constants.HttpHeaderConfigurations.CONTENT_TYPE;
-import static org.apache.hadoop.fs.azurebfs.constants.HttpHeaderConfigurations.USER_AGENT;
-import static org.apache.hadoop.fs.azurebfs.constants.HttpHeaderConfigurations.X_MS_ENCRYPTION_ALGORITHM;
-import static org.apache.hadoop.fs.azurebfs.constants.HttpHeaderConfigurations.X_MS_ENCRYPTION_CONTEXT;
-import static org.apache.hadoop.fs.azurebfs.constants.HttpHeaderConfigurations.X_MS_ENCRYPTION_KEY;
-import static org.apache.hadoop.fs.azurebfs.constants.HttpHeaderConfigurations.X_MS_ENCRYPTION_KEY_SHA256;
-import static org.apache.hadoop.fs.azurebfs.constants.HttpHeaderConfigurations.X_MS_VERSION;
-import static org.apache.hadoop.fs.azurebfs.constants.HttpQueryParams.QUERY_PARAM_RESOURCE;
-import static org.apache.hadoop.fs.azurebfs.constants.HttpQueryParams.QUERY_PARAM_TIMEOUT;
+import static org.apache.hadoop.fs.azurebfs.constants.HttpHeaderConfigurations.*;
+import static org.apache.hadoop.fs.azurebfs.constants.HttpQueryParams.*;
+import static org.apache.hadoop.fs.azurebfs.contracts.services.AzureServiceErrorCode.RENAME_DESTINATION_PARENT_PATH_NOT_FOUND;
+import static org.apache.hadoop.fs.azurebfs.contracts.services.AzureServiceErrorCode.SOURCE_PATH_NOT_FOUND;
 import static org.apache.hadoop.fs.azurebfs.services.RetryReasonConstants.CONNECTION_TIMEOUT_ABBREVIATION;
 
 /**
  * AbfsClient.
  */
-public abstract class AbfsClient implements Closeable {
+public class AbfsClient implements Closeable {
   public static final Logger LOG = LoggerFactory.getLogger(AbfsClient.class);
   public static final String HUNDRED_CONTINUE_USER_AGENT = SINGLE_WHITE_SPACE + HUNDRED_CONTINUE + SEMICOLON;
-  public static final String ABFS_CLIENT_TIMER_THREAD_NAME = "abfs-timer-client";
 
   private final URL baseUrl;
   private final SharedKeyCredentials sharedKeyCredentials;
@@ -150,11 +122,7 @@
   private AccessTokenProvider tokenProvider;
   private SASTokenProvider sasTokenProvider;
   private final AbfsCounters abfsCounters;
-<<<<<<< HEAD
-  private Timer timer = null;
-=======
-  private Timer timer;
->>>>>>> 6589d9f6
+  private final Timer timer;
   private final String abfsMetricUrl;
   private boolean isMetricCollectionEnabled = false;
   private final MetricFormat metricFormat;
@@ -179,7 +147,7 @@
   /**
    * logging the rename failure if metadata is in an incomplete state.
    */
-  protected static final LogExactlyOnce ABFS_METADATA_INCOMPLETE_RENAME_FAILURE = new LogExactlyOnce(LOG);
+  private static final LogExactlyOnce ABFS_METADATA_INCOMPLETE_RENAME_FAILURE = new LogExactlyOnce(LOG);
 
   private AbfsClient(final URL baseUrl,
       final SharedKeyCredentials sharedKeyCredentials,
@@ -263,13 +231,9 @@
         throw new IOException("Exception while initializing metric credentials " + e);
       }
     }
+    this.timer = new Timer(
+        "abfs-timer-client", true);
     if (isMetricCollectionEnabled) {
-      this.timer = new Timer(
-<<<<<<< HEAD
-              "abfs-timer-client", true);
-=======
-              ABFS_CLIENT_TIMER_THREAD_NAME, true);
->>>>>>> 6589d9f6
       timer.schedule(new TimerTaskImpl(),
           metricIdlePeriod,
           metricIdlePeriod);
@@ -291,7 +255,7 @@
   public AbfsClient(final URL baseUrl, final SharedKeyCredentials sharedKeyCredentials,
                     final AbfsConfiguration abfsConfiguration,
                     final SASTokenProvider sasTokenProvider,
-                    final EncryptionContextProvider encryptionContextProvider,
+      final EncryptionContextProvider encryptionContextProvider,
                     final AbfsClientContext abfsClientContext)
       throws IOException {
     this(baseUrl, sharedKeyCredentials, abfsConfiguration,
@@ -301,9 +265,9 @@
 
   @Override
   public void close() throws IOException {
-    if (isMetricCollectionEnabled && runningTimerTask != null) {
+    if (runningTimerTask != null) {
       runningTimerTask.cancel();
-      timer.cancel();
+      timer.purge();
     }
     if (keepAliveCache != null) {
       keepAliveCache.close();
@@ -371,25 +335,22 @@
    * @return default request headers
    */
   @VisibleForTesting
-  protected abstract List<AbfsHttpHeader> createDefaultHeaders();
+  protected List<AbfsHttpHeader> createDefaultHeaders() {
+    return createDefaultHeaders(this.xMsVersion);
+  }
 
   /**
    * Create request headers for Rest Operation using the specified API version.
-   * @param xMsVersion Azure services API version to be used.
+   * @param xMsVersion
    * @return default request headers
    */
-  @VisibleForTesting
-  public abstract List<AbfsHttpHeader> createDefaultHeaders(ApiVersion xMsVersion);
-
-  /**
-   * Create request headers common to both service endpoints.
-   * @param xMsVersion azure services API version to be used.
-   * @return common request headers
-   */
-  protected List<AbfsHttpHeader> createCommonHeaders(ApiVersion xMsVersion) {
+  private List<AbfsHttpHeader> createDefaultHeaders(ApiVersion xMsVersion) {
     final List<AbfsHttpHeader> requestHeaders = new ArrayList<AbfsHttpHeader>();
     requestHeaders.add(new AbfsHttpHeader(X_MS_VERSION, xMsVersion.toString()));
-    requestHeaders.add(new AbfsHttpHeader(ACCEPT_CHARSET, UTF_8));
+    requestHeaders.add(new AbfsHttpHeader(ACCEPT, APPLICATION_JSON
+        + COMMA + SINGLE_WHITE_SPACE + APPLICATION_OCTET_STREAM));
+    requestHeaders.add(new AbfsHttpHeader(ACCEPT_CHARSET,
+        UTF_8));
     requestHeaders.add(new AbfsHttpHeader(CONTENT_TYPE, EMPTY_STRING));
     requestHeaders.add(new AbfsHttpHeader(USER_AGENT, userAgent));
     return requestHeaders;
@@ -411,15 +372,8 @@
    *   <li>getPathStatus for fs.setXAttr and fs.getXAttr</li>
    *   <li>read</li>
    * </ol>
-   * @param path path of the file / directory to be created / overwritten.
-   * @param requestHeaders list of headers to be added to the request.
-   * @param isCreateFileRequest defines if file or directory has to be created / overwritten.
-   * @param contextEncryptionAdapter object that contains the encryptionContext and
-   * encryptionKey created from the developer provided implementation of {@link EncryptionContextProvider}
-   * @param tracingContext to trace service calls.
-   * @throws AzureBlobFileSystemException if namespace is not enabled.
-   */
-  protected void addEncryptionKeyRequestHeaders(String path,
+   */
+  private void addEncryptionKeyRequestHeaders(String path,
       List<AbfsHttpHeader> requestHeaders, boolean isCreateFileRequest,
       ContextEncryptionAdapter contextEncryptionAdapter, TracingContext tracingContext)
       throws AzureBlobFileSystemException {
@@ -451,66 +405,106 @@
         SERVER_SIDE_ENCRYPTION_ALGORITHM));
   }
 
-  /**
-   * Creates a AbfsUriQueryBuilder with default query parameter timeout.
-   * @return default AbfsUriQueryBuilder.
-   */
-  protected AbfsUriQueryBuilder createDefaultUriQueryBuilder() {
+  AbfsUriQueryBuilder createDefaultUriQueryBuilder() {
     final AbfsUriQueryBuilder abfsUriQueryBuilder = new AbfsUriQueryBuilder();
     abfsUriQueryBuilder.addQuery(QUERY_PARAM_TIMEOUT, DEFAULT_TIMEOUT);
     return abfsUriQueryBuilder;
   }
 
-  /**
-   * Create a new filesystem using Azure REST API Service.
-   * @param tracingContext for tracing the server calls.
-   * @return executed rest operation containing response from server.
-   * @throws AzureBlobFileSystemException if rest operation fails.
-   */
-  public abstract AbfsRestOperation createFilesystem(TracingContext tracingContext)
-      throws AzureBlobFileSystemException;
-
-  /**
-   * Sets user-defined metadata on filesystem.
-   * @param properties list of metadata key-value pairs.
-   * @param tracingContext for tracing the server calls.
-   * @return executed rest operation containing response from server.
-   * @throws AzureBlobFileSystemException if rest operation fails.
-   */
-  public abstract AbfsRestOperation setFilesystemProperties(Hashtable<String, String> properties,
-      TracingContext tracingContext) throws AzureBlobFileSystemException;
-
-  /**
-   * List paths and their properties in the current filesystem.
-   * @param relativePath to return only blobs within this directory.
-   * @param recursive to return all blobs in the path, including those in subdirectories.
-   * @param listMaxResults maximum number of blobs to return.
-   * @param continuation marker to specify the continuation token.
-   * @param tracingContext for tracing the server calls.
-   * @return executed rest operation containing response from server.
-   * @throws AzureBlobFileSystemException if rest operation or response parsing fails.
-   */
-  public abstract AbfsRestOperation listPath(String relativePath, boolean recursive,
-      int listMaxResults, String continuation, TracingContext tracingContext)
-      throws IOException;
-
-  /**
-   * Retrieves user-defined metadata on filesystem.
-   * @param tracingContext for tracing the server calls.
-   * @return executed rest operation containing response from server.
-   * @throws AzureBlobFileSystemException if rest operation fails.
-   * */
-  public abstract AbfsRestOperation getFilesystemProperties(TracingContext tracingContext)
-      throws AzureBlobFileSystemException;
-
-  /**
-   * Deletes the filesystem using Azure REST API Service.
-   * @param tracingContext for tracing the server calls.
-   * @return executed rest operation containing response from server.
-   * @throws AzureBlobFileSystemException if rest operation fails.
-   */
-  public abstract AbfsRestOperation deleteFilesystem(TracingContext tracingContext)
-      throws AzureBlobFileSystemException;
+  public AbfsRestOperation createFilesystem(TracingContext tracingContext)
+      throws AzureBlobFileSystemException {
+    final List<AbfsHttpHeader> requestHeaders = createDefaultHeaders();
+
+    final AbfsUriQueryBuilder abfsUriQueryBuilder = new AbfsUriQueryBuilder();
+    abfsUriQueryBuilder.addQuery(QUERY_PARAM_RESOURCE, FILESYSTEM);
+
+    final URL url = createRequestUrl(abfsUriQueryBuilder.toString());
+    final AbfsRestOperation op = getAbfsRestOperation(
+        AbfsRestOperationType.CreateFileSystem,
+        HTTP_METHOD_PUT, url, requestHeaders);
+    op.execute(tracingContext);
+    return op;
+  }
+
+  public AbfsRestOperation setFilesystemProperties(final String properties,
+      TracingContext tracingContext) throws AzureBlobFileSystemException {
+    final List<AbfsHttpHeader> requestHeaders = createDefaultHeaders();
+    // JDK7 does not support PATCH, so to work around the issue we will use
+    // PUT and specify the real method in the X-Http-Method-Override header.
+    requestHeaders.add(new AbfsHttpHeader(X_HTTP_METHOD_OVERRIDE,
+            HTTP_METHOD_PATCH));
+
+    requestHeaders.add(new AbfsHttpHeader(X_MS_PROPERTIES,
+            properties));
+
+    final AbfsUriQueryBuilder abfsUriQueryBuilder = createDefaultUriQueryBuilder();
+    abfsUriQueryBuilder.addQuery(QUERY_PARAM_RESOURCE, FILESYSTEM);
+
+    final URL url = createRequestUrl(abfsUriQueryBuilder.toString());
+    final AbfsRestOperation op = getAbfsRestOperation(
+            AbfsRestOperationType.SetFileSystemProperties,
+            HTTP_METHOD_PUT,
+            url,
+            requestHeaders);
+    op.execute(tracingContext);
+    return op;
+  }
+
+  public AbfsRestOperation listPath(final String relativePath, final boolean recursive, final int listMaxResults,
+                                    final String continuation, TracingContext tracingContext)
+      throws IOException {
+    final List<AbfsHttpHeader> requestHeaders = createDefaultHeaders();
+
+    final AbfsUriQueryBuilder abfsUriQueryBuilder = createDefaultUriQueryBuilder();
+    abfsUriQueryBuilder.addQuery(QUERY_PARAM_RESOURCE, FILESYSTEM);
+    abfsUriQueryBuilder.addQuery(QUERY_PARAM_DIRECTORY, getDirectoryQueryParameter(relativePath));
+    abfsUriQueryBuilder.addQuery(QUERY_PARAM_RECURSIVE, String.valueOf(recursive));
+    abfsUriQueryBuilder.addQuery(QUERY_PARAM_CONTINUATION, continuation);
+    abfsUriQueryBuilder.addQuery(QUERY_PARAM_MAXRESULTS, String.valueOf(listMaxResults));
+    abfsUriQueryBuilder.addQuery(HttpQueryParams.QUERY_PARAM_UPN, String.valueOf(abfsConfiguration.isUpnUsed()));
+    appendSASTokenToQuery(relativePath, SASTokenProvider.LIST_OPERATION, abfsUriQueryBuilder);
+
+    final URL url = createRequestUrl(abfsUriQueryBuilder.toString());
+    final AbfsRestOperation op = getAbfsRestOperation(
+            AbfsRestOperationType.ListPaths,
+            HTTP_METHOD_GET,
+            url,
+            requestHeaders);
+    op.execute(tracingContext);
+    return op;
+  }
+
+  public AbfsRestOperation getFilesystemProperties(TracingContext tracingContext) throws AzureBlobFileSystemException {
+    final List<AbfsHttpHeader> requestHeaders = createDefaultHeaders();
+
+    final AbfsUriQueryBuilder abfsUriQueryBuilder = createDefaultUriQueryBuilder();
+    abfsUriQueryBuilder.addQuery(QUERY_PARAM_RESOURCE, FILESYSTEM);
+
+    final URL url = createRequestUrl(abfsUriQueryBuilder.toString());
+    final AbfsRestOperation op = getAbfsRestOperation(
+            AbfsRestOperationType.GetFileSystemProperties,
+            HTTP_METHOD_HEAD,
+            url,
+            requestHeaders);
+    op.execute(tracingContext);
+    return op;
+  }
+
+  public AbfsRestOperation deleteFilesystem(TracingContext tracingContext) throws AzureBlobFileSystemException {
+    final List<AbfsHttpHeader> requestHeaders = createDefaultHeaders();
+
+    final AbfsUriQueryBuilder abfsUriQueryBuilder = createDefaultUriQueryBuilder();
+    abfsUriQueryBuilder.addQuery(QUERY_PARAM_RESOURCE, FILESYSTEM);
+
+    final URL url = createRequestUrl(abfsUriQueryBuilder.toString());
+    final AbfsRestOperation op = getAbfsRestOperation(
+            AbfsRestOperationType.DeleteFileSystem,
+            HTTP_METHOD_DELETE,
+            url,
+            requestHeaders);
+    op.execute(tracingContext);
+    return op;
+  }
 
   /**
    * Method for calling createPath API to the backend. Method can be called from:
@@ -539,57 +533,150 @@
    * @throws AzureBlobFileSystemException throws back the exception it receives from the
    * {@link AbfsRestOperation#execute(TracingContext)} method call.
    */
-  public abstract AbfsRestOperation createPath(String path,
-      boolean isFile,
-      boolean overwrite,
-      Permissions permissions,
-      boolean isAppendBlob,
-      String eTag,
-      ContextEncryptionAdapter contextEncryptionAdapter,
-      TracingContext tracingContext) throws AzureBlobFileSystemException;
-
-  /**
-   * Acquire lease on specified path.
-   * @param path on which lease has to be acquired.
-   * @param duration for which lease has to be acquired.
-   * @param tracingContext for tracing the server calls.
-   * @return executed rest operation containing response from server.
-   * @throws AzureBlobFileSystemException if rest operation fails.
-   */
-  public abstract AbfsRestOperation acquireLease(String path, int duration,
-      TracingContext tracingContext) throws AzureBlobFileSystemException;
-
-  /**
-   * Renew lease on specified path.
-   * @param path on which lease has to be renewed.
-   * @param leaseId of the lease to be renewed.
-   * @param tracingContext for tracing the server calls.
-   * @return executed rest operation containing response from server.
-   * @throws AzureBlobFileSystemException if rest operation fails.
-   */
-  public abstract AbfsRestOperation renewLease(String path, String leaseId,
-      TracingContext tracingContext) throws AzureBlobFileSystemException;
-
-  /**
-   * Release lease on specified path.
-   * @param path on which lease has to be released.
-   * @param leaseId of the lease to be released.
-   * @param tracingContext for tracing the server calls.
-   * @return executed rest operation containing response from server.
-   * @throws AzureBlobFileSystemException if rest operation fails.
-   */
-  public abstract AbfsRestOperation releaseLease(String path, String leaseId,
-      TracingContext tracingContext) throws AzureBlobFileSystemException;
-
-  /**
-   * Break lease on specified path.
-   * @param path on which lease has to be broke.
-   * @param tracingContext for tracing the server calls.
-   * @return executed rest operation containing response from server.
-   * @throws AzureBlobFileSystemException if rest operation fails.
-   */
-  public abstract AbfsRestOperation breakLease(String path,
-      TracingContext tracingContext) throws AzureBlobFileSystemException;
+  public AbfsRestOperation createPath(final String path,
+      final boolean isFile,
+      final boolean overwrite,
+      final Permissions permissions,
+      final boolean isAppendBlob,
+      final String eTag,
+      final ContextEncryptionAdapter contextEncryptionAdapter,
+      final TracingContext tracingContext)
+      throws AzureBlobFileSystemException {
+    final List<AbfsHttpHeader> requestHeaders = createDefaultHeaders();
+    if (isFile) {
+      addEncryptionKeyRequestHeaders(path, requestHeaders, true,
+          contextEncryptionAdapter, tracingContext);
+    }
+    if (!overwrite) {
+      requestHeaders.add(new AbfsHttpHeader(IF_NONE_MATCH, AbfsHttpConstants.STAR));
+    }
+
+    if (permissions.hasPermission()) {
+      requestHeaders.add(
+          new AbfsHttpHeader(HttpHeaderConfigurations.X_MS_PERMISSIONS,
+              permissions.getPermission()));
+    }
+
+    if (permissions.hasUmask()) {
+      requestHeaders.add(new AbfsHttpHeader(HttpHeaderConfigurations.X_MS_UMASK,
+          permissions.getUmask()));
+    }
+
+    if (eTag != null && !eTag.isEmpty()) {
+      requestHeaders.add(new AbfsHttpHeader(HttpHeaderConfigurations.IF_MATCH, eTag));
+    }
+
+    final AbfsUriQueryBuilder abfsUriQueryBuilder = createDefaultUriQueryBuilder();
+    abfsUriQueryBuilder.addQuery(QUERY_PARAM_RESOURCE, isFile ? FILE : DIRECTORY);
+    if (isAppendBlob) {
+      abfsUriQueryBuilder.addQuery(QUERY_PARAM_BLOBTYPE, APPEND_BLOB_TYPE);
+    }
+
+    String operation = isFile
+        ? SASTokenProvider.CREATE_FILE_OPERATION
+        : SASTokenProvider.CREATE_DIRECTORY_OPERATION;
+    appendSASTokenToQuery(path, operation, abfsUriQueryBuilder);
+
+    final URL url = createRequestUrl(path, abfsUriQueryBuilder.toString());
+    final AbfsRestOperation op = getAbfsRestOperation(
+            AbfsRestOperationType.CreatePath,
+            HTTP_METHOD_PUT,
+            url,
+            requestHeaders);
+    try {
+      op.execute(tracingContext);
+    } catch (AzureBlobFileSystemException ex) {
+      // If we have no HTTP response, throw the original exception.
+      if (!op.hasResult()) {
+        throw ex;
+      }
+      if (!isFile && op.getResult().getStatusCode() == HttpURLConnection.HTTP_CONFLICT) {
+        String existingResource =
+            op.getResult().getResponseHeader(X_MS_EXISTING_RESOURCE_TYPE);
+        if (existingResource != null && existingResource.equals(DIRECTORY)) {
+          return op; //don't throw ex on mkdirs for existing directory
+        }
+      }
+      throw ex;
+    }
+    return op;
+  }
+
+  public AbfsRestOperation acquireLease(final String path, int duration, TracingContext tracingContext) throws AzureBlobFileSystemException {
+    final List<AbfsHttpHeader> requestHeaders = createDefaultHeaders();
+
+    requestHeaders.add(new AbfsHttpHeader(X_MS_LEASE_ACTION, ACQUIRE_LEASE_ACTION));
+    requestHeaders.add(new AbfsHttpHeader(X_MS_LEASE_DURATION, Integer.toString(duration)));
+    requestHeaders.add(new AbfsHttpHeader(X_MS_PROPOSED_LEASE_ID, UUID.randomUUID().toString()));
+
+    final AbfsUriQueryBuilder abfsUriQueryBuilder = createDefaultUriQueryBuilder();
+
+    final URL url = createRequestUrl(path, abfsUriQueryBuilder.toString());
+    final AbfsRestOperation op = getAbfsRestOperation(
+        AbfsRestOperationType.LeasePath,
+        HTTP_METHOD_POST,
+        url,
+        requestHeaders);
+    op.execute(tracingContext);
+    return op;
+  }
+
+  public AbfsRestOperation renewLease(final String path, final String leaseId,
+      TracingContext tracingContext) throws AzureBlobFileSystemException {
+    final List<AbfsHttpHeader> requestHeaders = createDefaultHeaders();
+
+    requestHeaders.add(new AbfsHttpHeader(X_MS_LEASE_ACTION, RENEW_LEASE_ACTION));
+    requestHeaders.add(new AbfsHttpHeader(X_MS_LEASE_ID, leaseId));
+
+    final AbfsUriQueryBuilder abfsUriQueryBuilder = createDefaultUriQueryBuilder();
+
+    final URL url = createRequestUrl(path, abfsUriQueryBuilder.toString());
+    final AbfsRestOperation op = getAbfsRestOperation(
+        AbfsRestOperationType.LeasePath,
+        HTTP_METHOD_POST,
+        url,
+        requestHeaders);
+    op.execute(tracingContext);
+    return op;
+  }
+
+  public AbfsRestOperation releaseLease(final String path,
+      final String leaseId, TracingContext tracingContext) throws AzureBlobFileSystemException {
+    final List<AbfsHttpHeader> requestHeaders = createDefaultHeaders();
+
+    requestHeaders.add(new AbfsHttpHeader(X_MS_LEASE_ACTION, RELEASE_LEASE_ACTION));
+    requestHeaders.add(new AbfsHttpHeader(X_MS_LEASE_ID, leaseId));
+
+    final AbfsUriQueryBuilder abfsUriQueryBuilder = createDefaultUriQueryBuilder();
+
+    final URL url = createRequestUrl(path, abfsUriQueryBuilder.toString());
+    final AbfsRestOperation op = getAbfsRestOperation(
+        AbfsRestOperationType.LeasePath,
+        HTTP_METHOD_POST,
+        url,
+        requestHeaders);
+    op.execute(tracingContext);
+    return op;
+  }
+
+  public AbfsRestOperation breakLease(final String path,
+      TracingContext tracingContext) throws AzureBlobFileSystemException {
+    final List<AbfsHttpHeader> requestHeaders = createDefaultHeaders();
+
+    requestHeaders.add(new AbfsHttpHeader(X_MS_LEASE_ACTION, BREAK_LEASE_ACTION));
+    requestHeaders.add(new AbfsHttpHeader(X_MS_LEASE_BREAK_PERIOD, DEFAULT_LEASE_BREAK_PERIOD));
+
+    final AbfsUriQueryBuilder abfsUriQueryBuilder = createDefaultUriQueryBuilder();
+
+    final URL url = createRequestUrl(path, abfsUriQueryBuilder.toString());
+    final AbfsRestOperation op = getAbfsRestOperation(
+        AbfsRestOperationType.LeasePath,
+        HTTP_METHOD_POST,
+        url,
+        requestHeaders);
+    op.execute(tracingContext);
+    return op;
+  }
 
   /**
    * Rename a file or directory.
@@ -613,29 +700,127 @@
    * AbfsRest operation, rename recovery and incomplete metadata state failure.
    * @throws AzureBlobFileSystemException failure, excluding any recovery from overload failures.
    */
-  public abstract AbfsClientRenameResult renamePath(
-      String source,
-      String destination,
-      String continuation,
-      TracingContext tracingContext,
-      String sourceEtag,
-      boolean isMetadataIncompleteState,
-      boolean isNamespaceEnabled)
-      throws IOException;
-
-  /**
-   * Checks if the rest operation results indicate if the path is a directory.
-   * @param result executed rest operation containing response from server.
-   * @return True if the path is a directory, False otherwise.
-   */
-  protected abstract boolean checkIsDir(AbfsHttpOperation result);
-
-  /**
-   * Creates a rest operation for rename.
-   * @param url to be used for the operation.
-   * @param requestHeaders list of headers to be added to the request.
-   * @return un-executed rest operation.
-   */
+  public AbfsClientRenameResult renamePath(
+          final String source,
+          final String destination,
+          final String continuation,
+          final TracingContext tracingContext,
+          String sourceEtag,
+          boolean isMetadataIncompleteState,
+          boolean isNamespaceEnabled)
+      throws IOException {
+    final List<AbfsHttpHeader> requestHeaders = createDefaultHeaders();
+
+    final boolean hasEtag = !isEmpty(sourceEtag);
+
+    boolean shouldAttemptRecovery = renameResilience && isNamespaceEnabled;
+    if (!hasEtag && shouldAttemptRecovery) {
+      // in case eTag is already not supplied to the API
+      // and rename resilience is expected and it is an HNS enabled account
+      // fetch the source etag to be used later in recovery
+      try {
+        final AbfsRestOperation srcStatusOp = getPathStatus(source,
+                false, tracingContext, null);
+        if (srcStatusOp.hasResult()) {
+          final AbfsHttpOperation result = srcStatusOp.getResult();
+          sourceEtag = extractEtagHeader(result);
+          // and update the directory status.
+          boolean isDir = checkIsDir(result);
+          shouldAttemptRecovery = !isDir;
+          LOG.debug("Retrieved etag of source for rename recovery: {}; isDir={}", sourceEtag, isDir);
+        }
+      } catch (AbfsRestOperationException e) {
+        throw new AbfsRestOperationException(e.getStatusCode(), SOURCE_PATH_NOT_FOUND.getErrorCode(),
+                e.getMessage(), e);
+      }
+
+     }
+
+    String encodedRenameSource = urlEncode(FORWARD_SLASH + this.getFileSystem() + source);
+    if (authType == AuthType.SAS) {
+      final AbfsUriQueryBuilder srcQueryBuilder = new AbfsUriQueryBuilder();
+      appendSASTokenToQuery(source, SASTokenProvider.RENAME_SOURCE_OPERATION, srcQueryBuilder);
+      encodedRenameSource += srcQueryBuilder.toString();
+    }
+
+    LOG.trace("Rename source queryparam added {}", encodedRenameSource);
+    requestHeaders.add(new AbfsHttpHeader(X_MS_RENAME_SOURCE, encodedRenameSource));
+    requestHeaders.add(new AbfsHttpHeader(IF_NONE_MATCH, STAR));
+
+    final AbfsUriQueryBuilder abfsUriQueryBuilder = createDefaultUriQueryBuilder();
+    abfsUriQueryBuilder.addQuery(QUERY_PARAM_CONTINUATION, continuation);
+    appendSASTokenToQuery(destination, SASTokenProvider.RENAME_DESTINATION_OPERATION, abfsUriQueryBuilder);
+
+    final URL url = createRequestUrl(destination, abfsUriQueryBuilder.toString());
+    final AbfsRestOperation op = createRenameRestOperation(url, requestHeaders);
+    try {
+      incrementAbfsRenamePath();
+      op.execute(tracingContext);
+      // AbfsClientResult contains the AbfsOperation, If recovery happened or
+      // not, and the incompleteMetaDataState is true or false.
+      // If we successfully rename a path and isMetadataIncompleteState was
+      // true, then rename was recovered, else it didn't, this is why
+      // isMetadataIncompleteState is used for renameRecovery(as the 2nd param).
+      return new AbfsClientRenameResult(op, isMetadataIncompleteState, isMetadataIncompleteState);
+    } catch (AzureBlobFileSystemException e) {
+      // If we have no HTTP response, throw the original exception.
+      if (!op.hasResult()) {
+        throw e;
+      }
+
+      // ref: HADOOP-18242. Rename failure occurring due to a rare case of
+      // tracking metadata being in incomplete state.
+      if (op.getResult().getStorageErrorCode()
+              .equals(RENAME_DESTINATION_PARENT_PATH_NOT_FOUND.getErrorCode())
+              && !isMetadataIncompleteState) {
+        //Logging
+        ABFS_METADATA_INCOMPLETE_RENAME_FAILURE
+                .info("Rename Failure attempting to resolve tracking metadata state and retrying.");
+        // rename recovery should be attempted in this case also
+        shouldAttemptRecovery = true;
+        isMetadataIncompleteState = true;
+        String sourceEtagAfterFailure = sourceEtag;
+        if (isEmpty(sourceEtagAfterFailure)) {
+          // Doing a HEAD call resolves the incomplete metadata state and
+          // then we can retry the rename operation.
+          AbfsRestOperation sourceStatusOp = getPathStatus(source, false,
+              tracingContext, null);
+          isMetadataIncompleteState = true;
+          // Extract the sourceEtag, using the status Op, and set it
+          // for future rename recovery.
+          AbfsHttpOperation sourceStatusResult = sourceStatusOp.getResult();
+          sourceEtagAfterFailure = extractEtagHeader(sourceStatusResult);
+        }
+        renamePath(source, destination, continuation, tracingContext,
+                sourceEtagAfterFailure, isMetadataIncompleteState, isNamespaceEnabled);
+      }
+      // if we get out of the condition without a successful rename, then
+      // it isn't metadata incomplete state issue.
+      isMetadataIncompleteState = false;
+
+      // setting default rename recovery success to false
+      boolean etagCheckSucceeded = false;
+      if (shouldAttemptRecovery) {
+        etagCheckSucceeded = renameIdempotencyCheckOp(
+                source,
+                sourceEtag, op, destination, tracingContext);
+      }
+      if (!etagCheckSucceeded) {
+        // idempotency did not return different result
+        // throw back the exception
+        throw e;
+      }
+      return new AbfsClientRenameResult(op, true, isMetadataIncompleteState);
+    }
+  }
+
+  private boolean checkIsDir(AbfsHttpOperation result) {
+    String resourceType = result.getResponseHeader(
+            HttpHeaderConfigurations.X_MS_RESOURCE_TYPE);
+    return resourceType != null
+            && resourceType.equalsIgnoreCase(AbfsHttpConstants.DIRECTORY);
+  }
+
   @VisibleForTesting
   AbfsRestOperation createRenameRestOperation(URL url, List<AbfsHttpHeader> requestHeaders) {
     AbfsRestOperation op = getAbfsRestOperation(
@@ -646,11 +831,7 @@
     return op;
   }
 
-  /**
-   * Increments AbfsCounters for rename path attempts by 1.
-   * Will be called each time a rename path operation is attempted.
-   */
-  protected void incrementAbfsRenamePath() {
+  private void incrementAbfsRenamePath() {
     abfsCounters.incrementCounter(RENAME_PATH_ATTEMPTS, 1);
   }
 
@@ -715,35 +896,142 @@
       return false;
   }
 
-  /**
-   * Uploads data to be appended to a file.
-   * @param path to which data has to be appended.
-   * @param buffer containing data to be appended.
-   * @param reqParams containing parameters for append operation like offset, length etc.
-   * @param cachedSasToken to be used for the authenticating operation.
-   * @param contextEncryptionAdapter to provide encryption context.
-   * @param tracingContext for tracing the server calls.
-   * @return executed rest operation containing response from server.
-   * @throws AzureBlobFileSystemException if rest operation fails.
-   */
-  public abstract AbfsRestOperation append(String path, byte[] buffer,
-      AppendRequestParameters reqParams, String cachedSasToken,
+  @VisibleForTesting
+  boolean isSourceDestEtagEqual(String sourceEtag, AbfsHttpOperation result) {
+    return sourceEtag.equals(extractEtagHeader(result));
+  }
+
+  public AbfsRestOperation append(final String path, final byte[] buffer,
+      AppendRequestParameters reqParams, final String cachedSasToken,
       ContextEncryptionAdapter contextEncryptionAdapter, TracingContext tracingContext)
-      throws AzureBlobFileSystemException;
+      throws AzureBlobFileSystemException {
+    final List<AbfsHttpHeader> requestHeaders = createDefaultHeaders();
+    addEncryptionKeyRequestHeaders(path, requestHeaders, false,
+        contextEncryptionAdapter, tracingContext);
+    if (reqParams.isExpectHeaderEnabled()) {
+      requestHeaders.add(new AbfsHttpHeader(EXPECT, HUNDRED_CONTINUE));
+    }
+    // JDK7 does not support PATCH, so to workaround the issue we will use
+    // PUT and specify the real method in the X-Http-Method-Override header.
+    requestHeaders.add(new AbfsHttpHeader(X_HTTP_METHOD_OVERRIDE,
+        HTTP_METHOD_PATCH));
+    if (reqParams.getLeaseId() != null) {
+      requestHeaders.add(new AbfsHttpHeader(X_MS_LEASE_ID, reqParams.getLeaseId()));
+    }
+
+    final AbfsUriQueryBuilder abfsUriQueryBuilder = createDefaultUriQueryBuilder();
+    abfsUriQueryBuilder.addQuery(QUERY_PARAM_ACTION, APPEND_ACTION);
+    abfsUriQueryBuilder.addQuery(QUERY_PARAM_POSITION, Long.toString(reqParams.getPosition()));
+
+    if ((reqParams.getMode() == AppendRequestParameters.Mode.FLUSH_MODE) || (
+        reqParams.getMode() == AppendRequestParameters.Mode.FLUSH_CLOSE_MODE)) {
+      abfsUriQueryBuilder.addQuery(QUERY_PARAM_FLUSH, TRUE);
+      if (reqParams.getMode() == AppendRequestParameters.Mode.FLUSH_CLOSE_MODE) {
+        abfsUriQueryBuilder.addQuery(QUERY_PARAM_CLOSE, TRUE);
+      }
+    }
+
+    // Check if the retry is with "Expect: 100-continue" header being present in the previous request.
+    if (reqParams.isRetryDueToExpect()) {
+      String userAgentRetry = userAgent;
+      // Remove the specific marker related to "Expect: 100-continue" from the User-Agent string.
+      userAgentRetry = userAgentRetry.replace(HUNDRED_CONTINUE_USER_AGENT, EMPTY_STRING);
+      requestHeaders.removeIf(header -> header.getName().equalsIgnoreCase(USER_AGENT));
+      requestHeaders.add(new AbfsHttpHeader(USER_AGENT, userAgentRetry));
+    }
+
+    // Add MD5 Hash of request content as request header if feature is enabled
+    if (isChecksumValidationEnabled()) {
+      addCheckSumHeaderForWrite(requestHeaders, reqParams, buffer);
+    }
+
+    // AbfsInputStream/AbfsOutputStream reuse SAS tokens for better performance
+    String sasTokenForReuse = appendSASTokenToQuery(path, SASTokenProvider.WRITE_OPERATION,
+        abfsUriQueryBuilder, cachedSasToken);
+
+    final URL url = createRequestUrl(path, abfsUriQueryBuilder.toString());
+    final AbfsRestOperation op = getAbfsRestOperation(
+            AbfsRestOperationType.Append,
+            HTTP_METHOD_PUT,
+            url,
+            requestHeaders,
+            buffer,
+            reqParams.getoffset(),
+            reqParams.getLength(),
+            sasTokenForReuse);
+    try {
+      op.execute(tracingContext);
+    } catch (AbfsRestOperationException e) {
+      /*
+         If the http response code indicates a user error we retry
+         the same append request with expect header being disabled.
+         When "100-continue" header is enabled but a non Http 100 response comes,
+         the response message might not get set correctly by the server.
+         So, this handling is to avoid breaking of backward compatibility
+         if someone has taken dependency on the exception message,
+         which is created using the error string present in the response header.
+      */
+      int responseStatusCode = e.getStatusCode();
+      if (checkUserError(responseStatusCode) && reqParams.isExpectHeaderEnabled()) {
+        LOG.debug("User error, retrying without 100 continue enabled for the given path {}", path);
+        reqParams.setExpectHeaderEnabled(false);
+        reqParams.setRetryDueToExpect(true);
+        return this.append(path, buffer, reqParams, cachedSasToken,
+            contextEncryptionAdapter, tracingContext);
+      }
+      // If we have no HTTP response, throw the original exception.
+      if (!op.hasResult()) {
+        throw e;
+      }
+
+      if (isMd5ChecksumError(e)) {
+        throw new AbfsInvalidChecksumException(e);
+      }
+
+      if (reqParams.isAppendBlob()
+          && appendSuccessCheckOp(op, path,
+          (reqParams.getPosition() + reqParams.getLength()), tracingContext)) {
+        final AbfsRestOperation successOp = getAbfsRestOperation(
+                AbfsRestOperationType.Append,
+                HTTP_METHOD_PUT,
+                url,
+                requestHeaders,
+                buffer,
+                reqParams.getoffset(),
+                reqParams.getLength(),
+                sasTokenForReuse);
+        successOp.hardSetResult(HttpURLConnection.HTTP_OK);
+        return successOp;
+      }
+      throw e;
+    }
+
+    catch (AzureBlobFileSystemException e) {
+      // Any server side issue will be returned as AbfsRestOperationException and will be handled above.
+      LOG.debug("Append request failed with non server issues for path: {}, offset: {}, position: {}",
+          path, reqParams.getoffset(), reqParams.getPosition());
+      throw e;
+    }
+
+    return op;
+  }
 
   /**
    * Returns true if the status code lies in the range of user error.
    * @param responseStatusCode http response status code.
    * @return True or False.
    */
-  public abstract boolean checkUserError(int responseStatusCode);
+  private boolean checkUserError(int responseStatusCode) {
+    return (responseStatusCode >= HttpURLConnection.HTTP_BAD_REQUEST
+        && responseStatusCode < HttpURLConnection.HTTP_INTERNAL_ERROR);
+  }
 
   /**
    * To check if the failure exception returned by server is due to MD5 Mismatch
    * @param e Exception returned by AbfsRestOperation
    * @return boolean whether exception is due to MD5Mismatch or not
    */
-  protected boolean isMd5ChecksumError(final AbfsRestOperationException e) {
+  private boolean isMd5ChecksumError(final AbfsRestOperationException e) {
     AzureServiceErrorCode storageErrorCode = e.getErrorCode();
     return storageErrorCode == AzureServiceErrorCode.MD5_MISMATCH;
   }
@@ -752,7 +1040,7 @@
   // However a retry would fail with an InvalidQueryParameterValue
   // (as the current offset would be unacceptable).
   // Hence, we pass/succeed the appendblob append call
-  // in case we are doing a retry after checking the length of the file.
+  // in case we are doing a retry after checking the length of the file
   public boolean appendSuccessCheckOp(AbfsRestOperation op, final String path,
                                        final long length, TracingContext tracingContext)
       throws AzureBlobFileSystemException {
@@ -771,111 +1059,203 @@
     return false;
   }
 
-  /**
-   * Flush previously uploaded data to a file.
-   * @param path on which data has to be flushed.
-   * @param position to which data has to be flushed.
-   * @param retainUncommittedData whether to retain uncommitted data after flush.
-   * @param isClose specify if this is the last flush to the file.
-   * @param cachedSasToken to be used for the authenticating operation.
-   * @param leaseId if there is an active lease on the path.
-   * @param contextEncryptionAdapter to provide encryption context.
-   * @param tracingContext for tracing the server calls.
-   * @return executed rest operation containing response from server.
-   * @throws AzureBlobFileSystemException if rest operation fails.
-   */
-  public abstract AbfsRestOperation flush(String path, long position,
+  public AbfsRestOperation flush(final String path, final long position,
       boolean retainUncommittedData, boolean isClose,
-      String cachedSasToken, String leaseId,
+      final String cachedSasToken, final String leaseId,
       ContextEncryptionAdapter contextEncryptionAdapter, TracingContext tracingContext)
-      throws AzureBlobFileSystemException;
-
-  /**
-   * Flush previously uploaded data to a file.
-   * @param buffer containing blockIds to be flushed.
-   * @param path on which data has to be flushed.
-   * @param isClose specify if this is the last flush to the file.
-   * @param cachedSasToken to be used for the authenticating operation.
-   * @param leaseId if there is an active lease on the path.
-   * @param eTag to specify conditional headers.
-   * @param tracingContext for tracing the server calls.
-   * @return executed rest operation containing response from server.
-   * @throws AzureBlobFileSystemException if rest operation fails.
-   */
-  public abstract AbfsRestOperation flush(byte[] buffer,
-      String path,
-      boolean isClose,
-      String cachedSasToken,
-      String leaseId,
-      String eTag,
-      TracingContext tracingContext) throws AzureBlobFileSystemException;
-
-  /**
-   * Set the properties of a file or directory.
-   * @param path on which properties have to be set.
-   * @param properties list of metadata key-value pairs.
-   * @param tracingContext for tracing the server calls.
-   * @param contextEncryptionAdapter to provide encryption context.
-   * @return executed rest operation containing response from server.
-   * @throws AzureBlobFileSystemException if rest operation fails.
-   */
-  public abstract AbfsRestOperation setPathProperties(String path, Hashtable<String, String> properties,
-      TracingContext tracingContext, ContextEncryptionAdapter contextEncryptionAdapter)
-      throws AzureBlobFileSystemException;
-
-  /**
-   * Get the properties of a file or directory.
-   * @param path of which properties have to be fetched.
-   * @param includeProperties to include user defined properties.
-   * @param tracingContext for tracing the server calls.
-   * @param contextEncryptionAdapter to provide encryption context.
-   * @return executed rest operation containing response from server.
-   * @throws AzureBlobFileSystemException if rest operation fails.
-   */
-  public abstract AbfsRestOperation getPathStatus(String path,
-      boolean includeProperties, TracingContext tracingContext,
-      ContextEncryptionAdapter contextEncryptionAdapter)
-      throws AzureBlobFileSystemException;
-
-  /**
-   * Read the contents of the file at specified path.
-   * @param path of the file to be read.
-   * @param position in the file from where data has to be read.
-   * @param buffer to store the data read.
-   * @param bufferOffset offset in the buffer to start storing the data.
-   * @param bufferLength length of data to be read.
-   * @param eTag to specify conditional headers.
-   * @param cachedSasToken to be used for the authenticating operation.
-   * @param contextEncryptionAdapter to provide encryption context.
-   * @param tracingContext for tracing the server calls.
-   * @return executed rest operation containing response from server.
-   * @throws AzureBlobFileSystemException if rest operation fails.
-   */
-  public abstract AbfsRestOperation read(String path,
-      long position,
-      byte[] buffer,
-      int bufferOffset,
-      int bufferLength,
-      String eTag,
+      throws AzureBlobFileSystemException {
+    final List<AbfsHttpHeader> requestHeaders = createDefaultHeaders();
+    addEncryptionKeyRequestHeaders(path, requestHeaders, false,
+        contextEncryptionAdapter, tracingContext);
+    // JDK7 does not support PATCH, so to workaround the issue we will use
+    // PUT and specify the real method in the X-Http-Method-Override header.
+    requestHeaders.add(new AbfsHttpHeader(X_HTTP_METHOD_OVERRIDE,
+            HTTP_METHOD_PATCH));
+    if (leaseId != null) {
+      requestHeaders.add(new AbfsHttpHeader(X_MS_LEASE_ID, leaseId));
+    }
+
+    final AbfsUriQueryBuilder abfsUriQueryBuilder = createDefaultUriQueryBuilder();
+    abfsUriQueryBuilder.addQuery(QUERY_PARAM_ACTION, FLUSH_ACTION);
+    abfsUriQueryBuilder.addQuery(QUERY_PARAM_POSITION, Long.toString(position));
+    abfsUriQueryBuilder.addQuery(QUERY_PARAM_RETAIN_UNCOMMITTED_DATA, String.valueOf(retainUncommittedData));
+    abfsUriQueryBuilder.addQuery(QUERY_PARAM_CLOSE, String.valueOf(isClose));
+
+    // AbfsInputStream/AbfsOutputStream reuse SAS tokens for better performance
+    String sasTokenForReuse = appendSASTokenToQuery(path, SASTokenProvider.WRITE_OPERATION,
+        abfsUriQueryBuilder, cachedSasToken);
+
+    final URL url = createRequestUrl(path, abfsUriQueryBuilder.toString());
+    final AbfsRestOperation op = getAbfsRestOperation(
+            AbfsRestOperationType.Flush,
+            HTTP_METHOD_PUT,
+            url,
+            requestHeaders, sasTokenForReuse);
+    op.execute(tracingContext);
+    return op;
+  }
+
+  public AbfsRestOperation setPathProperties(final String path, final String properties,
+                                             final TracingContext tracingContext, final ContextEncryptionAdapter contextEncryptionAdapter)
+      throws AzureBlobFileSystemException {
+    final List<AbfsHttpHeader> requestHeaders = createDefaultHeaders();
+    addEncryptionKeyRequestHeaders(path, requestHeaders, false,
+        contextEncryptionAdapter, tracingContext);
+    // JDK7 does not support PATCH, so to workaround the issue we will use
+    // PUT and specify the real method in the X-Http-Method-Override header.
+    requestHeaders.add(new AbfsHttpHeader(X_HTTP_METHOD_OVERRIDE,
+            HTTP_METHOD_PATCH));
+
+    requestHeaders.add(new AbfsHttpHeader(X_MS_PROPERTIES, properties));
+
+    final AbfsUriQueryBuilder abfsUriQueryBuilder = createDefaultUriQueryBuilder();
+    abfsUriQueryBuilder.addQuery(QUERY_PARAM_ACTION, SET_PROPERTIES_ACTION);
+    appendSASTokenToQuery(path, SASTokenProvider.SET_PROPERTIES_OPERATION, abfsUriQueryBuilder);
+
+    final URL url = createRequestUrl(path, abfsUriQueryBuilder.toString());
+    final AbfsRestOperation op = getAbfsRestOperation(
+            AbfsRestOperationType.SetPathProperties,
+            HTTP_METHOD_PUT,
+            url,
+            requestHeaders);
+    op.execute(tracingContext);
+    return op;
+  }
+
+  public AbfsRestOperation getPathStatus(final String path,
+      final boolean includeProperties, final TracingContext tracingContext,
+      final ContextEncryptionAdapter contextEncryptionAdapter)
+      throws AzureBlobFileSystemException {
+    final List<AbfsHttpHeader> requestHeaders = createDefaultHeaders();
+    final AbfsUriQueryBuilder abfsUriQueryBuilder = createDefaultUriQueryBuilder();
+    String operation = SASTokenProvider.GET_PROPERTIES_OPERATION;
+    if (!includeProperties) {
+      // The default action (operation) is implicitly to get properties and this action requires read permission
+      // because it reads user defined properties.  If the action is getStatus or getAclStatus, then
+      // only traversal (execute) permission is required.
+      abfsUriQueryBuilder.addQuery(HttpQueryParams.QUERY_PARAM_ACTION, AbfsHttpConstants.GET_STATUS);
+      operation = SASTokenProvider.GET_STATUS_OPERATION;
+    } else {
+      addEncryptionKeyRequestHeaders(path, requestHeaders, false,
+          contextEncryptionAdapter,
+          tracingContext);
+    }
+    abfsUriQueryBuilder.addQuery(HttpQueryParams.QUERY_PARAM_UPN, String.valueOf(abfsConfiguration.isUpnUsed()));
+    appendSASTokenToQuery(path, operation, abfsUriQueryBuilder);
+
+    final URL url = createRequestUrl(path, abfsUriQueryBuilder.toString());
+    final AbfsRestOperation op = getAbfsRestOperation(
+            AbfsRestOperationType.GetPathStatus,
+            HTTP_METHOD_HEAD,
+            url,
+            requestHeaders);
+    op.execute(tracingContext);
+    return op;
+  }
+
+  public AbfsRestOperation read(final String path,
+      final long position,
+      final byte[] buffer,
+      final int bufferOffset,
+      final int bufferLength,
+      final String eTag,
       String cachedSasToken,
       ContextEncryptionAdapter contextEncryptionAdapter,
-      TracingContext tracingContext) throws AzureBlobFileSystemException;
-
-  /**
-   * Delete the file or directory at specified path.
-   * @param path to be deleted.
-   * @param recursive if the path is a directory, delete recursively.
-   * @param continuation to specify continuation token.
-   * @param tracingContext for tracing the server calls.
-   * @param isNamespaceEnabled specify if the namespace is enabled.
-   * @return executed rest operation containing response from server.
-   * @throws AzureBlobFileSystemException if rest operation fails.
-   */
-  public abstract AbfsRestOperation deletePath(String path, boolean recursive,
-      String continuation,
-      TracingContext tracingContext,
-      boolean isNamespaceEnabled)
-      throws AzureBlobFileSystemException;
+      TracingContext tracingContext) throws AzureBlobFileSystemException {
+    final List<AbfsHttpHeader> requestHeaders = createDefaultHeaders();
+    addEncryptionKeyRequestHeaders(path, requestHeaders, false,
+        contextEncryptionAdapter, tracingContext);
+    AbfsHttpHeader rangeHeader = new AbfsHttpHeader(RANGE,
+        String.format("bytes=%d-%d", position, position + bufferLength - 1));
+    requestHeaders.add(rangeHeader);
+    requestHeaders.add(new AbfsHttpHeader(IF_MATCH, eTag));
+
+    // Add request header to fetch MD5 Hash of data returned by server.
+    if (isChecksumValidationEnabled(requestHeaders, rangeHeader, bufferLength)) {
+      requestHeaders.add(new AbfsHttpHeader(X_MS_RANGE_GET_CONTENT_MD5, TRUE));
+    }
+
+    final AbfsUriQueryBuilder abfsUriQueryBuilder = createDefaultUriQueryBuilder();
+
+    // AbfsInputStream/AbfsOutputStream reuse SAS tokens for better performance
+    String sasTokenForReuse = appendSASTokenToQuery(path, SASTokenProvider.READ_OPERATION,
+        abfsUriQueryBuilder, cachedSasToken);
+
+    final URL url = createRequestUrl(path, abfsUriQueryBuilder.toString());
+    final AbfsRestOperation op = getAbfsRestOperation(
+            AbfsRestOperationType.ReadFile,
+            HTTP_METHOD_GET,
+            url,
+            requestHeaders,
+            buffer,
+            bufferOffset,
+            bufferLength, sasTokenForReuse);
+    op.execute(tracingContext);
+
+    // Verify the MD5 hash returned by server holds valid on the data received.
+    if (isChecksumValidationEnabled(requestHeaders, rangeHeader, bufferLength)) {
+      verifyCheckSumForRead(buffer, op.getResult(), bufferOffset);
+    }
+
+    return op;
+  }
+
+  public AbfsRestOperation deletePath(final String path, final boolean recursive,
+                                      final String continuation,
+                                      TracingContext tracingContext,
+                                      final boolean isNamespaceEnabled)
+          throws AzureBlobFileSystemException {
+    /*
+     * If Pagination is enabled and current API version is old,
+     * use the minimum required version for pagination.
+     * If Pagination is enabled and current API version is later than minimum required
+     * version for pagination, use current version only as azure service is backward compatible.
+     * If pagination is disabled, use the current API version only.
+     */
+    final List<AbfsHttpHeader> requestHeaders = (isPaginatedDelete(recursive,
+        isNamespaceEnabled) && xMsVersion.compareTo(ApiVersion.AUG_03_2023) < 0)
+        ? createDefaultHeaders(ApiVersion.AUG_03_2023)
+        : createDefaultHeaders();
+    final AbfsUriQueryBuilder abfsUriQueryBuilder = createDefaultUriQueryBuilder();
+
+    if (isPaginatedDelete(recursive, isNamespaceEnabled)) {
+      // Add paginated query parameter
+      abfsUriQueryBuilder.addQuery(QUERY_PARAM_PAGINATED, TRUE);
+    }
+
+    abfsUriQueryBuilder.addQuery(QUERY_PARAM_RECURSIVE, String.valueOf(recursive));
+    abfsUriQueryBuilder.addQuery(QUERY_PARAM_CONTINUATION, continuation);
+    String operation = recursive ? SASTokenProvider.DELETE_RECURSIVE_OPERATION : SASTokenProvider.DELETE_OPERATION;
+    appendSASTokenToQuery(path, operation, abfsUriQueryBuilder);
+
+    final URL url = createRequestUrl(path, abfsUriQueryBuilder.toString());
+    final AbfsRestOperation op = new AbfsRestOperation(
+            AbfsRestOperationType.DeletePath,
+            this,
+            HTTP_METHOD_DELETE,
+            url,
+            requestHeaders,
+            abfsConfiguration);
+    try {
+    op.execute(tracingContext);
+    } catch (AzureBlobFileSystemException e) {
+      // If we have no HTTP response, throw the original exception.
+      if (!op.hasResult()) {
+        throw e;
+      }
+      final AbfsRestOperation idempotencyOp = deleteIdempotencyCheckOp(op);
+      if (idempotencyOp.getResult().getStatusCode()
+          == op.getResult().getStatusCode()) {
+        // idempotency did not return different result
+        // throw back the exception
+        throw e;
+      } else {
+        return idempotencyOp;
+      }
+    }
+
+    return op;
+  }
 
   /**
    * Check if the delete request failure is post a retry and if delete failure
@@ -889,8 +1269,8 @@
    * delete issued from this filesystem instance.
    * These are few corner cases and usually returning a success at this stage
    * should help the job to continue.
-   * @param op Delete request REST operation response with non-null HTTP response.
-   * @return REST operation response post idempotency check.
+   * @param op Delete request REST operation response with non-null HTTP response
+   * @return REST operation response post idempotency check
    */
   public AbfsRestOperation deleteIdempotencyCheckOp(final AbfsRestOperation op) {
     Preconditions.checkArgument(op.hasResult(), "Operations has null HTTP response");
@@ -912,79 +1292,117 @@
     return op;
   }
 
-  /**
-   * Sets the owner on tha path.
-   * @param path on which owner has to be set.
-   * @param owner to be set.
-   * @param group to be set.
-   * @param tracingContext for tracing the server calls.
-   * @return executed rest operation containing response from server.
-   * @throws AzureBlobFileSystemException if rest operation fails.
-   */
-  public abstract AbfsRestOperation setOwner(String path, String owner, String group,
-      TracingContext tracingContext)
-      throws AzureBlobFileSystemException;
-
-  /**
-   * Sets the permission on the path.
-   * @param path on which permission has to be set.
-   * @param permission to be set.
-   * @param tracingContext for tracing the server calls.
-   * @return executed rest operation containing response from server.
-   * @throws AzureBlobFileSystemException if rest operation fails.
-   */
-  public abstract AbfsRestOperation setPermission(String path, String permission,
-      TracingContext tracingContext)
-      throws AzureBlobFileSystemException;
-
-  /**
-   * Sets the ACL.
-   * @param path on which ACL has to be set.
-   * @param aclSpecString to be set.
-   * @param tracingContext for tracing the server calls.
-   * @return executed rest operation containing response from server.
-   * @throws AzureBlobFileSystemException if rest operation fails.
-   */
+  public AbfsRestOperation setOwner(final String path, final String owner, final String group,
+                                    TracingContext tracingContext)
+      throws AzureBlobFileSystemException {
+    final List<AbfsHttpHeader> requestHeaders = createDefaultHeaders();
+    // JDK7 does not support PATCH, so to workaround the issue we will use
+    // PUT and specify the real method in the X-Http-Method-Override header.
+    requestHeaders.add(new AbfsHttpHeader(X_HTTP_METHOD_OVERRIDE,
+            HTTP_METHOD_PATCH));
+
+    if (owner != null && !owner.isEmpty()) {
+      requestHeaders.add(new AbfsHttpHeader(HttpHeaderConfigurations.X_MS_OWNER, owner));
+    }
+    if (group != null && !group.isEmpty()) {
+      requestHeaders.add(new AbfsHttpHeader(HttpHeaderConfigurations.X_MS_GROUP, group));
+    }
+
+    final AbfsUriQueryBuilder abfsUriQueryBuilder = createDefaultUriQueryBuilder();
+    abfsUriQueryBuilder.addQuery(HttpQueryParams.QUERY_PARAM_ACTION, AbfsHttpConstants.SET_ACCESS_CONTROL);
+    appendSASTokenToQuery(path, SASTokenProvider.SET_OWNER_OPERATION, abfsUriQueryBuilder);
+
+    final URL url = createRequestUrl(path, abfsUriQueryBuilder.toString());
+    final AbfsRestOperation op = getAbfsRestOperation(
+        AbfsRestOperationType.SetOwner,
+        AbfsHttpConstants.HTTP_METHOD_PUT,
+        url,
+        requestHeaders);
+    op.execute(tracingContext);
+    return op;
+  }
+
+  public AbfsRestOperation setPermission(final String path, final String permission,
+                                         TracingContext tracingContext)
+      throws AzureBlobFileSystemException {
+    final List<AbfsHttpHeader> requestHeaders = createDefaultHeaders();
+    // JDK7 does not support PATCH, so to workaround the issue we will use
+    // PUT and specify the real method in the X-Http-Method-Override header.
+    requestHeaders.add(new AbfsHttpHeader(X_HTTP_METHOD_OVERRIDE,
+            HTTP_METHOD_PATCH));
+
+    requestHeaders.add(new AbfsHttpHeader(HttpHeaderConfigurations.X_MS_PERMISSIONS, permission));
+
+    final AbfsUriQueryBuilder abfsUriQueryBuilder = createDefaultUriQueryBuilder();
+    abfsUriQueryBuilder.addQuery(HttpQueryParams.QUERY_PARAM_ACTION, AbfsHttpConstants.SET_ACCESS_CONTROL);
+    appendSASTokenToQuery(path, SASTokenProvider.SET_PERMISSION_OPERATION, abfsUriQueryBuilder);
+
+    final URL url = createRequestUrl(path, abfsUriQueryBuilder.toString());
+    final AbfsRestOperation op = getAbfsRestOperation(
+        AbfsRestOperationType.SetPermissions,
+        AbfsHttpConstants.HTTP_METHOD_PUT,
+        url,
+        requestHeaders);
+    op.execute(tracingContext);
+    return op;
+  }
+
   public AbfsRestOperation setAcl(final String path, final String aclSpecString,
-      TracingContext tracingContext) throws AzureBlobFileSystemException {
-    return setAcl(path, aclSpecString, EMPTY_STRING, tracingContext);
-  }
-
-  /**
-   * Sets the ACL on the path that matches ETag.
-   * @param path on which ACL has to be set.
-   * @param aclSpecString to be set.
-   * @param eTag to specify conditional headers. Set only if etag matches.
-   * @param tracingContext for tracing the server calls.
-   * @return executed rest operation containing response from server.
-   * @throws AzureBlobFileSystemException if rest operation fails.
-   */
-  public abstract AbfsRestOperation setAcl(String path, String aclSpecString, String eTag,
-      TracingContext tracingContext)
-      throws AzureBlobFileSystemException;
-
-  /**
-   * Retrieves the ACL properties of blob at specified path.
-   * @param path of which properties have to be fetched.
-   * @param tracingContext for tracing the server calls.
-   * @return executed rest operation containing response from server.
-   * @throws AzureBlobFileSystemException if rest operation fails.
-   */
+                                  TracingContext tracingContext) throws AzureBlobFileSystemException {
+    return setAcl(path, aclSpecString, AbfsHttpConstants.EMPTY_STRING, tracingContext);
+  }
+
+  public AbfsRestOperation setAcl(final String path, final String aclSpecString, final String eTag,
+                                  TracingContext tracingContext)
+      throws AzureBlobFileSystemException {
+    final List<AbfsHttpHeader> requestHeaders = createDefaultHeaders();
+    // JDK7 does not support PATCH, so to workaround the issue we will use
+    // PUT and specify the real method in the X-Http-Method-Override header.
+    requestHeaders.add(new AbfsHttpHeader(X_HTTP_METHOD_OVERRIDE,
+            HTTP_METHOD_PATCH));
+
+    requestHeaders.add(new AbfsHttpHeader(HttpHeaderConfigurations.X_MS_ACL, aclSpecString));
+
+    if (eTag != null && !eTag.isEmpty()) {
+      requestHeaders.add(new AbfsHttpHeader(HttpHeaderConfigurations.IF_MATCH, eTag));
+    }
+
+    final AbfsUriQueryBuilder abfsUriQueryBuilder = createDefaultUriQueryBuilder();
+    abfsUriQueryBuilder.addQuery(HttpQueryParams.QUERY_PARAM_ACTION, AbfsHttpConstants.SET_ACCESS_CONTROL);
+    appendSASTokenToQuery(path, SASTokenProvider.SET_ACL_OPERATION, abfsUriQueryBuilder);
+
+    final URL url = createRequestUrl(path, abfsUriQueryBuilder.toString());
+    final AbfsRestOperation op = getAbfsRestOperation(
+        AbfsRestOperationType.SetAcl,
+        AbfsHttpConstants.HTTP_METHOD_PUT,
+        url,
+        requestHeaders);
+    op.execute(tracingContext);
+    return op;
+  }
+
   public AbfsRestOperation getAclStatus(final String path, TracingContext tracingContext)
           throws AzureBlobFileSystemException {
     return getAclStatus(path, abfsConfiguration.isUpnUsed(), tracingContext);
   }
 
-  /**
-   * Retrieves the ACL properties of blob at specified path.
-   * @param path of which properties have to be fetched.
-   * @param useUPN whether to use UPN with rest operation.
-   * @param tracingContext for tracing the server calls.
-   * @return executed rest operation containing response from server.
-   * @throws AzureBlobFileSystemException if rest operation fails.
-   */
-  public abstract AbfsRestOperation getAclStatus(String path, boolean useUPN,
-      TracingContext tracingContext) throws AzureBlobFileSystemException;
+  public AbfsRestOperation getAclStatus(final String path, final boolean useUPN,
+                                        TracingContext tracingContext) throws AzureBlobFileSystemException {
+    final List<AbfsHttpHeader> requestHeaders = createDefaultHeaders();
+    final AbfsUriQueryBuilder abfsUriQueryBuilder = createDefaultUriQueryBuilder();
+    abfsUriQueryBuilder.addQuery(HttpQueryParams.QUERY_PARAM_ACTION, AbfsHttpConstants.GET_ACCESS_CONTROL);
+    abfsUriQueryBuilder.addQuery(HttpQueryParams.QUERY_PARAM_UPN, String.valueOf(useUPN));
+    appendSASTokenToQuery(path, SASTokenProvider.GET_ACL_OPERATION, abfsUriQueryBuilder);
+
+    final URL url = createRequestUrl(path, abfsUriQueryBuilder.toString());
+    final AbfsRestOperation op = getAbfsRestOperation(
+        AbfsRestOperationType.GetAcl,
+        AbfsHttpConstants.HTTP_METHOD_HEAD,
+        url,
+        requestHeaders);
+    op.execute(tracingContext);
+    return op;
+  }
 
   /**
    * Talks to the server to check whether the permission specified in
@@ -996,8 +1414,21 @@
    * @return      The {@link AbfsRestOperation} object for the operation
    * @throws AzureBlobFileSystemException in case of bad requests
    */
-  public abstract AbfsRestOperation checkAccess(String path, String rwx, TracingContext tracingContext)
-      throws AzureBlobFileSystemException;
+  public AbfsRestOperation checkAccess(String path, String rwx, TracingContext tracingContext)
+      throws AzureBlobFileSystemException {
+    AbfsUriQueryBuilder abfsUriQueryBuilder = createDefaultUriQueryBuilder();
+    abfsUriQueryBuilder.addQuery(QUERY_PARAM_ACTION, CHECK_ACCESS);
+    abfsUriQueryBuilder.addQuery(QUERY_FS_ACTION, rwx);
+    appendSASTokenToQuery(path, SASTokenProvider.CHECK_ACCESS_OPERATION, abfsUriQueryBuilder);
+    URL url = createRequestUrl(path, abfsUriQueryBuilder.toString());
+    AbfsRestOperation op = getAbfsRestOperation(
+        AbfsRestOperationType.CheckAccess,
+        AbfsHttpConstants.HTTP_METHOD_HEAD,
+        url,
+        createDefaultHeaders());
+    op.execute(tracingContext);
+    return op;
+  }
 
   /**
    * Get the directory query parameter used by the List Paths REST API and used
@@ -1011,7 +1442,7 @@
   public static String getDirectoryQueryParameter(final String path) {
     String directory = path;
     if (Strings.isNullOrEmpty(directory)) {
-      directory = EMPTY_STRING;
+      directory = AbfsHttpConstants.EMPTY_STRING;
     } else if (directory.charAt(0) == '/') {
       directory = directory.substring(1);
     }
@@ -1020,29 +1451,29 @@
 
   /**
    * If configured for SAS AuthType, appends SAS token to queryBuilder.
-   * @param path for which SAS token is required.
-   * @param operation for which SAS token is required.
-   * @param queryBuilder to which SAS token is appended.
+   * @param path
+   * @param operation
+   * @param queryBuilder
    * @return sasToken - returned for optional re-use.
-   * @throws SASTokenProviderException if SAS token cannot be acquired.
-   */
-  protected String appendSASTokenToQuery(String path, String operation, AbfsUriQueryBuilder queryBuilder) throws SASTokenProviderException {
+   * @throws SASTokenProviderException
+   */
+  private String appendSASTokenToQuery(String path, String operation, AbfsUriQueryBuilder queryBuilder) throws SASTokenProviderException {
     return appendSASTokenToQuery(path, operation, queryBuilder, null);
   }
 
   /**
    * If configured for SAS AuthType, appends SAS token to queryBuilder.
-   * @param path for which SAS token is required.
-   * @param operation for which SAS token is required.
-   * @param queryBuilder to which SAS token is appended.
+   * @param path
+   * @param operation
+   * @param queryBuilder
    * @param cachedSasToken - previously acquired SAS token to be reused.
    * @return sasToken - returned for optional re-use.
-   * @throws SASTokenProviderException if SAS token cannot be acquired.
-   */
-  protected String appendSASTokenToQuery(String path,
-                                         String operation,
-                                         AbfsUriQueryBuilder queryBuilder,
-                                         String cachedSasToken)
+   * @throws SASTokenProviderException
+   */
+  private String appendSASTokenToQuery(String path,
+                                       String operation,
+                                       AbfsUriQueryBuilder queryBuilder,
+                                       String cachedSasToken)
       throws SASTokenProviderException {
     String sasToken = null;
     if (this.authType == AuthType.SAS) {
@@ -1075,38 +1506,17 @@
     return sasToken;
   }
 
-  /**
-   * Creates REST operation URL with empty path for the given query.
-   * @param query to be added to the URL.
-   * @return URL for the REST operation.
-   * @throws AzureBlobFileSystemException if URL creation fails.
-   */
   @VisibleForTesting
-  protected URL createRequestUrl(final String query) throws AzureBlobFileSystemException {
+  private URL createRequestUrl(final String query) throws AzureBlobFileSystemException {
     return createRequestUrl(EMPTY_STRING, query);
   }
 
-  /**
-   * Creates REST operation URL with given path and query.
-   * @param path for which URL has to be created.
-   * @param query to be added to the URL.
-   * @return URL for the REST operation.
-   * @throws AzureBlobFileSystemException if URL creation fails.
-   */
   @VisibleForTesting
   protected URL createRequestUrl(final String path, final String query)
           throws AzureBlobFileSystemException {
     return createRequestUrl(baseUrl, path, query);
   }
 
-  /**
-   * Creates REST operation URL with given baseUrl, path and query.
-   * @param baseUrl to be used for the operation.
-   * @param path for which URL has to be created.
-   * @param query to be added to the URL.
-   * @return URL for the REST operation.
-   * @throws AzureBlobFileSystemException if URL creation fails.
-   */
   @VisibleForTesting
   protected URL createRequestUrl(final URL baseUrl, final String path, final String query)
           throws AzureBlobFileSystemException {
@@ -1135,12 +1545,6 @@
     return url;
   }
 
-  /**
-   * returns the url encoded string for a given value.
-   * @param value to be encoded.
-   * @return url encoded string.
-   * @throws AzureBlobFileSystemException if encoding fails.
-   */
   public static String urlEncode(final String value) throws AzureBlobFileSystemException {
     String encodedString;
     try {
@@ -1166,7 +1570,7 @@
     return abfsConfiguration.isPaginatedDeleteEnabled();
   }
 
-  protected Boolean isPaginatedDelete(boolean isRecursiveDelete, boolean isNamespaceEnabled) {
+  private Boolean isPaginatedDelete(boolean isRecursiveDelete, boolean isNamespaceEnabled) {
     return getIsPaginatedDeleteEnabled() && isNamespaceEnabled && isRecursiveDelete;
   }
 
@@ -1252,7 +1656,7 @@
    * @param buffer for getting input data for MD5 computation
    * @throws AbfsRestOperationException if Md5 computation fails
    */
-  protected void addCheckSumHeaderForWrite(List<AbfsHttpHeader> requestHeaders,
+  private void addCheckSumHeaderForWrite(List<AbfsHttpHeader> requestHeaders,
       final AppendRequestParameters reqParams, final byte[] buffer)
       throws AbfsRestOperationException {
     String md5Hash = computeMD5Hash(buffer, reqParams.getoffset(),
@@ -1267,7 +1671,7 @@
    * @param bufferOffset Position where data returned by server is saved in buffer.
    * @throws AbfsRestOperationException if Md5Mismatch.
    */
-  protected void verifyCheckSumForRead(final byte[] buffer,
+  private void verifyCheckSumForRead(final byte[] buffer,
       final AbfsHttpOperation result, final int bufferOffset)
       throws AbfsRestOperationException {
     // Number of bytes returned by server could be less than or equal to what
@@ -1290,8 +1694,9 @@
 
   /**
    * Conditions check for allowing checksum support for read operation.
-   * Sending MD5 Hash in request headers. For more details refer to
-   * <a href="https://learn.microsoft.com/en-us/rest/api/storageservices/datalakestoragegen2/path/read">Path - Read Azure Storage Rest API</a>.
+   * Sending MD5 Hash in request headers. For more details see
+   * @see <a href="https://learn.microsoft.com/en-us/rest/api/storageservices/datalakestoragegen2/path/read">
+   *     Path - Read Azure Storage Rest API</a>.
    * 1. Range header must be present as one of the request headers.
    * 2. buffer length must be less than or equal to 4 MB.
    * @param requestHeaders to be checked for range header.
@@ -1299,7 +1704,7 @@
    * @param bufferLength must be less than or equal to 4 MB.
    * @return true if all conditions are met.
    */
-  protected boolean isChecksumValidationEnabled(List<AbfsHttpHeader> requestHeaders,
+  private boolean isChecksumValidationEnabled(List<AbfsHttpHeader> requestHeaders,
       final AbfsHttpHeader rangeHeader, final int bufferLength) {
     return getAbfsConfiguration().getIsChecksumValidationEnabled()
         && requestHeaders.contains(rangeHeader) && bufferLength <= 4 * ONE_MB;
@@ -1308,11 +1713,12 @@
   /**
    * Conditions check for allowing checksum support for write operation.
    * Server will support this if client sends the MD5 Hash as a request header.
-   * For azure stoage service documentation and more details refer to
-   * <a href="https://learn.microsoft.com/en-us/rest/api/storageservices/datalakestoragegen2/path/update">Path - Update Azure Rest API</a>.
+   * For azure stoage service documentation see
+   * @see <a href="https://learn.microsoft.com/en-us/rest/api/storageservices/datalakestoragegen2/path/update">
+   *     Path - Update Azure Rest API</a>.
    * @return true if checksum validation enabled.
    */
-  protected boolean isChecksumValidationEnabled() {
+  private boolean isChecksumValidationEnabled() {
     return getAbfsConfiguration().getIsChecksumValidationEnabled();
   }
 
@@ -1427,7 +1833,7 @@
   boolean timerOrchestrator(TimerFunctionality timerFunctionality, TimerTask timerTask) {
     switch (timerFunctionality) {
       case RESUME:
-        if (isMetricCollectionEnabled && isMetricCollectionStopped.get()) {
+        if (isMetricCollectionStopped.get()) {
           synchronized (this) {
             if (isMetricCollectionStopped.get()) {
               resumeTimer();
@@ -1605,17 +2011,4 @@
   KeepAliveCache getKeepAliveCache() {
     return keepAliveCache;
   }
-
-  @VisibleForTesting
-  protected Timer getTimer() {
-    return timer;
-  }
-
-  protected String getUserAgent() {
-    return userAgent;
-  }
-
-  protected boolean isRenameResilience() {
-    return renameResilience;
-  }
 }