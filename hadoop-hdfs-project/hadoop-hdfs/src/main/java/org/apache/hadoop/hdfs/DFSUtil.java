--- conflicted
+++ resolved
@@ -18,12 +18,9 @@
 
 package org.apache.hadoop.hdfs;
 
-<<<<<<< HEAD
-=======
 import static org.apache.hadoop.hdfs.DFSConfigKeys.DFS_ADMIN;
 import static org.apache.hadoop.hdfs.DFSConfigKeys.DFS_CLIENT_HTTPS_NEED_AUTH_DEFAULT;
 import static org.apache.hadoop.hdfs.DFSConfigKeys.DFS_CLIENT_HTTPS_NEED_AUTH_KEY;
->>>>>>> fbf12270
 import static org.apache.hadoop.hdfs.DFSConfigKeys.DFS_HA_NAMENODES_KEY_PREFIX;
 import static org.apache.hadoop.hdfs.DFSConfigKeys.DFS_HA_NAMENODE_ID_KEY;
 import static org.apache.hadoop.hdfs.DFSConfigKeys.DFS_NAMENODE_BACKUP_ADDRESS_KEY;
@@ -44,29 +41,18 @@
 import java.net.URI;
 import java.net.URISyntaxException;
 import java.security.SecureRandom;
-<<<<<<< HEAD
-=======
 import java.text.SimpleDateFormat;
->>>>>>> fbf12270
 import java.util.ArrayList;
 import java.util.Collection;
 import java.util.Collections;
 import java.util.Comparator;
-<<<<<<< HEAD
-import java.util.HashMap;
-=======
 import java.util.Date;
->>>>>>> fbf12270
 import java.util.HashSet;
 import java.util.List;
 import java.util.Locale;
 import java.util.Map;
 import java.util.Random;
 import java.util.Set;
-<<<<<<< HEAD
-import java.util.concurrent.TimeUnit;
-=======
->>>>>>> fbf12270
 
 import javax.net.SocketFactory;
 
@@ -82,10 +68,7 @@
 import org.apache.hadoop.classification.InterfaceAudience;
 import org.apache.hadoop.conf.Configuration;
 import org.apache.hadoop.fs.BlockLocation;
-<<<<<<< HEAD
-=======
 import org.apache.hadoop.fs.CommonConfigurationKeys;
->>>>>>> fbf12270
 import org.apache.hadoop.fs.FileSystem;
 import org.apache.hadoop.fs.Path;
 import org.apache.hadoop.hdfs.protocol.ClientDatanodeProtocol;
@@ -97,33 +80,21 @@
 import org.apache.hadoop.hdfs.protocolPB.ClientDatanodeProtocolTranslatorPB;
 import org.apache.hadoop.hdfs.server.namenode.FSDirectory;
 import org.apache.hadoop.hdfs.server.namenode.NameNode;
-<<<<<<< HEAD
-import org.apache.hadoop.io.retry.RetryPolicies;
-import org.apache.hadoop.io.retry.RetryPolicy;
-import org.apache.hadoop.io.retry.RetryProxy;
-=======
 import org.apache.hadoop.hdfs.web.SWebHdfsFileSystem;
 import org.apache.hadoop.hdfs.web.WebHdfsFileSystem;
 import org.apache.hadoop.http.HttpConfig;
 import org.apache.hadoop.http.HttpServer;
->>>>>>> fbf12270
 import org.apache.hadoop.ipc.ProtobufRpcEngine;
 import org.apache.hadoop.ipc.RPC;
 import org.apache.hadoop.net.NetUtils;
 import org.apache.hadoop.net.NodeBase;
 import org.apache.hadoop.security.SecurityUtil;
 import org.apache.hadoop.security.UserGroupInformation;
-<<<<<<< HEAD
-import org.apache.hadoop.util.StringUtils;
-import org.apache.hadoop.util.ToolRunner;
-
-=======
 import org.apache.hadoop.security.authorize.AccessControlList;
 import org.apache.hadoop.util.StringUtils;
 import org.apache.hadoop.util.ToolRunner;
 
 import com.google.common.annotations.VisibleForTesting;
->>>>>>> fbf12270
 import com.google.common.base.Charsets;
 import com.google.common.base.Joiner;
 import com.google.common.base.Preconditions;
@@ -173,8 +144,6 @@
   public static SecureRandom getSecureRandom() {
     return SECURE_RANDOM.get();
   }
-<<<<<<< HEAD
-=======
 
   /** Shuffle the elements in the given array. */
   public static <T> T[] shuffle(final T[] array) {
@@ -192,7 +161,6 @@
     }
     return array;
   }
->>>>>>> fbf12270
 
   /**
    * Compartor for sorting DataNodeInfo[] based on decommissioned states.
@@ -481,9 +449,6 @@
                                      locations[hCnt].getNetworkLocation());
         racks[hCnt] = node.toString();
       }
-<<<<<<< HEAD
-      blkLocations[idx] = new BlockLocation(xferAddrs, hosts, racks,
-=======
       DatanodeInfo[] cachedLocations = blk.getCachedLocations();
       String[] cachedHosts = new String[cachedLocations.length];
       for (int i=0; i<cachedLocations.length; i++) {
@@ -491,7 +456,6 @@
       }
       blkLocations[idx] = new BlockLocation(xferAddrs, hosts, cachedHosts,
                                             racks,
->>>>>>> fbf12270
                                             blk.getStartOffset(),
                                             blk.getBlockSize(),
                                             blk.isCorrupt());
@@ -610,7 +574,6 @@
     }
     return ret;
   }
-<<<<<<< HEAD
 
   private static Map<String, InetSocketAddress> getAddressesForNameserviceId(
       Configuration conf, String nsId, String defaultValue,
@@ -628,25 +591,6 @@
     return ret;
   }
 
-=======
-
-  private static Map<String, InetSocketAddress> getAddressesForNameserviceId(
-      Configuration conf, String nsId, String defaultValue,
-      String[] keys) {
-    Collection<String> nnIds = getNameNodeIds(conf, nsId);
-    Map<String, InetSocketAddress> ret = Maps.newHashMap();
-    for (String nnId : emptyAsSingletonNull(nnIds)) {
-      String suffix = concatSuffixes(nsId, nnId);
-      String address = getConfValue(defaultValue, suffix, conf, keys);
-      if (address != null) {
-        InetSocketAddress isa = NetUtils.createSocketAddr(address);
-        ret.put(nnId, isa);
-      }
-    }
-    return ret;
-  }
-
->>>>>>> fbf12270
   /**
    * @return a collection of all configured NN Kerberos principals.
    */
@@ -691,14 +635,6 @@
    * Returns list of InetSocketAddress corresponding to HA NN HTTP addresses from
    * the configuration.
    *
-<<<<<<< HEAD
-   * @param conf configuration
-   * @return list of InetSocketAddresses
-   */
-  public static Map<String, Map<String, InetSocketAddress>> getHaNnHttpAddresses(
-      Configuration conf) {
-    return getAddresses(conf, null, DFSConfigKeys.DFS_NAMENODE_HTTP_ADDRESS_KEY);
-=======
    * @return list of InetSocketAddresses
    */
   public static Map<String, Map<String, InetSocketAddress>> getHaNnWebHdfsAddresses(
@@ -712,7 +648,6 @@
     } else {
       throw new IllegalArgumentException("Unsupported scheme: " + scheme);
     }
->>>>>>> fbf12270
   }
 
   /**
@@ -721,10 +656,6 @@
    * cluster, the resolver further resolves the logical name (i.e., the authority
    * in the URL) into real namenode addresses.
    */
-<<<<<<< HEAD
-  public static InetSocketAddress[] resolve(URI uri, int schemeDefaultPort,
-      Configuration conf) throws IOException {
-=======
   public static InetSocketAddress[] resolveWebHdfsUri(URI uri, Configuration conf)
       throws IOException {
     int defaultPort;
@@ -737,25 +668,16 @@
       throw new IllegalArgumentException("Unsupported scheme: " + scheme);
     }
 
->>>>>>> fbf12270
     ArrayList<InetSocketAddress> ret = new ArrayList<InetSocketAddress>();
 
     if (!HAUtil.isLogicalUri(conf, uri)) {
       InetSocketAddress addr = NetUtils.createSocketAddr(uri.getAuthority(),
-<<<<<<< HEAD
-          schemeDefaultPort);
-=======
           defaultPort);
->>>>>>> fbf12270
       ret.add(addr);
 
     } else {
       Map<String, Map<String, InetSocketAddress>> addresses = DFSUtil
-<<<<<<< HEAD
-          .getHaNnHttpAddresses(conf);
-=======
           .getHaNnWebHdfsAddresses(conf, scheme);
->>>>>>> fbf12270
 
       for (Map<String, InetSocketAddress> addrs : addresses.values()) {
         for (InetSocketAddress addr : addrs.values()) {
@@ -1056,22 +978,6 @@
    * given namenode rpc address.
    * @param conf
    * @param namenodeAddr - namenode RPC address
-<<<<<<< HEAD
-   * @param httpsAddress -If true, and if security is enabled, returns server 
-   *                      https address. If false, returns server http address.
-   * @return server http or https address
-   * @throws IOException 
-   */
-  public static String getInfoServer(InetSocketAddress namenodeAddr,
-      Configuration conf, boolean httpsAddress) throws IOException {
-    boolean securityOn = UserGroupInformation.isSecurityEnabled();
-    String httpAddressKey = (securityOn && httpsAddress) ? 
-        DFS_NAMENODE_HTTPS_ADDRESS_KEY : DFS_NAMENODE_HTTP_ADDRESS_KEY;
-    String httpAddressDefault = (securityOn && httpsAddress) ? 
-        DFS_NAMENODE_HTTPS_ADDRESS_DEFAULT : DFS_NAMENODE_HTTP_ADDRESS_DEFAULT;
-      
-    String suffixes[];
-=======
    * @param scheme - the scheme (http / https)
    * @return server http or https address
    * @throws IOException 
@@ -1079,57 +985,12 @@
   public static URI getInfoServer(InetSocketAddress namenodeAddr,
       Configuration conf, String scheme) throws IOException {
     String[] suffixes = null;
->>>>>>> fbf12270
     if (namenodeAddr != null) {
       // if non-default namenode, try reverse look up 
       // the nameServiceID if it is available
       suffixes = getSuffixIDs(conf, namenodeAddr,
           DFSConfigKeys.DFS_NAMENODE_SERVICE_RPC_ADDRESS_KEY,
           DFSConfigKeys.DFS_NAMENODE_RPC_ADDRESS_KEY);
-<<<<<<< HEAD
-    } else {
-      suffixes = new String[2];
-    }
-    String configuredInfoAddr = getSuffixedConf(conf, httpAddressKey,
-        httpAddressDefault, suffixes);
-    if (namenodeAddr != null) {
-      return substituteForWildcardAddress(configuredInfoAddr,
-          namenodeAddr.getHostName());
-    } else {
-      return configuredInfoAddr;
-    }
-  }
-  
-
-  /**
-   * Substitute a default host in the case that an address has been configured
-   * with a wildcard. This is used, for example, when determining the HTTP
-   * address of the NN -- if it's configured to bind to 0.0.0.0, we want to
-   * substitute the hostname from the filesystem URI rather than trying to
-   * connect to 0.0.0.0.
-   * @param configuredAddress the address found in the configuration
-   * @param defaultHost the host to substitute with, if configuredAddress
-   * is a local/wildcard address.
-   * @return the substituted address
-   * @throws IOException if it is a wildcard address and security is enabled
-   */
-  public static String substituteForWildcardAddress(String configuredAddress,
-      String defaultHost) throws IOException {
-    InetSocketAddress sockAddr = NetUtils.createSocketAddr(configuredAddress);
-    InetSocketAddress defaultSockAddr = NetUtils.createSocketAddr(defaultHost
-        + ":0");
-    if (sockAddr.getAddress().isAnyLocalAddress()) {
-      if (UserGroupInformation.isSecurityEnabled() &&
-          defaultSockAddr.getAddress().isAnyLocalAddress()) {
-        throw new IOException("Cannot use a wildcard address with security. " +
-            "Must explicitly set bind address for Kerberos");
-      }
-      return defaultHost + ":" + sockAddr.getPort();
-    } else {
-      return configuredAddress;
-    }
-  }
-=======
     }
 
     String authority;
@@ -1212,7 +1073,6 @@
       return configuredAddress;
     }
   }
->>>>>>> fbf12270
   
   private static String getSuffixedConf(Configuration conf,
       String key, String defaultVal, String[] suffixes) {
@@ -1303,7 +1163,6 @@
       InetSocketAddress addr, UserGroupInformation ticket, Configuration conf,
       SocketFactory factory) throws IOException {
     return new ClientDatanodeProtocolTranslatorPB(addr, ticket, conf, factory);
-<<<<<<< HEAD
   }
 
   /**
@@ -1474,228 +1333,8 @@
       BlockingService service, RPC.Server server) throws IOException {
     RPC.setProtocolEngine(conf, protocol, ProtobufRpcEngine.class);
     server.addProtocol(RPC.RpcKind.RPC_PROTOCOL_BUFFER, protocol, service);
-=======
-  }
-
-  /**
-   * Get nameservice Id for the {@link NameNode} based on namenode RPC address
-   * matching the local node address.
-   */
-  public static String getNamenodeNameServiceId(Configuration conf) {
-    return getNameServiceId(conf, DFS_NAMENODE_RPC_ADDRESS_KEY);
-  }
-  
-  /**
-   * Get nameservice Id for the BackupNode based on backup node RPC address
-   * matching the local node address.
-   */
-  public static String getBackupNameServiceId(Configuration conf) {
-    return getNameServiceId(conf, DFS_NAMENODE_BACKUP_ADDRESS_KEY);
-  }
-  
-  /**
-   * Get nameservice Id for the secondary node based on secondary http address
-   * matching the local node address.
-   */
-  public static String getSecondaryNameServiceId(Configuration conf) {
-    return getNameServiceId(conf, DFS_NAMENODE_SECONDARY_HTTP_ADDRESS_KEY);
-  }
-  
-  /**
-   * Get the nameservice Id by matching the {@code addressKey} with the
-   * the address of the local node. 
-   * 
-   * If {@link DFSConfigKeys#DFS_NAMESERVICE_ID} is not specifically
-   * configured, and more than one nameservice Id is configured, this method 
-   * determines the nameservice Id by matching the local node's address with the
-   * configured addresses. When a match is found, it returns the nameservice Id
-   * from the corresponding configuration key.
-   * 
-   * @param conf Configuration
-   * @param addressKey configuration key to get the address.
-   * @return nameservice Id on success, null if federation is not configured.
-   * @throws HadoopIllegalArgumentException on error
-   */
-  private static String getNameServiceId(Configuration conf, String addressKey) {
-    String nameserviceId = conf.get(DFS_NAMESERVICE_ID);
-    if (nameserviceId != null) {
-      return nameserviceId;
-    }
-    Collection<String> nsIds = getNameServiceIds(conf);
-    if (1 == nsIds.size()) {
-      return nsIds.toArray(new String[1])[0];
-    }
-    String nnId = conf.get(DFS_HA_NAMENODE_ID_KEY);
-    
-    return getSuffixIDs(conf, addressKey, null, nnId, LOCAL_ADDRESS_MATCHER)[0];
-  }
-  
-  /**
-   * Returns nameservice Id and namenode Id when the local host matches the
-   * configuration parameter {@code addressKey}.<nameservice Id>.<namenode Id>
-   * 
-   * @param conf Configuration
-   * @param addressKey configuration key corresponding to the address.
-   * @param knownNsId only look at configs for the given nameservice, if not-null
-   * @param knownNNId only look at configs for the given namenode, if not null
-   * @param matcher matching criteria for matching the address
-   * @return Array with nameservice Id and namenode Id on success. First element
-   *         in the array is nameservice Id and second element is namenode Id.
-   *         Null value indicates that the configuration does not have the the
-   *         Id.
-   * @throws HadoopIllegalArgumentException on error
-   */
-  static String[] getSuffixIDs(final Configuration conf, final String addressKey,
-      String knownNsId, String knownNNId,
-      final AddressMatcher matcher) {
-    String nameserviceId = null;
-    String namenodeId = null;
-    int found = 0;
-    
-    Collection<String> nsIds = getNameServiceIds(conf);
-    for (String nsId : emptyAsSingletonNull(nsIds)) {
-      if (knownNsId != null && !knownNsId.equals(nsId)) {
-        continue;
-      }
-      
-      Collection<String> nnIds = getNameNodeIds(conf, nsId);
-      for (String nnId : emptyAsSingletonNull(nnIds)) {
-        if (LOG.isTraceEnabled()) {
-          LOG.trace(String.format("addressKey: %s nsId: %s nnId: %s",
-              addressKey, nsId, nnId));
-        }
-        if (knownNNId != null && !knownNNId.equals(nnId)) {
-          continue;
-        }
-        String key = addKeySuffixes(addressKey, nsId, nnId);
-        String addr = conf.get(key);
-        if (addr == null) {
-          continue;
-        }
-        InetSocketAddress s = null;
-        try {
-          s = NetUtils.createSocketAddr(addr);
-        } catch (Exception e) {
-          LOG.warn("Exception in creating socket address " + addr, e);
-          continue;
-        }
-        if (!s.isUnresolved() && matcher.match(s)) {
-          nameserviceId = nsId;
-          namenodeId = nnId;
-          found++;
-        }
-      }
-    }
-    if (found > 1) { // Only one address must match the local address
-      String msg = "Configuration has multiple addresses that match "
-          + "local node's address. Please configure the system with "
-          + DFS_NAMESERVICE_ID + " and "
-          + DFS_HA_NAMENODE_ID_KEY;
-      throw new HadoopIllegalArgumentException(msg);
-    }
-    return new String[] { nameserviceId, namenodeId };
-  }
-  
-  /**
-   * For given set of {@code keys} adds nameservice Id and or namenode Id
-   * and returns {nameserviceId, namenodeId} when address match is found.
-   * @see #getSuffixIDs(Configuration, String, AddressMatcher)
-   */
-  static String[] getSuffixIDs(final Configuration conf,
-      final InetSocketAddress address, final String... keys) {
-    AddressMatcher matcher = new AddressMatcher() {
-     @Override
-      public boolean match(InetSocketAddress s) {
-        return address.equals(s);
-      } 
-    };
-    
-    for (String key : keys) {
-      String[] ids = getSuffixIDs(conf, key, null, null, matcher);
-      if (ids != null && (ids [0] != null || ids[1] != null)) {
-        return ids;
-      }
-    }
-    return null;
-  }
-  
-  private interface AddressMatcher {
-    public boolean match(InetSocketAddress s);
-  }
-
-  /** Create a URI from the scheme and address */
-  public static URI createUri(String scheme, InetSocketAddress address) {
-    try {
-      return new URI(scheme, null, address.getHostName(), address.getPort(),
-          null, null, null);
-    } catch (URISyntaxException ue) {
-      throw new IllegalArgumentException(ue);
-    }
-  }
-  
-  /**
-   * Add protobuf based protocol to the {@link org.apache.hadoop.ipc.RPC.Server}
-   * @param conf configuration
-   * @param protocol Protocol interface
-   * @param service service that implements the protocol
-   * @param server RPC server to which the protocol & implementation is added to
-   * @throws IOException
-   */
-  public static void addPBProtocol(Configuration conf, Class<?> protocol,
-      BlockingService service, RPC.Server server) throws IOException {
-    RPC.setProtocolEngine(conf, protocol, ProtobufRpcEngine.class);
-    server.addProtocol(RPC.RpcKind.RPC_PROTOCOL_BUFFER, protocol, service);
-  }
-
-  /**
-   * Map a logical namenode ID to its service address. Use the given
-   * nameservice if specified, or the configured one if none is given.
-   *
-   * @param conf Configuration
-   * @param nsId which nameservice nnId is a part of, optional
-   * @param nnId the namenode ID to get the service addr for
-   * @return the service addr, null if it could not be determined
-   */
-  public static String getNamenodeServiceAddr(final Configuration conf,
-      String nsId, String nnId) {
-
-    if (nsId == null) {
-      nsId = getOnlyNameServiceIdOrNull(conf);
-    }
-
-    String serviceAddrKey = concatSuffixes(
-        DFSConfigKeys.DFS_NAMENODE_SERVICE_RPC_ADDRESS_KEY, nsId, nnId);
-
-    String addrKey = concatSuffixes(
-        DFSConfigKeys.DFS_NAMENODE_RPC_ADDRESS_KEY, nsId, nnId);
-
-    String serviceRpcAddr = conf.get(serviceAddrKey);
-    if (serviceRpcAddr == null) {
-      serviceRpcAddr = conf.get(addrKey);
-    }
-    return serviceRpcAddr;
-  }
-
-  /**
-   * If the configuration refers to only a single nameservice, return the
-   * name of that nameservice. If it refers to 0 or more than 1, return null.
-   */
-  public static String getOnlyNameServiceIdOrNull(Configuration conf) {
-    Collection<String> nsIds = getNameServiceIds(conf);
-    if (1 == nsIds.size()) {
-      return nsIds.toArray(new String[1])[0];
-    } else {
-      // No nameservice ID was given and more than one is configured
-      return null;
-    }
->>>>>>> fbf12270
-  }
-  
-  public static Options helpOptions = new Options();
-  public static Option helpOpt = new Option("h", "help", false,
-      "get help information");
-
-<<<<<<< HEAD
+  }
+
   /**
    * Map a logical namenode ID to its service address. Use the given
    * nameservice if specified, or the configured one if none is given.
@@ -1831,95 +1470,6 @@
         conf.get(DFSConfigKeys.DFS_WEB_AUTHENTICATION_KERBEROS_KEYTAB_KEY);
     return (value == null || value.isEmpty()) ?
         defaultKey : DFSConfigKeys.DFS_WEB_AUTHENTICATION_KERBEROS_KEYTAB_KEY;
-=======
-  static {
-    helpOptions.addOption(helpOpt);
-  }
-
-  /**
-   * Parse the arguments for commands
-   * 
-   * @param args the argument to be parsed
-   * @param helpDescription help information to be printed out
-   * @param out Printer
-   * @param printGenericCommandUsage whether to print the 
-   *              generic command usage defined in ToolRunner
-   * @return true when the argument matches help option, false if not
-   */
-  public static boolean parseHelpArgument(String[] args,
-      String helpDescription, PrintStream out, boolean printGenericCommandUsage) {
-    if (args.length == 1) {
-      try {
-        CommandLineParser parser = new PosixParser();
-        CommandLine cmdLine = parser.parse(helpOptions, args);
-        if (cmdLine.hasOption(helpOpt.getOpt())
-            || cmdLine.hasOption(helpOpt.getLongOpt())) {
-          // should print out the help information
-          out.println(helpDescription + "\n");
-          if (printGenericCommandUsage) {
-            ToolRunner.printGenericCommandUsage(out);
-          }
-          return true;
-        }
-      } catch (ParseException pe) {
-        return false;
-      }
-    }
-    return false;
-  }
-  
-  /**
-   * Get DFS_NAMENODE_INVALIDATE_WORK_PCT_PER_ITERATION from configuration.
-   * 
-   * @param conf Configuration
-   * @return Value of DFS_NAMENODE_INVALIDATE_WORK_PCT_PER_ITERATION
-   */
-  public static float getInvalidateWorkPctPerIteration(Configuration conf) {
-    float blocksInvalidateWorkPct = conf.getFloat(
-        DFSConfigKeys.DFS_NAMENODE_INVALIDATE_WORK_PCT_PER_ITERATION,
-        DFSConfigKeys.DFS_NAMENODE_INVALIDATE_WORK_PCT_PER_ITERATION_DEFAULT);
-    Preconditions.checkArgument(
-        (blocksInvalidateWorkPct > 0 && blocksInvalidateWorkPct <= 1.0f),
-        DFSConfigKeys.DFS_NAMENODE_INVALIDATE_WORK_PCT_PER_ITERATION +
-        " = '" + blocksInvalidateWorkPct + "' is invalid. " +
-        "It should be a positive, non-zero float value, not greater than 1.0f, " +
-        "to indicate a percentage.");
-    return blocksInvalidateWorkPct;
-  }
-
-  /**
-   * Get DFS_NAMENODE_REPLICATION_WORK_MULTIPLIER_PER_ITERATION from
-   * configuration.
-   * 
-   * @param conf Configuration
-   * @return Value of DFS_NAMENODE_REPLICATION_WORK_MULTIPLIER_PER_ITERATION
-   */
-  public static int getReplWorkMultiplier(Configuration conf) {
-    int blocksReplWorkMultiplier = conf.getInt(
-            DFSConfigKeys.DFS_NAMENODE_REPLICATION_WORK_MULTIPLIER_PER_ITERATION,
-            DFSConfigKeys.DFS_NAMENODE_REPLICATION_WORK_MULTIPLIER_PER_ITERATION_DEFAULT);
-    Preconditions.checkArgument(
-        (blocksReplWorkMultiplier > 0),
-        DFSConfigKeys.DFS_NAMENODE_REPLICATION_WORK_MULTIPLIER_PER_ITERATION +
-        " = '" + blocksReplWorkMultiplier + "' is invalid. " +
-        "It should be a positive, non-zero integer value.");
-    return blocksReplWorkMultiplier;
-  }
-  
-  /**
-   * Get SPNEGO keytab Key from configuration
-   * 
-   * @param conf
-   *          Configuration
-   * @param defaultKey
-   * @return DFS_WEB_AUTHENTICATION_KERBEROS_KEYTAB_KEY if the key is not empty
-   *         else return defaultKey
-   */
-  public static String getSpnegoKeytabKey(Configuration conf, String defaultKey) {
-    String value = 
-        conf.get(DFSConfigKeys.DFS_WEB_AUTHENTICATION_KERBEROS_KEYTAB_KEY);
-    return (value == null || value.isEmpty()) ?
-        defaultKey : DFSConfigKeys.DFS_WEB_AUTHENTICATION_KERBEROS_KEYTAB_KEY;
   }
 
   /**
@@ -2113,6 +1663,5 @@
       LOG.info("Starting Web-server for " + name + " at: " + uri);
     }
     return builder;
->>>>>>> fbf12270
   }
 }