/**
 * Licensed to the Apache Software Foundation (ASF) under one
 * or more contributor license agreements.  See the NOTICE file
 * distributed with this work for additional information
 * regarding copyright ownership.  The ASF licenses this file
 * to you under the Apache License, Version 2.0 (the
 * "License"); you may not use this file except in compliance
 * with the License.  You may obtain a copy of the License at
 *
 *     http://www.apache.org/licenses/LICENSE-2.0
 *
 * Unless required by applicable law or agreed to in writing, software
 * distributed under the License is distributed on an "AS IS" BASIS,
 * WITHOUT WARRANTIES OR CONDITIONS OF ANY KIND, either express or implied.
 * See the License for the specific language governing permissions and
 * limitations under the License.
 */
package org.apache.hadoop.hdfs;

import static org.apache.hadoop.fs.CommonConfigurationKeysPublic.HADOOP_SECURITY_CRYPTO_CODEC_CLASSES_KEY_PREFIX;
import static org.apache.hadoop.hdfs.DFSConfigKeys.DFS_CLIENT_CACHE_DROP_BEHIND_READS;
import static org.apache.hadoop.hdfs.DFSConfigKeys.DFS_CLIENT_CACHE_DROP_BEHIND_WRITES;
import static org.apache.hadoop.hdfs.DFSConfigKeys.DFS_CLIENT_CACHE_READAHEAD;
import static org.apache.hadoop.hdfs.DFSConfigKeys.DFS_CLIENT_CONTEXT;
import static org.apache.hadoop.hdfs.DFSConfigKeys.DFS_CLIENT_CONTEXT_DEFAULT;

import java.io.BufferedOutputStream;
import java.io.DataInputStream;
import java.io.DataOutputStream;
import java.io.FileNotFoundException;
import java.io.IOException;
import java.io.InputStream;
import java.io.OutputStream;
import java.net.InetAddress;
import java.net.InetSocketAddress;
import java.net.Socket;
import java.net.SocketAddress;
import java.net.URI;
import java.net.UnknownHostException;
import java.security.GeneralSecurityException;
import java.util.ArrayList;
import java.util.Collections;
import java.util.EnumSet;
import java.util.HashMap;
import java.util.LinkedHashMap;
import java.util.List;
import java.util.Map;
import java.util.Random;
import java.util.concurrent.SynchronousQueue;
import java.util.concurrent.ThreadLocalRandom;
import java.util.concurrent.ThreadPoolExecutor;
import java.util.concurrent.TimeUnit;
import java.util.concurrent.atomic.AtomicBoolean;
import java.util.concurrent.atomic.AtomicInteger;

import javax.net.SocketFactory;

import org.apache.commons.logging.Log;
import org.apache.commons.logging.LogFactory;
import org.apache.hadoop.HadoopIllegalArgumentException;
import org.apache.hadoop.classification.InterfaceAudience;
import org.apache.hadoop.conf.Configuration;
import org.apache.hadoop.crypto.CipherSuite;
import org.apache.hadoop.crypto.CryptoCodec;
import org.apache.hadoop.crypto.CryptoInputStream;
import org.apache.hadoop.crypto.CryptoOutputStream;
import org.apache.hadoop.crypto.CryptoProtocolVersion;
import org.apache.hadoop.crypto.key.KeyProvider;
import org.apache.hadoop.crypto.key.KeyProvider.KeyVersion;
import org.apache.hadoop.crypto.key.KeyProviderCryptoExtension;
import org.apache.hadoop.crypto.key.KeyProviderCryptoExtension.EncryptedKeyVersion;
import org.apache.hadoop.fs.BlockLocation;
import org.apache.hadoop.fs.BlockStorageLocation;
import org.apache.hadoop.fs.CacheFlag;
import org.apache.hadoop.fs.ContentSummary;
import org.apache.hadoop.fs.CreateFlag;
import org.apache.hadoop.fs.FileAlreadyExistsException;
import org.apache.hadoop.fs.FileEncryptionInfo;
import org.apache.hadoop.fs.FileSystem;
import org.apache.hadoop.fs.FsServerDefaults;
import org.apache.hadoop.fs.FsStatus;
import org.apache.hadoop.fs.HdfsBlockLocation;
import org.apache.hadoop.fs.InvalidPathException;
import org.apache.hadoop.fs.MD5MD5CRC32CastagnoliFileChecksum;
import org.apache.hadoop.fs.MD5MD5CRC32FileChecksum;
import org.apache.hadoop.fs.MD5MD5CRC32GzipFileChecksum;
import org.apache.hadoop.fs.Options;
import org.apache.hadoop.fs.Options.ChecksumOpt;
import org.apache.hadoop.fs.ParentNotDirectoryException;
import org.apache.hadoop.fs.Path;
import org.apache.hadoop.fs.RemoteIterator;
import org.apache.hadoop.fs.StorageType;
import org.apache.hadoop.fs.UnresolvedLinkException;
import org.apache.hadoop.fs.VolumeId;
import org.apache.hadoop.fs.XAttr;
import org.apache.hadoop.fs.XAttrSetFlag;
import org.apache.hadoop.fs.permission.AclEntry;
import org.apache.hadoop.fs.permission.AclStatus;
import org.apache.hadoop.fs.permission.FsAction;
import org.apache.hadoop.fs.permission.FsPermission;
import org.apache.hadoop.hdfs.client.HdfsDataInputStream;
import org.apache.hadoop.hdfs.client.HdfsDataOutputStream;
import org.apache.hadoop.hdfs.client.impl.DfsClientConf;
import org.apache.hadoop.hdfs.client.impl.LeaseRenewer;
import org.apache.hadoop.hdfs.net.Peer;
import org.apache.hadoop.hdfs.net.TcpPeerServer;
import org.apache.hadoop.hdfs.protocol.AclException;
import org.apache.hadoop.hdfs.protocol.BlockStoragePolicy;
import org.apache.hadoop.hdfs.protocol.CacheDirectiveEntry;
import org.apache.hadoop.hdfs.protocol.CacheDirectiveInfo;
import org.apache.hadoop.hdfs.protocol.CacheDirectiveIterator;
import org.apache.hadoop.hdfs.protocol.CachePoolEntry;
import org.apache.hadoop.hdfs.protocol.CachePoolInfo;
import org.apache.hadoop.hdfs.protocol.CachePoolIterator;
import org.apache.hadoop.hdfs.protocol.ClientProtocol;
import org.apache.hadoop.hdfs.protocol.CorruptFileBlocks;
import org.apache.hadoop.hdfs.protocol.DSQuotaExceededException;
import org.apache.hadoop.hdfs.protocol.DatanodeID;
import org.apache.hadoop.hdfs.protocol.DatanodeInfo;
import org.apache.hadoop.hdfs.protocol.DirectoryListing;
import org.apache.hadoop.hdfs.protocol.ErasureCodingZone;
import org.apache.hadoop.hdfs.protocol.EncryptionZone;
import org.apache.hadoop.hdfs.protocol.EncryptionZoneIterator;
import org.apache.hadoop.hdfs.protocol.ExtendedBlock;
import org.apache.hadoop.hdfs.protocol.HdfsBlocksMetadata;
import org.apache.hadoop.hdfs.protocol.HdfsConstants;
import org.apache.hadoop.hdfs.protocol.HdfsConstants.DatanodeReportType;
import org.apache.hadoop.hdfs.protocol.HdfsConstants.RollingUpgradeAction;
import org.apache.hadoop.hdfs.protocol.HdfsConstants.SafeModeAction;
import org.apache.hadoop.hdfs.protocol.HdfsFileStatus;
import org.apache.hadoop.hdfs.protocol.LastBlockWithStatus;
import org.apache.hadoop.hdfs.protocol.LocatedBlock;
import org.apache.hadoop.hdfs.protocol.LocatedBlocks;
import org.apache.hadoop.hdfs.protocol.NSQuotaExceededException;
import org.apache.hadoop.hdfs.protocol.QuotaByStorageTypeExceededException;
import org.apache.hadoop.hdfs.protocol.RollingUpgradeInfo;
import org.apache.hadoop.hdfs.protocol.SnapshotAccessControlException;
import org.apache.hadoop.hdfs.protocol.SnapshotDiffReport;
import org.apache.hadoop.hdfs.protocol.SnapshottableDirectoryStatus;
import org.apache.hadoop.hdfs.protocol.UnresolvedPathException;
import org.apache.hadoop.hdfs.protocol.datatransfer.DataTransferProtoUtil;
import org.apache.hadoop.hdfs.protocol.datatransfer.IOStreamPair;
import org.apache.hadoop.hdfs.protocol.datatransfer.Op;
import org.apache.hadoop.hdfs.protocol.datatransfer.ReplaceDatanodeOnFailure;
import org.apache.hadoop.hdfs.protocol.datatransfer.Sender;
import org.apache.hadoop.hdfs.protocol.datatransfer.TrustedChannelResolver;
import org.apache.hadoop.hdfs.protocol.datatransfer.sasl.DataEncryptionKeyFactory;
import org.apache.hadoop.hdfs.protocol.datatransfer.sasl.DataTransferSaslUtil;
import org.apache.hadoop.hdfs.protocol.datatransfer.sasl.SaslDataTransferClient;
import org.apache.hadoop.hdfs.protocol.proto.DataTransferProtos.BlockOpResponseProto;
import org.apache.hadoop.hdfs.protocol.proto.DataTransferProtos.OpBlockChecksumResponseProto;
import org.apache.hadoop.hdfs.protocolPB.PBHelper;
import org.apache.hadoop.hdfs.security.token.block.BlockTokenIdentifier;
import org.apache.hadoop.hdfs.security.token.block.DataEncryptionKey;
import org.apache.hadoop.hdfs.security.token.block.InvalidBlockTokenException;
import org.apache.hadoop.hdfs.security.token.delegation.DelegationTokenIdentifier;
import org.apache.hadoop.hdfs.server.common.HdfsServerConstants;
import org.apache.hadoop.hdfs.server.datanode.CachingStrategy;
import org.apache.hadoop.hdfs.server.namenode.NameNode;
import org.apache.hadoop.hdfs.server.namenode.SafeModeException;
import org.apache.hadoop.hdfs.server.protocol.DatanodeStorageReport;
import org.apache.hadoop.io.DataOutputBuffer;
import org.apache.hadoop.io.EnumSetWritable;
import org.apache.hadoop.io.IOUtils;
import org.apache.hadoop.io.MD5Hash;
import org.apache.hadoop.io.Text;
import org.apache.hadoop.hdfs.protocol.ErasureCodingPolicy;
import org.apache.hadoop.io.retry.LossyRetryInvocationHandler;
import org.apache.hadoop.ipc.RPC;
import org.apache.hadoop.ipc.RemoteException;
import org.apache.hadoop.net.DNS;
import org.apache.hadoop.net.NetUtils;
import org.apache.hadoop.security.AccessControlException;
import org.apache.hadoop.security.UserGroupInformation;
import org.apache.hadoop.security.token.SecretManager.InvalidToken;
import org.apache.hadoop.security.token.Token;
import org.apache.hadoop.security.token.TokenRenewer;
import org.apache.hadoop.tracing.SpanReceiverHost;
import org.apache.hadoop.tracing.TraceUtils;
import org.apache.hadoop.util.Daemon;
import org.apache.hadoop.util.DataChecksum;
import org.apache.hadoop.util.DataChecksum.Type;
import org.apache.hadoop.util.Progressable;
import org.apache.hadoop.util.Time;
import org.apache.htrace.Sampler;
import org.apache.htrace.SamplerBuilder;
import org.apache.htrace.Span;
import org.apache.htrace.Trace;
import org.apache.htrace.TraceScope;

import com.google.common.annotations.VisibleForTesting;
import com.google.common.base.Joiner;
import com.google.common.base.Preconditions;
import com.google.common.collect.Lists;
import com.google.common.net.InetAddresses;

/********************************************************
 * DFSClient can connect to a Hadoop Filesystem and 
 * perform basic file tasks.  It uses the ClientProtocol
 * to communicate with a NameNode daemon, and connects 
 * directly to DataNodes to read/write block data.
 *
 * Hadoop DFS users should obtain an instance of 
 * DistributedFileSystem, which uses DFSClient to handle
 * filesystem tasks.
 *
 ********************************************************/
@InterfaceAudience.Private
public class DFSClient implements java.io.Closeable, RemotePeerFactory,
    DataEncryptionKeyFactory {
  public static final Log LOG = LogFactory.getLog(DFSClient.class);
  public static final long SERVER_DEFAULTS_VALIDITY_PERIOD = 60 * 60 * 1000L; // 1 hour
  static final int TCP_WINDOW_SIZE = 128 * 1024; // 128 KB

  private final Configuration conf;
  private final DfsClientConf dfsClientConf;
  final ClientProtocol namenode;
  /* The service used for delegation tokens */
  private Text dtService;

  final UserGroupInformation ugi;
  volatile boolean clientRunning = true;
  volatile long lastLeaseRenewal;
  private volatile FsServerDefaults serverDefaults;
  private volatile long serverDefaultsLastUpdate;
  final String clientName;
  final SocketFactory socketFactory;
  final ReplaceDatanodeOnFailure dtpReplaceDatanodeOnFailure;
  final FileSystem.Statistics stats;
  private final String authority;
  private final Random r = new Random();
  private SocketAddress[] localInterfaceAddrs;
  private DataEncryptionKey encryptionKey;
  final SaslDataTransferClient saslClient;
  private final CachingStrategy defaultReadCachingStrategy;
  private final CachingStrategy defaultWriteCachingStrategy;
  private final ClientContext clientContext;

  private static final DFSHedgedReadMetrics HEDGED_READ_METRIC =
      new DFSHedgedReadMetrics();
  private static ThreadPoolExecutor HEDGED_READ_THREAD_POOL;
  private static volatile ThreadPoolExecutor STRIPED_READ_THREAD_POOL;
  private final Sampler<?> traceSampler;
  private final int smallBufferSize;

  public DfsClientConf getConf() {
    return dfsClientConf;
  }

  Configuration getConfiguration() {
    return conf;
  }

  /**
   * A map from file names to {@link DFSOutputStream} objects
   * that are currently being written by this client.
   * Note that a file can only be written by a single client.
   */
  private final Map<Long, DFSOutputStream> filesBeingWritten
      = new HashMap<Long, DFSOutputStream>();

  /**
   * Same as this(NameNode.getAddress(conf), conf);
   * @see #DFSClient(InetSocketAddress, Configuration)
   * @deprecated Deprecated at 0.21
   */
  @Deprecated
  public DFSClient(Configuration conf) throws IOException {
    this(NameNode.getAddress(conf), conf);
  }
  
  public DFSClient(InetSocketAddress address, Configuration conf) throws IOException {
    this(NameNode.getUri(address), conf);
  }

  /**
   * Same as this(nameNodeUri, conf, null);
   * @see #DFSClient(URI, Configuration, FileSystem.Statistics)
   */
  public DFSClient(URI nameNodeUri, Configuration conf
      ) throws IOException {
    this(nameNodeUri, conf, null);
  }

  /**
   * Same as this(nameNodeUri, null, conf, stats);
   * @see #DFSClient(URI, ClientProtocol, Configuration, FileSystem.Statistics) 
   */
  public DFSClient(URI nameNodeUri, Configuration conf,
                   FileSystem.Statistics stats)
    throws IOException {
    this(nameNodeUri, null, conf, stats);
  }
  
  /** 
   * Create a new DFSClient connected to the given nameNodeUri or rpcNamenode.
   * If HA is enabled and a positive value is set for 
   * {@link DFSConfigKeys#DFS_CLIENT_TEST_DROP_NAMENODE_RESPONSE_NUM_KEY} in the
   * configuration, the DFSClient will use {@link LossyRetryInvocationHandler}
   * as its RetryInvocationHandler. Otherwise one of nameNodeUri or rpcNamenode 
   * must be null.
   */
  @VisibleForTesting
  public DFSClient(URI nameNodeUri, ClientProtocol rpcNamenode,
      Configuration conf, FileSystem.Statistics stats)
    throws IOException {
    SpanReceiverHost.get(conf, DFSConfigKeys.DFS_CLIENT_HTRACE_PREFIX);
    traceSampler = new SamplerBuilder(TraceUtils.
        wrapHadoopConf(DFSConfigKeys.DFS_CLIENT_HTRACE_PREFIX, conf)).build();
    // Copy only the required DFSClient configuration
    this.dfsClientConf = new DfsClientConf(conf);
    this.conf = conf;
    this.stats = stats;
    this.socketFactory = NetUtils.getSocketFactory(conf, ClientProtocol.class);
    this.dtpReplaceDatanodeOnFailure = ReplaceDatanodeOnFailure.get(conf);
    this.smallBufferSize = DFSUtil.getSmallBufferSize(conf);

    this.ugi = UserGroupInformation.getCurrentUser();
    
    this.authority = nameNodeUri == null? "null": nameNodeUri.getAuthority();
    this.clientName = "DFSClient_" + dfsClientConf.getTaskId() + "_" + 
        ThreadLocalRandom.current().nextInt()  + "_" +
        Thread.currentThread().getId();
    int numResponseToDrop = conf.getInt(
        DFSConfigKeys.DFS_CLIENT_TEST_DROP_NAMENODE_RESPONSE_NUM_KEY,
        DFSConfigKeys.DFS_CLIENT_TEST_DROP_NAMENODE_RESPONSE_NUM_DEFAULT);
    NameNodeProxies.ProxyAndInfo<ClientProtocol> proxyInfo = null;
    AtomicBoolean nnFallbackToSimpleAuth = new AtomicBoolean(false);
    if (numResponseToDrop > 0) {
      // This case is used for testing.
      LOG.warn(DFSConfigKeys.DFS_CLIENT_TEST_DROP_NAMENODE_RESPONSE_NUM_KEY
          + " is set to " + numResponseToDrop
          + ", this hacked client will proactively drop responses");
      proxyInfo = NameNodeProxies.createProxyWithLossyRetryHandler(conf,
          nameNodeUri, ClientProtocol.class, numResponseToDrop,
          nnFallbackToSimpleAuth);
    }
    
    if (proxyInfo != null) {
      this.dtService = proxyInfo.getDelegationTokenService();
      this.namenode = proxyInfo.getProxy();
    } else if (rpcNamenode != null) {
      // This case is used for testing.
      Preconditions.checkArgument(nameNodeUri == null);
      this.namenode = rpcNamenode;
      dtService = null;
    } else {
      Preconditions.checkArgument(nameNodeUri != null,
          "null URI");
      proxyInfo = NameNodeProxies.createProxy(conf, nameNodeUri,
          ClientProtocol.class, nnFallbackToSimpleAuth);
      this.dtService = proxyInfo.getDelegationTokenService();
      this.namenode = proxyInfo.getProxy();
    }

    String localInterfaces[] =
      conf.getTrimmedStrings(DFSConfigKeys.DFS_CLIENT_LOCAL_INTERFACES);
    localInterfaceAddrs = getLocalInterfaceAddrs(localInterfaces);
    if (LOG.isDebugEnabled() && 0 != localInterfaces.length) {
      LOG.debug("Using local interfaces [" +
      Joiner.on(',').join(localInterfaces)+ "] with addresses [" +
      Joiner.on(',').join(localInterfaceAddrs) + "]");
    }
    
    Boolean readDropBehind = (conf.get(DFS_CLIENT_CACHE_DROP_BEHIND_READS) == null) ?
        null : conf.getBoolean(DFS_CLIENT_CACHE_DROP_BEHIND_READS, false);
    Long readahead = (conf.get(DFS_CLIENT_CACHE_READAHEAD) == null) ?
        null : conf.getLong(DFS_CLIENT_CACHE_READAHEAD, 0);
    Boolean writeDropBehind = (conf.get(DFS_CLIENT_CACHE_DROP_BEHIND_WRITES) == null) ?
        null : conf.getBoolean(DFS_CLIENT_CACHE_DROP_BEHIND_WRITES, false);
    this.defaultReadCachingStrategy =
        new CachingStrategy(readDropBehind, readahead);
    this.defaultWriteCachingStrategy =
        new CachingStrategy(writeDropBehind, readahead);
    this.clientContext = ClientContext.get(
        conf.get(DFS_CLIENT_CONTEXT, DFS_CLIENT_CONTEXT_DEFAULT),
        dfsClientConf);

    if (dfsClientConf.getHedgedReadThreadpoolSize() > 0) {
      this.initThreadsNumForHedgedReads(dfsClientConf.
          getHedgedReadThreadpoolSize());
    }

    this.initThreadsNumForStripedReads(dfsClientConf.
        getStripedReadThreadpoolSize());
    this.saslClient = new SaslDataTransferClient(
      conf, DataTransferSaslUtil.getSaslPropertiesResolver(conf),
      TrustedChannelResolver.getInstance(conf), nnFallbackToSimpleAuth);
  }
  
  /**
   * Return the socket addresses to use with each configured
   * local interface. Local interfaces may be specified by IP
   * address, IP address range using CIDR notation, interface
   * name (e.g. eth0) or sub-interface name (e.g. eth0:0).
   * The socket addresses consist of the IPs for the interfaces
   * and the ephemeral port (port 0). If an IP, IP range, or
   * interface name matches an interface with sub-interfaces
   * only the IP of the interface is used. Sub-interfaces can
   * be used by specifying them explicitly (by IP or name).
   * 
   * @return SocketAddresses for the configured local interfaces,
   *    or an empty array if none are configured
   * @throws UnknownHostException if a given interface name is invalid
   */
  private static SocketAddress[] getLocalInterfaceAddrs(
      String interfaceNames[]) throws UnknownHostException {
    List<SocketAddress> localAddrs = new ArrayList<SocketAddress>();
    for (String interfaceName : interfaceNames) {
      if (InetAddresses.isInetAddress(interfaceName)) {
        localAddrs.add(new InetSocketAddress(interfaceName, 0));
      } else if (NetUtils.isValidSubnet(interfaceName)) {
        for (InetAddress addr : NetUtils.getIPs(interfaceName, false)) {
          localAddrs.add(new InetSocketAddress(addr, 0));
        }
      } else {
        for (String ip : DNS.getIPs(interfaceName, false)) {
          localAddrs.add(new InetSocketAddress(ip, 0));
        }
      }
    }
    return localAddrs.toArray(new SocketAddress[localAddrs.size()]);
  }

  /**
   * Select one of the configured local interfaces at random. We use a random
   * interface because other policies like round-robin are less effective
   * given that we cache connections to datanodes.
   *
   * @return one of the local interface addresses at random, or null if no
   *    local interfaces are configured
   */
  SocketAddress getRandomLocalInterfaceAddr() {
    if (localInterfaceAddrs.length == 0) {
      return null;
    }
    final int idx = r.nextInt(localInterfaceAddrs.length);
    final SocketAddress addr = localInterfaceAddrs[idx];
    if (LOG.isDebugEnabled()) {
      LOG.debug("Using local interface " + addr);
    }
    return addr;
  }

  /**
   * Return the timeout that clients should use when writing to datanodes.
   * @param numNodes the number of nodes in the pipeline.
   */
  int getDatanodeWriteTimeout(int numNodes) {
    final int t = dfsClientConf.getDatanodeSocketWriteTimeout();
    return t > 0? t + HdfsServerConstants.WRITE_TIMEOUT_EXTENSION*numNodes: 0;
  }

  int getDatanodeReadTimeout(int numNodes) {
    final int t = dfsClientConf.getSocketTimeout();
    return t > 0? HdfsServerConstants.READ_TIMEOUT_EXTENSION*numNodes + t: 0;
  }
  
  @VisibleForTesting
  public String getClientName() {
    return clientName;
  }

  void checkOpen() throws IOException {
    if (!clientRunning) {
      IOException result = new IOException("Filesystem closed");
      throw result;
    }
  }

  /** Return the lease renewer instance. The renewer thread won't start
   *  until the first output stream is created. The same instance will
   *  be returned until all output streams are closed.
   */
  public LeaseRenewer getLeaseRenewer() throws IOException {
      return LeaseRenewer.getInstance(authority, ugi, this);
  }

  /** Get a lease and start automatic renewal */
  private void beginFileLease(final long inodeId, final DFSOutputStream out)
      throws IOException {
    getLeaseRenewer().put(inodeId, out, this);
  }

  /** Stop renewal of lease for the file. */
  void endFileLease(final long inodeId) throws IOException {
    getLeaseRenewer().closeFile(inodeId, this);
  }
    

  /** Put a file. Only called from LeaseRenewer, where proper locking is
   *  enforced to consistently update its local dfsclients array and 
   *  client's filesBeingWritten map.
   */
  public void putFileBeingWritten(final long inodeId, final DFSOutputStream out) {
    synchronized(filesBeingWritten) {
      filesBeingWritten.put(inodeId, out);
      // update the last lease renewal time only when there was no
      // writes. once there is one write stream open, the lease renewer
      // thread keeps it updated well with in anyone's expiration time.
      if (lastLeaseRenewal == 0) {
        updateLastLeaseRenewal();
      }
    }
  }

  /** Remove a file. Only called from LeaseRenewer. */
  public void removeFileBeingWritten(final long inodeId) {
    synchronized(filesBeingWritten) {
      filesBeingWritten.remove(inodeId);
      if (filesBeingWritten.isEmpty()) {
        lastLeaseRenewal = 0;
      }
    }
  }

  /** Is file-being-written map empty? */
  public boolean isFilesBeingWrittenEmpty() {
    synchronized(filesBeingWritten) {
      return filesBeingWritten.isEmpty();
    }
  }
  
  /** @return true if the client is running */
  public boolean isClientRunning() {
    return clientRunning;
  }

  long getLastLeaseRenewal() {
    return lastLeaseRenewal;
  }

  void updateLastLeaseRenewal() {
    synchronized(filesBeingWritten) {
      if (filesBeingWritten.isEmpty()) {
        return;
      }
      lastLeaseRenewal = Time.monotonicNow();
    }
  }

  /**
   * Renew leases.
   * @return true if lease was renewed. May return false if this
   * client has been closed or has no files open.
   **/
  public boolean renewLease() throws IOException {
    if (clientRunning && !isFilesBeingWrittenEmpty()) {
      try {
        namenode.renewLease(clientName);
        updateLastLeaseRenewal();
        return true;
      } catch (IOException e) {
        // Abort if the lease has already expired. 
        final long elapsed = Time.monotonicNow() - getLastLeaseRenewal();
        if (elapsed > HdfsServerConstants.LEASE_HARDLIMIT_PERIOD) {
          LOG.warn("Failed to renew lease for " + clientName + " for "
              + (elapsed/1000) + " seconds (>= hard-limit ="
              + (HdfsServerConstants.LEASE_HARDLIMIT_PERIOD/1000) + " seconds.) "
              + "Closing all files being written ...", e);
          closeAllFilesBeingWritten(true);
        } else {
          // Let the lease renewer handle it and retry.
          throw e;
        }
      }
    }
    return false;
  }
  
  /**
   * Close connections the Namenode.
   */
  void closeConnectionToNamenode() {
    RPC.stopProxy(namenode);
  }

  /** Close/abort all files being written. */
  public void closeAllFilesBeingWritten(final boolean abort) {
    for(;;) {
      final long inodeId;
      final DFSOutputStream out;
      synchronized(filesBeingWritten) {
        if (filesBeingWritten.isEmpty()) {
          return;
        }
        inodeId = filesBeingWritten.keySet().iterator().next();
        out = filesBeingWritten.remove(inodeId);
      }
      if (out != null) {
        try {
          if (abort) {
            out.abort();
          } else {
            out.close();
          }
        } catch(IOException ie) {
          LOG.error("Failed to " + (abort? "abort": "close") +
                  " inode " + inodeId, ie);
        }
      }
    }
  }

  /**
   * Close the file system, abandoning all of the leases and files being
   * created and close connections to the namenode.
   */
  @Override
  public synchronized void close() throws IOException {
    if(clientRunning) {
      closeAllFilesBeingWritten(false);
      clientRunning = false;
      getLeaseRenewer().closeClient(this);
      // close connections to the namenode
      closeConnectionToNamenode();
    }
  }

  /**
   * Close all open streams, abandoning all of the leases and files being
   * created.
   * @param abort whether streams should be gracefully closed
   */
  public void closeOutputStreams(boolean abort) {
    if (clientRunning) {
      closeAllFilesBeingWritten(abort);
    }
  }

  /**
   * @see ClientProtocol#getPreferredBlockSize(String)
   */
  public long getBlockSize(String f) throws IOException {
    checkOpen();
    TraceScope scope = getPathTraceScope("getBlockSize", f);
    try {
      return namenode.getPreferredBlockSize(f);
    } catch (IOException ie) {
      LOG.warn("Problem getting block size", ie);
      throw ie;
    } finally {
      scope.close();
    }
  }

  /**
   * Get server default values for a number of configuration params.
   * @see ClientProtocol#getServerDefaults()
   */
  public FsServerDefaults getServerDefaults() throws IOException {
    checkOpen();
    long now = Time.monotonicNow();
    if ((serverDefaults == null) ||
        (now - serverDefaultsLastUpdate > SERVER_DEFAULTS_VALIDITY_PERIOD)) {
      serverDefaults = namenode.getServerDefaults();
      serverDefaultsLastUpdate = now;
    }
    assert serverDefaults != null;
    return serverDefaults;
  }
  
  /**
   * Get a canonical token service name for this client's tokens.  Null should
   * be returned if the client is not using tokens.
   * @return the token service for the client
   */
  @InterfaceAudience.LimitedPrivate( { "HDFS" }) 
  public String getCanonicalServiceName() {
    return (dtService != null) ? dtService.toString() : null;
  }
  
  /**
   * @see ClientProtocol#getDelegationToken(Text)
   */
  public Token<DelegationTokenIdentifier> getDelegationToken(Text renewer)
      throws IOException {
    assert dtService != null;
    TraceScope scope = Trace.startSpan("getDelegationToken", traceSampler);
    try {
      Token<DelegationTokenIdentifier> token =
        namenode.getDelegationToken(renewer);
      if (token != null) {
        token.setService(this.dtService);
        LOG.info("Created " + DelegationTokenIdentifier.stringifyToken(token));
      } else {
        LOG.info("Cannot get delegation token from " + renewer);
      }
      return token;
    } finally {
      scope.close();
    }
  }

  /**
   * Renew a delegation token
   * @param token the token to renew
   * @return the new expiration time
   * @throws InvalidToken
   * @throws IOException
   * @deprecated Use Token.renew instead.
   */
  @Deprecated
  public long renewDelegationToken(Token<DelegationTokenIdentifier> token)
      throws InvalidToken, IOException {
    LOG.info("Renewing " + DelegationTokenIdentifier.stringifyToken(token));
    try {
      return token.renew(conf);
    } catch (InterruptedException ie) {                                       
      throw new RuntimeException("caught interrupted", ie);
    } catch (RemoteException re) {
      throw re.unwrapRemoteException(InvalidToken.class,
                                     AccessControlException.class);
    }
  }
  
  private static final Map<String, Boolean> localAddrMap = Collections
      .synchronizedMap(new HashMap<String, Boolean>());
  
  public static boolean isLocalAddress(InetSocketAddress targetAddr) {
    InetAddress addr = targetAddr.getAddress();
    Boolean cached = localAddrMap.get(addr.getHostAddress());
    if (cached != null) {
      if (LOG.isTraceEnabled()) {
        LOG.trace("Address " + targetAddr +
                  (cached ? " is local" : " is not local"));
      }
      return cached;
    }
    
    boolean local = NetUtils.isLocalAddress(addr);

    if (LOG.isTraceEnabled()) {
      LOG.trace("Address " + targetAddr +
                (local ? " is local" : " is not local"));
    }
    localAddrMap.put(addr.getHostAddress(), local);
    return local;
  }
  
  /**
   * Cancel a delegation token
   * @param token the token to cancel
   * @throws InvalidToken
   * @throws IOException
   * @deprecated Use Token.cancel instead.
   */
  @Deprecated
  public void cancelDelegationToken(Token<DelegationTokenIdentifier> token)
      throws InvalidToken, IOException {
    LOG.info("Cancelling " + DelegationTokenIdentifier.stringifyToken(token));
    try {
      token.cancel(conf);
     } catch (InterruptedException ie) {                                       
      throw new RuntimeException("caught interrupted", ie);
    } catch (RemoteException re) {
      throw re.unwrapRemoteException(InvalidToken.class,
                                     AccessControlException.class);
    }
  }
  
  @InterfaceAudience.Private
  public static class Renewer extends TokenRenewer {
    
    static {
      //Ensure that HDFS Configuration files are loaded before trying to use
      // the renewer.
      HdfsConfiguration.init();
    }
    
    @Override
    public boolean handleKind(Text kind) {
      return DelegationTokenIdentifier.HDFS_DELEGATION_KIND.equals(kind);
    }

    @SuppressWarnings("unchecked")
    @Override
    public long renew(Token<?> token, Configuration conf) throws IOException {
      Token<DelegationTokenIdentifier> delToken = 
        (Token<DelegationTokenIdentifier>) token;
      ClientProtocol nn = getNNProxy(delToken, conf);
      try {
        return nn.renewDelegationToken(delToken);
      } catch (RemoteException re) {
        throw re.unwrapRemoteException(InvalidToken.class, 
                                       AccessControlException.class);
      }
    }

    @SuppressWarnings("unchecked")
    @Override
    public void cancel(Token<?> token, Configuration conf) throws IOException {
      Token<DelegationTokenIdentifier> delToken = 
          (Token<DelegationTokenIdentifier>) token;
      LOG.info("Cancelling " + 
               DelegationTokenIdentifier.stringifyToken(delToken));
      ClientProtocol nn = getNNProxy(delToken, conf);
      try {
        nn.cancelDelegationToken(delToken);
      } catch (RemoteException re) {
        throw re.unwrapRemoteException(InvalidToken.class,
            AccessControlException.class);
      }
    }
    
    private static ClientProtocol getNNProxy(
        Token<DelegationTokenIdentifier> token, Configuration conf)
        throws IOException {
      URI uri = HAUtilClient.getServiceUriFromToken(
          HdfsConstants.HDFS_URI_SCHEME, token);
      if (HAUtilClient.isTokenForLogicalUri(token) &&
          !HAUtilClient.isLogicalUri(conf, uri)) {
        // If the token is for a logical nameservice, but the configuration
        // we have disagrees about that, we can't actually renew it.
        // This can be the case in MR, for example, if the RM doesn't
        // have all of the HA clusters configured in its configuration.
        throw new IOException("Unable to map logical nameservice URI '" +
            uri + "' to a NameNode. Local configuration does not have " +
            "a failover proxy provider configured.");
      }
      
      NameNodeProxies.ProxyAndInfo<ClientProtocol> info =
        NameNodeProxies.createProxy(conf, uri, ClientProtocol.class);
      assert info.getDelegationTokenService().equals(token.getService()) :
        "Returned service '" + info.getDelegationTokenService().toString() +
        "' doesn't match expected service '" +
        token.getService().toString() + "'";
        
      return info.getProxy();
    }

    @Override
    public boolean isManaged(Token<?> token) throws IOException {
      return true;
    }
    
  }

  /**
   * Report corrupt blocks that were discovered by the client.
   * @see ClientProtocol#reportBadBlocks(LocatedBlock[])
   */
  public void reportBadBlocks(LocatedBlock[] blocks) throws IOException {
    checkOpen();
    namenode.reportBadBlocks(blocks);
  }
  
  public LocatedBlocks getLocatedBlocks(String src, long start)
      throws IOException {
    return getLocatedBlocks(src, start, dfsClientConf.getPrefetchSize());
  }

  /*
   * This is just a wrapper around callGetBlockLocations, but non-static so that
   * we can stub it out for tests.
   */
  @VisibleForTesting
  public LocatedBlocks getLocatedBlocks(String src, long start, long length)
      throws IOException {
    TraceScope scope = getPathTraceScope("getBlockLocations", src);
    try {
      return callGetBlockLocations(namenode, src, start, length);
    } finally {
      scope.close();
    }
  }

  /**
   * @see ClientProtocol#getBlockLocations(String, long, long)
   */
  static LocatedBlocks callGetBlockLocations(ClientProtocol namenode,
      String src, long start, long length) 
      throws IOException {
    try {
      return namenode.getBlockLocations(src, start, length);
    } catch(RemoteException re) {
      throw re.unwrapRemoteException(AccessControlException.class,
                                     FileNotFoundException.class,
                                     UnresolvedPathException.class);
    }
  }

  /**
   * Recover a file's lease
   * @param src a file's path
   * @return true if the file is already closed
   * @throws IOException
   */
  boolean recoverLease(String src) throws IOException {
    checkOpen();

    TraceScope scope = getPathTraceScope("recoverLease", src);
    try {
      return namenode.recoverLease(src, clientName);
    } catch (RemoteException re) {
      throw re.unwrapRemoteException(FileNotFoundException.class,
                                     AccessControlException.class,
                                     UnresolvedPathException.class);
    } finally {
      scope.close();
    }
  }

  /**
   * Get block location info about file
   * 
   * getBlockLocations() returns a list of hostnames that store 
   * data for a specific file region.  It returns a set of hostnames
   * for every block within the indicated region.
   *
   * This function is very useful when writing code that considers
   * data-placement when performing operations.  For example, the
   * MapReduce system tries to schedule tasks on the same machines
   * as the data-block the task processes. 
   */
  public BlockLocation[] getBlockLocations(String src, long start, 
        long length) throws IOException, UnresolvedLinkException {
    checkOpen();
    TraceScope scope = getPathTraceScope("getBlockLocations", src);
    try {
      LocatedBlocks blocks = getLocatedBlocks(src, start, length);
      BlockLocation[] locations =  DFSUtilClient.locatedBlocks2Locations(blocks);
      HdfsBlockLocation[] hdfsLocations = new HdfsBlockLocation[locations.length];
      for (int i = 0; i < locations.length; i++) {
        hdfsLocations[i] = new HdfsBlockLocation(locations[i], blocks.get(i));
      }
      return hdfsLocations;
    } finally {
      scope.close();
    }
  }
  
  /**
   * Get block location information about a list of {@link HdfsBlockLocation}.
   * Used by {@link DistributedFileSystem#getFileBlockStorageLocations(List)} to
   * get {@link BlockStorageLocation}s for blocks returned by
   * {@link DistributedFileSystem#getFileBlockLocations(org.apache.hadoop.fs.FileStatus, long, long)}
   * .
   * 
   * This is done by making a round of RPCs to the associated datanodes, asking
   * the volume of each block replica. The returned array of
   * {@link BlockStorageLocation} expose this information as a
   * {@link VolumeId}.
   * 
   * @param blockLocations
   *          target blocks on which to query volume location information
   * @return volumeBlockLocations original block array augmented with additional
   *         volume location information for each replica.
   */
  public BlockStorageLocation[] getBlockStorageLocations(
      List<BlockLocation> blockLocations) throws IOException,
      UnsupportedOperationException, InvalidBlockTokenException {
    checkOpen();
    if (!getConf().isHdfsBlocksMetadataEnabled()) {
      throw new UnsupportedOperationException("Datanode-side support for " +
          "getVolumeBlockLocations() must also be enabled in the client " +
          "configuration.");
    }
    // Downcast blockLocations and fetch out required LocatedBlock(s)
    List<LocatedBlock> blocks = new ArrayList<LocatedBlock>();
    for (BlockLocation loc : blockLocations) {
      if (!(loc instanceof HdfsBlockLocation)) {
        throw new ClassCastException("DFSClient#getVolumeBlockLocations " +
            "expected to be passed HdfsBlockLocations");
      }
      HdfsBlockLocation hdfsLoc = (HdfsBlockLocation) loc;
      blocks.add(hdfsLoc.getLocatedBlock());
    }
    
    // Re-group the LocatedBlocks to be grouped by datanodes, with the values
    // a list of the LocatedBlocks on the datanode.
    Map<DatanodeInfo, List<LocatedBlock>> datanodeBlocks = 
        new LinkedHashMap<DatanodeInfo, List<LocatedBlock>>();
    for (LocatedBlock b : blocks) {
      for (DatanodeInfo info : b.getLocations()) {
        if (!datanodeBlocks.containsKey(info)) {
          datanodeBlocks.put(info, new ArrayList<LocatedBlock>());
        }
        List<LocatedBlock> l = datanodeBlocks.get(info);
        l.add(b);
      }
    }
        
    // Make RPCs to the datanodes to get volume locations for its replicas
    TraceScope scope =
      Trace.startSpan("getBlockStorageLocations", traceSampler);
    Map<DatanodeInfo, HdfsBlocksMetadata> metadatas;
    try {
      metadatas = BlockStorageLocationUtil.
          queryDatanodesForHdfsBlocksMetadata(conf, datanodeBlocks,
              getConf().getFileBlockStorageLocationsNumThreads(),
              getConf().getFileBlockStorageLocationsTimeoutMs(),
              getConf().isConnectToDnViaHostname());
      if (LOG.isTraceEnabled()) {
        LOG.trace("metadata returned: "
            + Joiner.on("\n").withKeyValueSeparator("=").join(metadatas));
      }
    } finally {
      scope.close();
    }
    
    // Regroup the returned VolumeId metadata to again be grouped by
    // LocatedBlock rather than by datanode
    Map<LocatedBlock, List<VolumeId>> blockVolumeIds = BlockStorageLocationUtil
        .associateVolumeIdsWithBlocks(blocks, metadatas);
    
    // Combine original BlockLocations with new VolumeId information
    BlockStorageLocation[] volumeBlockLocations = BlockStorageLocationUtil
        .convertToVolumeBlockLocations(blocks, blockVolumeIds);

    return volumeBlockLocations;
  }

  /**
   * Decrypts a EDEK by consulting the KeyProvider.
   */
  private KeyVersion decryptEncryptedDataEncryptionKey(FileEncryptionInfo
      feInfo) throws IOException {
    TraceScope scope = Trace.startSpan("decryptEDEK", traceSampler);
    try {
      KeyProvider provider = getKeyProvider();
      if (provider == null) {
        throw new IOException("No KeyProvider is configured, cannot access" +
            " an encrypted file");
      }
      EncryptedKeyVersion ekv = EncryptedKeyVersion.createForDecryption(
          feInfo.getKeyName(), feInfo.getEzKeyVersionName(), feInfo.getIV(),
          feInfo.getEncryptedDataEncryptionKey());
      try {
        KeyProviderCryptoExtension cryptoProvider = KeyProviderCryptoExtension
            .createKeyProviderCryptoExtension(provider);
        return cryptoProvider.decryptEncryptedKey(ekv);
      } catch (GeneralSecurityException e) {
        throw new IOException(e);
      }
    } finally {
      scope.close();
    }
  }

  /**
   * Obtain the crypto protocol version from the provided FileEncryptionInfo,
   * checking to see if this version is supported by.
   *
   * @param feInfo FileEncryptionInfo
   * @return CryptoProtocolVersion from the feInfo
   * @throws IOException if the protocol version is unsupported.
   */
  private static CryptoProtocolVersion getCryptoProtocolVersion
      (FileEncryptionInfo feInfo) throws IOException {
    final CryptoProtocolVersion version = feInfo.getCryptoProtocolVersion();
    if (!CryptoProtocolVersion.supports(version)) {
      throw new IOException("Client does not support specified " +
          "CryptoProtocolVersion " + version.getDescription() + " version " +
          "number" + version.getVersion());
    }
    return version;
  }

  /**
   * Obtain a CryptoCodec based on the CipherSuite set in a FileEncryptionInfo
   * and the available CryptoCodecs configured in the Configuration.
   *
   * @param conf   Configuration
   * @param feInfo FileEncryptionInfo
   * @return CryptoCodec
   * @throws IOException if no suitable CryptoCodec for the CipherSuite is
   *                     available.
   */
  private static CryptoCodec getCryptoCodec(Configuration conf,
      FileEncryptionInfo feInfo) throws IOException {
    final CipherSuite suite = feInfo.getCipherSuite();
    if (suite.equals(CipherSuite.UNKNOWN)) {
      throw new IOException("NameNode specified unknown CipherSuite with ID "
          + suite.getUnknownValue() + ", cannot instantiate CryptoCodec.");
    }
    final CryptoCodec codec = CryptoCodec.getInstance(conf, suite);
    if (codec == null) {
      throw new UnknownCipherSuiteException(
          "No configuration found for the cipher suite "
          + suite.getConfigSuffix() + " prefixed with "
          + HADOOP_SECURITY_CRYPTO_CODEC_CLASSES_KEY_PREFIX
          + ". Please see the example configuration "
          + "hadoop.security.crypto.codec.classes.EXAMPLECIPHERSUITE "
          + "at core-default.xml for details.");
    }
    return codec;
  }

  /**
   * Wraps the stream in a CryptoInputStream if the underlying file is
   * encrypted.
   */
  public HdfsDataInputStream createWrappedInputStream(DFSInputStream dfsis)
      throws IOException {
    final FileEncryptionInfo feInfo = dfsis.getFileEncryptionInfo();
    if (feInfo != null) {
      // File is encrypted, wrap the stream in a crypto stream.
      // Currently only one version, so no special logic based on the version #
      getCryptoProtocolVersion(feInfo);
      final CryptoCodec codec = getCryptoCodec(conf, feInfo);
      final KeyVersion decrypted = decryptEncryptedDataEncryptionKey(feInfo);
      final CryptoInputStream cryptoIn =
          new CryptoInputStream(dfsis, codec, decrypted.getMaterial(),
              feInfo.getIV());
      return new HdfsDataInputStream(cryptoIn);
    } else {
      // No FileEncryptionInfo so no encryption.
      return new HdfsDataInputStream(dfsis);
    }
  }

  /**
   * Wraps the stream in a CryptoOutputStream if the underlying file is
   * encrypted.
   */
  public HdfsDataOutputStream createWrappedOutputStream(DFSOutputStream dfsos,
      FileSystem.Statistics statistics) throws IOException {
    return createWrappedOutputStream(dfsos, statistics, 0);
  }

  /**
   * Wraps the stream in a CryptoOutputStream if the underlying file is
   * encrypted.
   */
  public HdfsDataOutputStream createWrappedOutputStream(DFSOutputStream dfsos,
      FileSystem.Statistics statistics, long startPos) throws IOException {
    final FileEncryptionInfo feInfo = dfsos.getFileEncryptionInfo();
    if (feInfo != null) {
      // File is encrypted, wrap the stream in a crypto stream.
      // Currently only one version, so no special logic based on the version #
      getCryptoProtocolVersion(feInfo);
      final CryptoCodec codec = getCryptoCodec(conf, feInfo);
      KeyVersion decrypted = decryptEncryptedDataEncryptionKey(feInfo);
      final CryptoOutputStream cryptoOut =
          new CryptoOutputStream(dfsos, codec,
              decrypted.getMaterial(), feInfo.getIV(), startPos);
      return new HdfsDataOutputStream(cryptoOut, statistics, startPos);
    } else {
      // No FileEncryptionInfo present so no encryption.
      return new HdfsDataOutputStream(dfsos, statistics, startPos);
    }
  }

  public DFSInputStream open(String src) 
      throws IOException, UnresolvedLinkException {
    return open(src, dfsClientConf.getIoBufferSize(), true, null);
  }

  /**
   * Create an input stream that obtains a nodelist from the
   * namenode, and then reads from all the right places.  Creates
   * inner subclass of InputStream that does the right out-of-band
   * work.
   * @deprecated Use {@link #open(String, int, boolean)} instead.
   */
  @Deprecated
  public DFSInputStream open(String src, int buffersize, boolean verifyChecksum,
                             FileSystem.Statistics stats)
      throws IOException, UnresolvedLinkException {
    return open(src, buffersize, verifyChecksum);
  }
  

  /**
   * Create an input stream that obtains a nodelist from the
   * namenode, and then reads from all the right places.  Creates
   * inner subclass of InputStream that does the right out-of-band
   * work.
   */
  public DFSInputStream open(String src, int buffersize, boolean verifyChecksum)
      throws IOException, UnresolvedLinkException {
    checkOpen();
    //    Get block info from namenode
    TraceScope scope = getPathTraceScope("newDFSInputStream", src);
    try {
<<<<<<< HEAD
      LocatedBlocks locatedBlocks = getLocatedBlocks(src, 0);
      if (locatedBlocks != null) {
        ErasureCodingPolicy ecPolicy = locatedBlocks.getErasureCodingPolicy();
        if (ecPolicy != null) {
          return new DFSStripedInputStream(this, src, verifyChecksum, ecPolicy,
              locatedBlocks);
        }
        return new DFSInputStream(this, src, verifyChecksum, locatedBlocks);
      } else {
        throw new IOException("Cannot open filename " + src);
      }
=======
      return new DFSInputStream(this, src, verifyChecksum, null);
>>>>>>> 456e901a
    } finally {
      scope.close();
    }
  }

  /**
   * Get the namenode associated with this DFSClient object
   * @return the namenode associated with this DFSClient object
   */
  public ClientProtocol getNamenode() {
    return namenode;
  }
  
  /**
   * Call {@link #create(String, boolean, short, long, Progressable)} with
   * default <code>replication</code> and <code>blockSize<code> and null <code>
   * progress</code>.
   */
  public OutputStream create(String src, boolean overwrite) 
      throws IOException {
    return create(src, overwrite, dfsClientConf.getDefaultReplication(),
        dfsClientConf.getDefaultBlockSize(), null);
  }
    
  /**
   * Call {@link #create(String, boolean, short, long, Progressable)} with
   * default <code>replication</code> and <code>blockSize<code>.
   */
  public OutputStream create(String src, 
                             boolean overwrite,
                             Progressable progress) throws IOException {
    return create(src, overwrite, dfsClientConf.getDefaultReplication(),
        dfsClientConf.getDefaultBlockSize(), progress);
  }
    
  /**
   * Call {@link #create(String, boolean, short, long, Progressable)} with
   * null <code>progress</code>.
   */
  public OutputStream create(String src, 
                             boolean overwrite, 
                             short replication,
                             long blockSize) throws IOException {
    return create(src, overwrite, replication, blockSize, null);
  }

  /**
   * Call {@link #create(String, boolean, short, long, Progressable, int)}
   * with default bufferSize.
   */
  public OutputStream create(String src, boolean overwrite, short replication,
      long blockSize, Progressable progress) throws IOException {
    return create(src, overwrite, replication, blockSize, progress,
        dfsClientConf.getIoBufferSize());
  }

  /**
   * Call {@link #create(String, FsPermission, EnumSet, short, long, 
   * Progressable, int, ChecksumOpt)} with default <code>permission</code>
   * {@link FsPermission#getFileDefault()}.
   * 
   * @param src File name
   * @param overwrite overwrite an existing file if true
   * @param replication replication factor for the file
   * @param blockSize maximum block size
   * @param progress interface for reporting client progress
   * @param buffersize underlying buffersize
   * 
   * @return output stream
   */
  public OutputStream create(String src,
                             boolean overwrite,
                             short replication,
                             long blockSize,
                             Progressable progress,
                             int buffersize)
      throws IOException {
    return create(src, FsPermission.getFileDefault(),
        overwrite ? EnumSet.of(CreateFlag.CREATE, CreateFlag.OVERWRITE)
            : EnumSet.of(CreateFlag.CREATE), replication, blockSize, progress,
        buffersize, null);
  }

  /**
   * Call {@link #create(String, FsPermission, EnumSet, boolean, short, 
   * long, Progressable, int, ChecksumOpt)} with <code>createParent</code>
   *  set to true.
   */
  public DFSOutputStream create(String src, 
                             FsPermission permission,
                             EnumSet<CreateFlag> flag, 
                             short replication,
                             long blockSize,
                             Progressable progress,
                             int buffersize,
                             ChecksumOpt checksumOpt)
      throws IOException {
    return create(src, permission, flag, true,
        replication, blockSize, progress, buffersize, checksumOpt, null);
  }

  /**
   * Create a new dfs file with the specified block replication 
   * with write-progress reporting and return an output stream for writing
   * into the file.  
   * 
   * @param src File name
   * @param permission The permission of the directory being created.
   *          If null, use default permission {@link FsPermission#getFileDefault()}
   * @param flag indicates create a new file or create/overwrite an
   *          existing file or append to an existing file
   * @param createParent create missing parent directory if true
   * @param replication block replication
   * @param blockSize maximum block size
   * @param progress interface for reporting client progress
   * @param buffersize underlying buffer size 
   * @param checksumOpt checksum options
   * 
   * @return output stream
   *
   * @see ClientProtocol#create for detailed description of exceptions thrown
   */
  public DFSOutputStream create(String src, 
                             FsPermission permission,
                             EnumSet<CreateFlag> flag, 
                             boolean createParent,
                             short replication,
                             long blockSize,
                             Progressable progress,
                             int buffersize,
                             ChecksumOpt checksumOpt) throws IOException {
    return create(src, permission, flag, createParent, replication, blockSize,
        progress, buffersize, checksumOpt, null);
  }

  private FsPermission applyUMask(FsPermission permission) {
    if (permission == null) {
      permission = FsPermission.getFileDefault();
    }
    return permission.applyUMask(dfsClientConf.getUMask());
  }

  /**
   * Same as {@link #create(String, FsPermission, EnumSet, boolean, short, long,
   * Progressable, int, ChecksumOpt)} with the addition of favoredNodes that is
   * a hint to where the namenode should place the file blocks.
   * The favored nodes hint is not persisted in HDFS. Hence it may be honored
   * at the creation time only. HDFS could move the blocks during balancing or
   * replication, to move the blocks from favored nodes. A value of null means
   * no favored nodes for this create
   */
  public DFSOutputStream create(String src, 
                             FsPermission permission,
                             EnumSet<CreateFlag> flag, 
                             boolean createParent,
                             short replication,
                             long blockSize,
                             Progressable progress,
                             int buffersize,
                             ChecksumOpt checksumOpt,
                             InetSocketAddress[] favoredNodes) throws IOException {
    checkOpen();
    final FsPermission masked = applyUMask(permission);
    if(LOG.isDebugEnabled()) {
      LOG.debug(src + ": masked=" + masked);
    }
    final DFSOutputStream result = DFSOutputStream.newStreamForCreate(this,
        src, masked, flag, createParent, replication, blockSize, progress,
        buffersize, dfsClientConf.createChecksum(checksumOpt),
        getFavoredNodesStr(favoredNodes));
    beginFileLease(result.getFileId(), result);
    return result;
  }

  private String[] getFavoredNodesStr(InetSocketAddress[] favoredNodes) {
    String[] favoredNodeStrs = null;
    if (favoredNodes != null) {
      favoredNodeStrs = new String[favoredNodes.length];
      for (int i = 0; i < favoredNodes.length; i++) {
        favoredNodeStrs[i] = 
            favoredNodes[i].getHostName() + ":" 
                         + favoredNodes[i].getPort();
      }
    }
    return favoredNodeStrs;
  }
  
  /**
   * Append to an existing file if {@link CreateFlag#APPEND} is present
   */
  private DFSOutputStream primitiveAppend(String src, EnumSet<CreateFlag> flag,
      int buffersize, Progressable progress) throws IOException {
    if (flag.contains(CreateFlag.APPEND)) {
      HdfsFileStatus stat = getFileInfo(src);
      if (stat == null) { // No file to append to
        // New file needs to be created if create option is present
        if (!flag.contains(CreateFlag.CREATE)) {
          throw new FileNotFoundException("failed to append to non-existent file "
              + src + " on client " + clientName);
        }
        return null;
      }
      return callAppend(src, buffersize, flag, progress, null);
    }
    return null;
  }
  
  /**
   * Same as {{@link #create(String, FsPermission, EnumSet, short, long,
   *  Progressable, int, ChecksumOpt)} except that the permission
   *  is absolute (ie has already been masked with umask.
   */
  public DFSOutputStream primitiveCreate(String src, 
                             FsPermission absPermission,
                             EnumSet<CreateFlag> flag,
                             boolean createParent,
                             short replication,
                             long blockSize,
                             Progressable progress,
                             int buffersize,
                             ChecksumOpt checksumOpt)
      throws IOException, UnresolvedLinkException {
    checkOpen();
    CreateFlag.validate(flag);
    DFSOutputStream result = primitiveAppend(src, flag, buffersize, progress);
    if (result == null) {
      DataChecksum checksum = dfsClientConf.createChecksum(checksumOpt);
      result = DFSOutputStream.newStreamForCreate(this, src, absPermission,
          flag, createParent, replication, blockSize, progress, buffersize,
          checksum, null);
    }
    beginFileLease(result.getFileId(), result);
    return result;
  }
  
  /**
   * Creates a symbolic link.
   * 
   * @see ClientProtocol#createSymlink(String, String,FsPermission, boolean) 
   */
  public void createSymlink(String target, String link, boolean createParent)
      throws IOException {
    checkOpen();
    TraceScope scope = getPathTraceScope("createSymlink", target);
    try {
      final FsPermission dirPerm = applyUMask(null);
      namenode.createSymlink(target, link, dirPerm, createParent);
    } catch (RemoteException re) {
      throw re.unwrapRemoteException(AccessControlException.class,
                                     FileAlreadyExistsException.class, 
                                     FileNotFoundException.class,
                                     ParentNotDirectoryException.class,
                                     NSQuotaExceededException.class, 
                                     DSQuotaExceededException.class,
                                     QuotaByStorageTypeExceededException.class,
                                     UnresolvedPathException.class,
                                     SnapshotAccessControlException.class);
    } finally {
      scope.close();
    }
  }

  /**
   * Resolve the *first* symlink, if any, in the path.
   * 
   * @see ClientProtocol#getLinkTarget(String)
   */
  public String getLinkTarget(String path) throws IOException { 
    checkOpen();
    TraceScope scope = getPathTraceScope("getLinkTarget", path);
    try {
      return namenode.getLinkTarget(path);
    } catch (RemoteException re) {
      throw re.unwrapRemoteException(AccessControlException.class,
                                     FileNotFoundException.class);
    } finally {
      scope.close();
    }
  }

  /** Method to get stream returned by append call */
  private DFSOutputStream callAppend(String src, int buffersize,
      EnumSet<CreateFlag> flag, Progressable progress, String[] favoredNodes)
      throws IOException {
    CreateFlag.validateForAppend(flag);
    try {
      LastBlockWithStatus blkWithStatus = namenode.append(src, clientName,
          new EnumSetWritable<>(flag, CreateFlag.class));
      return DFSOutputStream.newStreamForAppend(this, src, flag, buffersize,
          progress, blkWithStatus.getLastBlock(),
          blkWithStatus.getFileStatus(), dfsClientConf.createChecksum(null),
          favoredNodes);
    } catch(RemoteException re) {
      throw re.unwrapRemoteException(AccessControlException.class,
                                     FileNotFoundException.class,
                                     SafeModeException.class,
                                     DSQuotaExceededException.class,
                                     QuotaByStorageTypeExceededException.class,
                                     UnsupportedOperationException.class,
                                     UnresolvedPathException.class,
                                     SnapshotAccessControlException.class);
    }
  }
  
  /**
   * Append to an existing HDFS file.  
   * 
   * @param src file name
   * @param buffersize buffer size
   * @param flag indicates whether to append data to a new block instead of
   *             the last block
   * @param progress for reporting write-progress; null is acceptable.
   * @param statistics file system statistics; null is acceptable.
   * @return an output stream for writing into the file
   * 
   * @see ClientProtocol#append(String, String, EnumSetWritable)
   */
  public HdfsDataOutputStream append(final String src, final int buffersize,
      EnumSet<CreateFlag> flag, final Progressable progress,
      final FileSystem.Statistics statistics) throws IOException {
    final DFSOutputStream out = append(src, buffersize, flag, null, progress);
    return createWrappedOutputStream(out, statistics, out.getInitialLen());
  }

  /**
   * Append to an existing HDFS file.
   * 
   * @param src file name
   * @param buffersize buffer size
   * @param flag indicates whether to append data to a new block instead of the
   *          last block
   * @param progress for reporting write-progress; null is acceptable.
   * @param statistics file system statistics; null is acceptable.
   * @param favoredNodes FavoredNodes for new blocks
   * @return an output stream for writing into the file
   * @see ClientProtocol#append(String, String, EnumSetWritable)
   */
  public HdfsDataOutputStream append(final String src, final int buffersize,
      EnumSet<CreateFlag> flag, final Progressable progress,
      final FileSystem.Statistics statistics,
      final InetSocketAddress[] favoredNodes) throws IOException {
    final DFSOutputStream out = append(src, buffersize, flag,
        getFavoredNodesStr(favoredNodes), progress);
    return createWrappedOutputStream(out, statistics, out.getInitialLen());
  }

  private DFSOutputStream append(String src, int buffersize,
      EnumSet<CreateFlag> flag, String[] favoredNodes, Progressable progress)
      throws IOException {
    checkOpen();
    final DFSOutputStream result = callAppend(src, buffersize, flag, progress,
        favoredNodes);
    beginFileLease(result.getFileId(), result);
    return result;
  }

  /**
   * Set replication for an existing file.
   * @param src file name
   * @param replication replication to set the file to
   * 
   * @see ClientProtocol#setReplication(String, short)
   */
  public boolean setReplication(String src, short replication)
      throws IOException {
    checkOpen();
    TraceScope scope = getPathTraceScope("setReplication", src);
    try {
      return namenode.setReplication(src, replication);
    } catch(RemoteException re) {
      throw re.unwrapRemoteException(AccessControlException.class,
                                     FileNotFoundException.class,
                                     SafeModeException.class,
                                     DSQuotaExceededException.class,
                                     QuotaByStorageTypeExceededException.class,
                                     UnresolvedPathException.class,
                                     SnapshotAccessControlException.class);
    } finally {
      scope.close();
    }
  }

  /**
   * Set storage policy for an existing file/directory
   * @param src file/directory name
   * @param policyName name of the storage policy
   */
  public void setStoragePolicy(String src, String policyName)
      throws IOException {
    checkOpen();
    TraceScope scope = getPathTraceScope("setStoragePolicy", src);
    try {
      namenode.setStoragePolicy(src, policyName);
    } catch (RemoteException e) {
      throw e.unwrapRemoteException(AccessControlException.class,
                                    FileNotFoundException.class,
                                    SafeModeException.class,
                                    NSQuotaExceededException.class,
                                    UnresolvedPathException.class,
                                    SnapshotAccessControlException.class);
    } finally {
      scope.close();
    }
  }

  /**
   * @param path file/directory name
   * @return Get the storage policy for specified path
   */
  public BlockStoragePolicy getStoragePolicy(String path) throws IOException {
    checkOpen();
    TraceScope scope = getPathTraceScope("getStoragePolicy", path);
    try {
      return namenode.getStoragePolicy(path);
    } catch (RemoteException e) {
      throw e.unwrapRemoteException(AccessControlException.class,
                                    FileNotFoundException.class,
                                    SafeModeException.class,
                                    UnresolvedPathException.class);
    } finally {
      scope.close();
    }
  }

  /**
   * @return All the existing storage policies
   */
  public BlockStoragePolicy[] getStoragePolicies() throws IOException {
    checkOpen();
    TraceScope scope = Trace.startSpan("getStoragePolicies", traceSampler);
    try {
      return namenode.getStoragePolicies();
    } finally {
      scope.close();
    }
  }

  /**
   * Rename file or directory.
   * @see ClientProtocol#rename(String, String)
   * @deprecated Use {@link #rename(String, String, Options.Rename...)} instead.
   */
  @Deprecated
  public boolean rename(String src, String dst) throws IOException {
    checkOpen();
    TraceScope scope = getSrcDstTraceScope("rename", src, dst);
    try {
      return namenode.rename(src, dst);
    } catch(RemoteException re) {
      throw re.unwrapRemoteException(AccessControlException.class,
                                     NSQuotaExceededException.class,
                                     DSQuotaExceededException.class,
                                     QuotaByStorageTypeExceededException.class,
                                     UnresolvedPathException.class,
                                     SnapshotAccessControlException.class);
    } finally {
      scope.close();
    }
  }

  /**
   * Move blocks from src to trg and delete src
   * See {@link ClientProtocol#concat}.
   */
  public void concat(String trg, String [] srcs) throws IOException {
    checkOpen();
    TraceScope scope = Trace.startSpan("concat", traceSampler);
    try {
      namenode.concat(trg, srcs);
    } catch(RemoteException re) {
      throw re.unwrapRemoteException(AccessControlException.class,
                                     UnresolvedPathException.class,
                                     SnapshotAccessControlException.class);
    } finally {
      scope.close();
    }
  }
  /**
   * Rename file or directory.
   * @see ClientProtocol#rename2(String, String, Options.Rename...)
   */
  public void rename(String src, String dst, Options.Rename... options)
      throws IOException {
    checkOpen();
    TraceScope scope = getSrcDstTraceScope("rename2", src, dst);
    try {
      namenode.rename2(src, dst, options);
    } catch(RemoteException re) {
      throw re.unwrapRemoteException(AccessControlException.class,
                                     DSQuotaExceededException.class,
                                     QuotaByStorageTypeExceededException.class,
                                     FileAlreadyExistsException.class,
                                     FileNotFoundException.class,
                                     ParentNotDirectoryException.class,
                                     SafeModeException.class,
                                     NSQuotaExceededException.class,
                                     UnresolvedPathException.class,
                                     SnapshotAccessControlException.class);
    } finally {
      scope.close();
    }
  }

  /**
   * Truncate a file to an indicated size
   * See {@link ClientProtocol#truncate}.
   */
  public boolean truncate(String src, long newLength) throws IOException {
    checkOpen();
    if (newLength < 0) {
      throw new HadoopIllegalArgumentException(
          "Cannot truncate to a negative file size: " + newLength + ".");
    }
    TraceScope scope = getPathTraceScope("truncate", src);
    try {
      return namenode.truncate(src, newLength, clientName);
    } catch (RemoteException re) {
      throw re.unwrapRemoteException(AccessControlException.class,
          UnresolvedPathException.class);
    } finally {
      scope.close();
    }
  }

  /**
   * Delete file or directory.
   * See {@link ClientProtocol#delete(String, boolean)}. 
   */
  @Deprecated
  public boolean delete(String src) throws IOException {
    checkOpen();
    return delete(src, true);
  }

  /**
   * delete file or directory.
   * delete contents of the directory if non empty and recursive 
   * set to true
   *
   * @see ClientProtocol#delete(String, boolean)
   */
  public boolean delete(String src, boolean recursive) throws IOException {
    checkOpen();
    TraceScope scope = getPathTraceScope("delete", src);
    try {
      return namenode.delete(src, recursive);
    } catch(RemoteException re) {
      throw re.unwrapRemoteException(AccessControlException.class,
                                     FileNotFoundException.class,
                                     SafeModeException.class,
                                     UnresolvedPathException.class,
                                     SnapshotAccessControlException.class);
    } finally {
      scope.close();
    }
  }
  
  /** Implemented using getFileInfo(src)
   */
  public boolean exists(String src) throws IOException {
    checkOpen();
    return getFileInfo(src) != null;
  }

  /**
   * Get a partial listing of the indicated directory
   * No block locations need to be fetched
   */
  public DirectoryListing listPaths(String src,  byte[] startAfter)
    throws IOException {
    return listPaths(src, startAfter, false);
  }
  
  /**
   * Get a partial listing of the indicated directory
   *
   * Recommend to use HdfsFileStatus.EMPTY_NAME as startAfter
   * if the application wants to fetch a listing starting from
   * the first entry in the directory
   *
   * @see ClientProtocol#getListing(String, byte[], boolean)
   */
  public DirectoryListing listPaths(String src,  byte[] startAfter,
      boolean needLocation) throws IOException {
    checkOpen();
    TraceScope scope = getPathTraceScope("listPaths", src);
    try {
      return namenode.getListing(src, startAfter, needLocation);
    } catch(RemoteException re) {
      throw re.unwrapRemoteException(AccessControlException.class,
                                     FileNotFoundException.class,
                                     UnresolvedPathException.class);
    } finally {
      scope.close();
    }
  }

  /**
   * Get the file info for a specific file or directory.
   * @param src The string representation of the path to the file
   * @return object containing information regarding the file
   *         or null if file not found
   *         
   * @see ClientProtocol#getFileInfo(String) for description of exceptions
   */
  public HdfsFileStatus getFileInfo(String src) throws IOException {
    checkOpen();
    TraceScope scope = getPathTraceScope("getFileInfo", src);
    try {
      return namenode.getFileInfo(src);
    } catch(RemoteException re) {
      throw re.unwrapRemoteException(AccessControlException.class,
                                     FileNotFoundException.class,
                                     UnresolvedPathException.class);
    } finally {
      scope.close();
    }
  }
  
  /**
   * Close status of a file
   * @return true if file is already closed
   */
  public boolean isFileClosed(String src) throws IOException{
    checkOpen();
    TraceScope scope = getPathTraceScope("isFileClosed", src);
    try {
      return namenode.isFileClosed(src);
    } catch(RemoteException re) {
      throw re.unwrapRemoteException(AccessControlException.class,
                                     FileNotFoundException.class,
                                     UnresolvedPathException.class);
    } finally {
      scope.close();
    }
  }
  
  /**
   * Get the file info for a specific file or directory. If src
   * refers to a symlink then the FileStatus of the link is returned.
   * @param src path to a file or directory.
   * 
   * For description of exceptions thrown 
   * @see ClientProtocol#getFileLinkInfo(String)
   */
  public HdfsFileStatus getFileLinkInfo(String src) throws IOException {
    checkOpen();
    TraceScope scope = getPathTraceScope("getFileLinkInfo", src);
    try {
      return namenode.getFileLinkInfo(src);
    } catch(RemoteException re) {
      throw re.unwrapRemoteException(AccessControlException.class,
                                     UnresolvedPathException.class);
    } finally {
      scope.close();
    }
   }
  
  @InterfaceAudience.Private
  public void clearDataEncryptionKey() {
    LOG.debug("Clearing encryption key");
    synchronized (this) {
      encryptionKey = null;
    }
  }
  
  /**
   * @return true if data sent between this client and DNs should be encrypted,
   *         false otherwise.
   * @throws IOException in the event of error communicating with the NN
   */
  boolean shouldEncryptData() throws IOException {
    FsServerDefaults d = getServerDefaults();
    return d == null ? false : d.getEncryptDataTransfer();
  }
  
  @Override
  public DataEncryptionKey newDataEncryptionKey() throws IOException {
    if (shouldEncryptData()) {
      synchronized (this) {
        if (encryptionKey == null ||
            encryptionKey.expiryDate < Time.now()) {
          LOG.debug("Getting new encryption token from NN");
          encryptionKey = namenode.getDataEncryptionKey();
        }
        return encryptionKey;
      }
    } else {
      return null;
    }
  }

  /**
   * Get the checksum of the whole file of a range of the file. Note that the
   * range always starts from the beginning of the file.
   * @param src The file path
   * @param length the length of the range, i.e., the range is [0, length]
   * @return The checksum 
   * @see DistributedFileSystem#getFileChecksum(Path)
   */
  public MD5MD5CRC32FileChecksum getFileChecksum(String src, long length)
      throws IOException {
    checkOpen();
    Preconditions.checkArgument(length >= 0);
    //get block locations for the file range
    LocatedBlocks blockLocations = callGetBlockLocations(namenode, src, 0,
        length);
    if (null == blockLocations) {
      throw new FileNotFoundException("File does not exist: " + src);
    }
    if (blockLocations.isUnderConstruction()) {
      throw new IOException("Fail to get checksum, since file " + src
          + " is under construction.");
    }
    List<LocatedBlock> locatedblocks = blockLocations.getLocatedBlocks();
    final DataOutputBuffer md5out = new DataOutputBuffer();
    int bytesPerCRC = -1;
    DataChecksum.Type crcType = DataChecksum.Type.DEFAULT;
    long crcPerBlock = 0;
    boolean refetchBlocks = false;
    int lastRetriedIndex = -1;

    // get block checksum for each block
    long remaining = length;
    if (src.contains(HdfsConstants.SEPARATOR_DOT_SNAPSHOT_DIR_SEPARATOR)) {
      remaining = Math.min(length, blockLocations.getFileLength());
    }
    for(int i = 0; i < locatedblocks.size() && remaining > 0; i++) {
      if (refetchBlocks) {  // refetch to get fresh tokens
        blockLocations = callGetBlockLocations(namenode, src, 0, length);
        if (null == blockLocations) {
          throw new FileNotFoundException("File does not exist: " + src);
        }
        if (blockLocations.isUnderConstruction()) {
          throw new IOException("Fail to get checksum, since file " + src
              + " is under construction.");
        }
        locatedblocks = blockLocations.getLocatedBlocks();
        refetchBlocks = false;
      }
      LocatedBlock lb = locatedblocks.get(i);
      final ExtendedBlock block = lb.getBlock();
      if (remaining < block.getNumBytes()) {
        block.setNumBytes(remaining);
      }
      remaining -= block.getNumBytes();
      final DatanodeInfo[] datanodes = lb.getLocations();
      
      //try each datanode location of the block
      final int timeout = 3000*datanodes.length + dfsClientConf.getSocketTimeout();
      boolean done = false;
      for(int j = 0; !done && j < datanodes.length; j++) {
        DataOutputStream out = null;
        DataInputStream in = null;
        
        try {
          //connect to a datanode
          IOStreamPair pair = connectToDN(datanodes[j], timeout, lb);
          out = new DataOutputStream(new BufferedOutputStream(pair.out,
              smallBufferSize));
          in = new DataInputStream(pair.in);

          if (LOG.isDebugEnabled()) {
            LOG.debug("write to " + datanodes[j] + ": "
                + Op.BLOCK_CHECKSUM + ", block=" + block);
          }
          // get block MD5
          new Sender(out).blockChecksum(block, lb.getBlockToken());

          final BlockOpResponseProto reply =
            BlockOpResponseProto.parseFrom(PBHelper.vintPrefixed(in));

          String logInfo = "for block " + block + " from datanode " + datanodes[j];
          DataTransferProtoUtil.checkBlockOpStatus(reply, logInfo);

          OpBlockChecksumResponseProto checksumData =
            reply.getChecksumResponse();

          //read byte-per-checksum
          final int bpc = checksumData.getBytesPerCrc();
          if (i == 0) { //first block
            bytesPerCRC = bpc;
          }
          else if (bpc != bytesPerCRC) {
            throw new IOException("Byte-per-checksum not matched: bpc=" + bpc
                + " but bytesPerCRC=" + bytesPerCRC);
          }
          
          //read crc-per-block
          final long cpb = checksumData.getCrcPerBlock();
          if (locatedblocks.size() > 1 && i == 0) {
            crcPerBlock = cpb;
          }

          //read md5
          final MD5Hash md5 = new MD5Hash(
              checksumData.getMd5().toByteArray());
          md5.write(md5out);
          
          // read crc-type
          final DataChecksum.Type ct;
          if (checksumData.hasCrcType()) {
            ct = PBHelper.convert(checksumData
                .getCrcType());
          } else {
            LOG.debug("Retrieving checksum from an earlier-version DataNode: " +
                      "inferring checksum by reading first byte");
            ct = inferChecksumTypeByReading(lb, datanodes[j]);
          }

          if (i == 0) { // first block
            crcType = ct;
          } else if (crcType != DataChecksum.Type.MIXED
              && crcType != ct) {
            // if crc types are mixed in a file
            crcType = DataChecksum.Type.MIXED;
          }

          done = true;

          if (LOG.isDebugEnabled()) {
            if (i == 0) {
              LOG.debug("set bytesPerCRC=" + bytesPerCRC
                  + ", crcPerBlock=" + crcPerBlock);
            }
            LOG.debug("got reply from " + datanodes[j] + ": md5=" + md5);
          }
        } catch (InvalidBlockTokenException ibte) {
          if (i > lastRetriedIndex) {
            if (LOG.isDebugEnabled()) {
              LOG.debug("Got access token error in response to OP_BLOCK_CHECKSUM "
                  + "for file " + src + " for block " + block
                  + " from datanode " + datanodes[j]
                  + ". Will retry the block once.");
            }
            lastRetriedIndex = i;
            done = true; // actually it's not done; but we'll retry
            i--; // repeat at i-th block
            refetchBlocks = true;
            break;
          }
        } catch (IOException ie) {
          LOG.warn("src=" + src + ", datanodes["+j+"]=" + datanodes[j], ie);
        } finally {
          IOUtils.closeStream(in);
          IOUtils.closeStream(out);
        }
      }

      if (!done) {
        throw new IOException("Fail to get block MD5 for " + block);
      }
    }

    //compute file MD5
    final MD5Hash fileMD5 = MD5Hash.digest(md5out.getData()); 
    switch (crcType) {
      case CRC32:
        return new MD5MD5CRC32GzipFileChecksum(bytesPerCRC,
            crcPerBlock, fileMD5);
      case CRC32C:
        return new MD5MD5CRC32CastagnoliFileChecksum(bytesPerCRC,
            crcPerBlock, fileMD5);
      default:
        // If there is no block allocated for the file,
        // return one with the magic entry that matches what previous
        // hdfs versions return.
        if (locatedblocks.size() == 0) {
          return new MD5MD5CRC32GzipFileChecksum(0, 0, fileMD5);
        }

        // we should never get here since the validity was checked
        // when getCrcType() was called above.
        return null;
    }
  }

  /**
   * Connect to the given datanode's datantrasfer port, and return
   * the resulting IOStreamPair. This includes encryption wrapping, etc.
   */
  private IOStreamPair connectToDN(DatanodeInfo dn, int timeout,
      LocatedBlock lb) throws IOException {
    boolean success = false;
    Socket sock = null;
    try {
      sock = socketFactory.createSocket();
      String dnAddr = dn.getXferAddr(getConf().isConnectToDnViaHostname());
      if (LOG.isDebugEnabled()) {
        LOG.debug("Connecting to datanode " + dnAddr);
      }
      NetUtils.connect(sock, NetUtils.createSocketAddr(dnAddr), timeout);
      sock.setSoTimeout(timeout);
  
      OutputStream unbufOut = NetUtils.getOutputStream(sock);
      InputStream unbufIn = NetUtils.getInputStream(sock);
      IOStreamPair ret = saslClient.newSocketSend(sock, unbufOut, unbufIn, this,
        lb.getBlockToken(), dn);
      success = true;
      return ret;
    } finally {
      if (!success) {
        IOUtils.closeSocket(sock);
      }
    }
  }
  
  /**
   * Infer the checksum type for a replica by sending an OP_READ_BLOCK
   * for the first byte of that replica. This is used for compatibility
   * with older HDFS versions which did not include the checksum type in
   * OpBlockChecksumResponseProto.
   *
   * @param lb the located block
   * @param dn the connected datanode
   * @return the inferred checksum type
   * @throws IOException if an error occurs
   */
  private Type inferChecksumTypeByReading(LocatedBlock lb, DatanodeInfo dn)
      throws IOException {
    IOStreamPair pair = connectToDN(dn, dfsClientConf.getSocketTimeout(), lb);

    try {
      DataOutputStream out = new DataOutputStream(new BufferedOutputStream(pair.out,
          smallBufferSize));
      DataInputStream in = new DataInputStream(pair.in);
  
      new Sender(out).readBlock(lb.getBlock(), lb.getBlockToken(), clientName,
          0, 1, true, CachingStrategy.newDefaultStrategy());
      final BlockOpResponseProto reply =
          BlockOpResponseProto.parseFrom(PBHelper.vintPrefixed(in));
      String logInfo = "trying to read " + lb.getBlock() + " from datanode " + dn;
      DataTransferProtoUtil.checkBlockOpStatus(reply, logInfo);

      return PBHelper.convert(reply.getReadOpChecksumInfo().getChecksum().getType());
    } finally {
      IOUtils.cleanup(null, pair.in, pair.out);
    }
  }

  /**
   * Set permissions to a file or directory.
   * @param src path name.
   * @param permission permission to set to
   * 
   * @see ClientProtocol#setPermission(String, FsPermission)
   */
  public void setPermission(String src, FsPermission permission)
      throws IOException {
    checkOpen();
    TraceScope scope = getPathTraceScope("setPermission", src);
    try {
      namenode.setPermission(src, permission);
    } catch(RemoteException re) {
      throw re.unwrapRemoteException(AccessControlException.class,
                                     FileNotFoundException.class,
                                     SafeModeException.class,
                                     UnresolvedPathException.class,
                                     SnapshotAccessControlException.class);
    } finally {
      scope.close();
    }
  }

  /**
   * Set file or directory owner.
   * @param src path name.
   * @param username user id.
   * @param groupname user group.
   * 
   * @see ClientProtocol#setOwner(String, String, String)
   */
  public void setOwner(String src, String username, String groupname)
      throws IOException {
    checkOpen();
    TraceScope scope = getPathTraceScope("setOwner", src);
    try {
      namenode.setOwner(src, username, groupname);
    } catch(RemoteException re) {
      throw re.unwrapRemoteException(AccessControlException.class,
                                     FileNotFoundException.class,
                                     SafeModeException.class,
                                     UnresolvedPathException.class,
                                     SnapshotAccessControlException.class);                                   
    } finally {
      scope.close();
    }
  }

  private long[] callGetStats() throws IOException {
    checkOpen();
    TraceScope scope = Trace.startSpan("getStats", traceSampler);
    try {
      return namenode.getStats();
    } finally {
      scope.close();
    }
  }

  /**
   * @see ClientProtocol#getStats()
   */
  public FsStatus getDiskStatus() throws IOException {
    long rawNums[] = callGetStats();
    return new FsStatus(rawNums[0], rawNums[1], rawNums[2]);
  }

  /**
   * Returns count of blocks with no good replicas left. Normally should be 
   * zero.
   * @throws IOException
   */ 
  public long getMissingBlocksCount() throws IOException {
    return callGetStats()[ClientProtocol.GET_STATS_MISSING_BLOCKS_IDX];
  }
  
  /**
   * Returns count of blocks with replication factor 1 and have
   * lost the only replica.
   * @throws IOException
   */
  public long getMissingReplOneBlocksCount() throws IOException {
    return callGetStats()[ClientProtocol.
        GET_STATS_MISSING_REPL_ONE_BLOCKS_IDX];
  }

  /**
   * Returns count of blocks with one of more replica missing.
   * @throws IOException
   */ 
  public long getUnderReplicatedBlocksCount() throws IOException {
    return callGetStats()[ClientProtocol.GET_STATS_UNDER_REPLICATED_IDX];
  }
  
  /**
   * Returns count of blocks with at least one replica marked corrupt. 
   * @throws IOException
   */ 
  public long getCorruptBlocksCount() throws IOException {
    return callGetStats()[ClientProtocol.GET_STATS_CORRUPT_BLOCKS_IDX];
  }
  
  /**
   * @return a list in which each entry describes a corrupt file/block
   * @throws IOException
   */
  public CorruptFileBlocks listCorruptFileBlocks(String path,
                                                 String cookie)
        throws IOException {
    checkOpen();
    TraceScope scope = getPathTraceScope("listCorruptFileBlocks", path);
    try {
      return namenode.listCorruptFileBlocks(path, cookie);
    } finally {
      scope.close();
    }
  }

  public DatanodeInfo[] datanodeReport(DatanodeReportType type)
      throws IOException {
    checkOpen();
    TraceScope scope = Trace.startSpan("datanodeReport", traceSampler);
    try {
      return namenode.getDatanodeReport(type);
    } finally {
      scope.close();
    }
  }
    
  public DatanodeStorageReport[] getDatanodeStorageReport(
      DatanodeReportType type) throws IOException {
    checkOpen();
    TraceScope scope =
        Trace.startSpan("datanodeStorageReport", traceSampler);
    try {
      return namenode.getDatanodeStorageReport(type);
    } finally {
      scope.close();
    }
  }

  /**
   * Enter, leave or get safe mode.
   * 
   * @see ClientProtocol#setSafeMode(HdfsConstants.SafeModeAction,boolean)
   */
  public boolean setSafeMode(SafeModeAction action) throws IOException {
    checkOpen();
    return setSafeMode(action, false);
  }
  
  /**
   * Enter, leave or get safe mode.
   * 
   * @param action
   *          One of SafeModeAction.GET, SafeModeAction.ENTER and
   *          SafeModeActiob.LEAVE
   * @param isChecked
   *          If true, then check only active namenode's safemode status, else
   *          check first namenode's status.
   * @see ClientProtocol#setSafeMode(HdfsConstants.SafeModeAction, boolean)
   */
  public boolean setSafeMode(SafeModeAction action, boolean isChecked) throws IOException{
    TraceScope scope =
        Trace.startSpan("setSafeMode", traceSampler);
    try {
      return namenode.setSafeMode(action, isChecked);
    } finally {
      scope.close();
    }
  }
 
  /**
   * Create one snapshot.
   * 
   * @param snapshotRoot The directory where the snapshot is to be taken
   * @param snapshotName Name of the snapshot
   * @return the snapshot path.
   * @see ClientProtocol#createSnapshot(String, String)
   */
  public String createSnapshot(String snapshotRoot, String snapshotName)
      throws IOException {
    checkOpen();
    TraceScope scope = Trace.startSpan("createSnapshot", traceSampler);
    try {
      return namenode.createSnapshot(snapshotRoot, snapshotName);
    } catch(RemoteException re) {
      throw re.unwrapRemoteException();
    } finally {
      scope.close();
    }
  }
  
  /**
   * Delete a snapshot of a snapshottable directory.
   * 
   * @param snapshotRoot The snapshottable directory that the 
   *                    to-be-deleted snapshot belongs to
   * @param snapshotName The name of the to-be-deleted snapshot
   * @throws IOException
   * @see ClientProtocol#deleteSnapshot(String, String)
   */
  public void deleteSnapshot(String snapshotRoot, String snapshotName)
      throws IOException {
    checkOpen();
    TraceScope scope = Trace.startSpan("deleteSnapshot", traceSampler);
    try {
      namenode.deleteSnapshot(snapshotRoot, snapshotName);
    } catch(RemoteException re) {
      throw re.unwrapRemoteException();
    } finally {
      scope.close();
    }
  }
  
  /**
   * Rename a snapshot.
   * @param snapshotDir The directory path where the snapshot was taken
   * @param snapshotOldName Old name of the snapshot
   * @param snapshotNewName New name of the snapshot
   * @throws IOException
   * @see ClientProtocol#renameSnapshot(String, String, String)
   */
  public void renameSnapshot(String snapshotDir, String snapshotOldName,
      String snapshotNewName) throws IOException {
    checkOpen();
    TraceScope scope = Trace.startSpan("renameSnapshot", traceSampler);
    try {
      namenode.renameSnapshot(snapshotDir, snapshotOldName, snapshotNewName);
    } catch(RemoteException re) {
      throw re.unwrapRemoteException();
    } finally {
      scope.close();
    }
  }
  
  /**
   * Get all the current snapshottable directories.
   * @return All the current snapshottable directories
   * @throws IOException
   * @see ClientProtocol#getSnapshottableDirListing()
   */
  public SnapshottableDirectoryStatus[] getSnapshottableDirListing()
      throws IOException {
    checkOpen();
    TraceScope scope = Trace.startSpan("getSnapshottableDirListing",
        traceSampler);
    try {
      return namenode.getSnapshottableDirListing();
    } catch(RemoteException re) {
      throw re.unwrapRemoteException();
    } finally {
      scope.close();
    }
  }

  /**
   * Allow snapshot on a directory.
   * 
   * @see ClientProtocol#allowSnapshot(String snapshotRoot)
   */
  public void allowSnapshot(String snapshotRoot) throws IOException {
    checkOpen();
    TraceScope scope = Trace.startSpan("allowSnapshot", traceSampler);
    try {
      namenode.allowSnapshot(snapshotRoot);
    } catch (RemoteException re) {
      throw re.unwrapRemoteException();
    } finally {
      scope.close();
    }
  }
  
  /**
   * Disallow snapshot on a directory.
   * 
   * @see ClientProtocol#disallowSnapshot(String snapshotRoot)
   */
  public void disallowSnapshot(String snapshotRoot) throws IOException {
    checkOpen();
    TraceScope scope = Trace.startSpan("disallowSnapshot", traceSampler);
    try {
      namenode.disallowSnapshot(snapshotRoot);
    } catch (RemoteException re) {
      throw re.unwrapRemoteException();
    } finally {
      scope.close();
    }
  }
  
  /**
   * Get the difference between two snapshots, or between a snapshot and the
   * current tree of a directory.
   * @see ClientProtocol#getSnapshotDiffReport(String, String, String)
   */
  public SnapshotDiffReport getSnapshotDiffReport(String snapshotDir,
      String fromSnapshot, String toSnapshot) throws IOException {
    checkOpen();
    TraceScope scope = Trace.startSpan("getSnapshotDiffReport", traceSampler);
    try {
      return namenode.getSnapshotDiffReport(snapshotDir,
          fromSnapshot, toSnapshot);
    } catch(RemoteException re) {
      throw re.unwrapRemoteException();
    } finally {
      scope.close();
    }
  }

  public long addCacheDirective(
      CacheDirectiveInfo info, EnumSet<CacheFlag> flags) throws IOException {
    checkOpen();
    TraceScope scope = Trace.startSpan("addCacheDirective", traceSampler);
    try {
      return namenode.addCacheDirective(info, flags);
    } catch (RemoteException re) {
      throw re.unwrapRemoteException();
    } finally {
      scope.close();
    }
  }
  
  public void modifyCacheDirective(
      CacheDirectiveInfo info, EnumSet<CacheFlag> flags) throws IOException {
    checkOpen();
    TraceScope scope = Trace.startSpan("modifyCacheDirective", traceSampler);
    try {
      namenode.modifyCacheDirective(info, flags);
    } catch (RemoteException re) {
      throw re.unwrapRemoteException();
    } finally {
      scope.close();
    }
  }

  public void removeCacheDirective(long id)
      throws IOException {
    checkOpen();
    TraceScope scope = Trace.startSpan("removeCacheDirective", traceSampler);
    try {
      namenode.removeCacheDirective(id);
    } catch (RemoteException re) {
      throw re.unwrapRemoteException();
    } finally {
      scope.close();
    }
  }
  
  public RemoteIterator<CacheDirectiveEntry> listCacheDirectives(
      CacheDirectiveInfo filter) throws IOException {
    checkOpen();
    return new CacheDirectiveIterator(namenode, filter, traceSampler);
  }

  public void addCachePool(CachePoolInfo info) throws IOException {
    checkOpen();
    TraceScope scope = Trace.startSpan("addCachePool", traceSampler);
    try {
      namenode.addCachePool(info);
    } catch (RemoteException re) {
      throw re.unwrapRemoteException();
    } finally {
      scope.close();
    }
  }

  public void modifyCachePool(CachePoolInfo info) throws IOException {
    checkOpen();
    TraceScope scope = Trace.startSpan("modifyCachePool", traceSampler);
    try {
      namenode.modifyCachePool(info);
    } catch (RemoteException re) {
      throw re.unwrapRemoteException();
    } finally {
      scope.close();
    }
  }

  public void removeCachePool(String poolName) throws IOException {
    checkOpen();
    TraceScope scope = Trace.startSpan("removeCachePool", traceSampler);
    try {
      namenode.removeCachePool(poolName);
    } catch (RemoteException re) {
      throw re.unwrapRemoteException();
    } finally {
      scope.close();
    }
  }

  public RemoteIterator<CachePoolEntry> listCachePools() throws IOException {
    checkOpen();
    return new CachePoolIterator(namenode, traceSampler);
  }

  /**
   * Save namespace image.
   * 
   * @see ClientProtocol#saveNamespace(long, long)
   */
  boolean saveNamespace(long timeWindow, long txGap) throws IOException {
    checkOpen();
    TraceScope scope = Trace.startSpan("saveNamespace", traceSampler);
    try {
      return namenode.saveNamespace(timeWindow, txGap);
    } catch(RemoteException re) {
      throw re.unwrapRemoteException(AccessControlException.class);
    } finally {
      scope.close();
    }
  }

  /**
   * Rolls the edit log on the active NameNode.
   * @return the txid of the new log segment 
   *
   * @see ClientProtocol#rollEdits()
   */
  long rollEdits() throws AccessControlException, IOException {
    checkOpen();
    TraceScope scope = Trace.startSpan("rollEdits", traceSampler);
    try {
      return namenode.rollEdits();
    } catch(RemoteException re) {
      throw re.unwrapRemoteException(AccessControlException.class);
    } finally {
      scope.close();
    }
  }

  @VisibleForTesting
  ExtendedBlock getPreviousBlock(long fileId) {
    return filesBeingWritten.get(fileId).getBlock();
  }
  
  /**
   * enable/disable restore failed storage.
   * 
   * @see ClientProtocol#restoreFailedStorage(String arg)
   */
  boolean restoreFailedStorage(String arg)
      throws AccessControlException, IOException{
    checkOpen();
    TraceScope scope = Trace.startSpan("restoreFailedStorage", traceSampler);
    try {
      return namenode.restoreFailedStorage(arg);
    } finally {
      scope.close();
    }
  }

  /**
   * Refresh the hosts and exclude files.  (Rereads them.)
   * See {@link ClientProtocol#refreshNodes()} 
   * for more details.
   * 
   * @see ClientProtocol#refreshNodes()
   */
  public void refreshNodes() throws IOException {
    checkOpen();
    TraceScope scope = Trace.startSpan("refreshNodes", traceSampler);
    try {
      namenode.refreshNodes();
    } finally {
      scope.close();
    }
  }

  /**
   * Dumps DFS data structures into specified file.
   * 
   * @see ClientProtocol#metaSave(String)
   */
  public void metaSave(String pathname) throws IOException {
    checkOpen();
    TraceScope scope = Trace.startSpan("metaSave", traceSampler);
    try {
      namenode.metaSave(pathname);
    } finally {
      scope.close();
    }
  }

  /**
   * Requests the namenode to tell all datanodes to use a new, non-persistent
   * bandwidth value for dfs.balance.bandwidthPerSec.
   * See {@link ClientProtocol#setBalancerBandwidth(long)} 
   * for more details.
   * 
   * @see ClientProtocol#setBalancerBandwidth(long)
   */
  public void setBalancerBandwidth(long bandwidth) throws IOException {
    checkOpen();
    TraceScope scope = Trace.startSpan("setBalancerBandwidth", traceSampler);
    try {
      namenode.setBalancerBandwidth(bandwidth);
    } finally {
      scope.close();
    }
  }
    
  /**
   * @see ClientProtocol#finalizeUpgrade()
   */
  public void finalizeUpgrade() throws IOException {
    checkOpen();
    TraceScope scope = Trace.startSpan("finalizeUpgrade", traceSampler);
    try {
      namenode.finalizeUpgrade();
    } finally {
      scope.close();
    }
  }

  RollingUpgradeInfo rollingUpgrade(RollingUpgradeAction action) throws IOException {
    checkOpen();
    TraceScope scope = Trace.startSpan("rollingUpgrade", traceSampler);
    try {
      return namenode.rollingUpgrade(action);
    } finally {
      scope.close();
    }
  }

  /**
   */
  @Deprecated
  public boolean mkdirs(String src) throws IOException {
    return mkdirs(src, null, true);
  }

  /**
   * Create a directory (or hierarchy of directories) with the given
   * name and permission.
   *
   * @param src The path of the directory being created
   * @param permission The permission of the directory being created.
   * If permission == null, use {@link FsPermission#getDefault()}.
   * @param createParent create missing parent directory if true
   * 
   * @return True if the operation success.
   * 
   * @see ClientProtocol#mkdirs(String, FsPermission, boolean)
   */
  public boolean mkdirs(String src, FsPermission permission,
      boolean createParent) throws IOException {
    final FsPermission masked = applyUMask(permission);
    return primitiveMkdir(src, masked, createParent);
  }

  /**
   * Same {{@link #mkdirs(String, FsPermission, boolean)} except
   * that the permissions has already been masked against umask.
   */
  public boolean primitiveMkdir(String src, FsPermission absPermission)
    throws IOException {
    return primitiveMkdir(src, absPermission, true);
  }

  /**
   * Same {{@link #mkdirs(String, FsPermission, boolean)} except
   * that the permissions has already been masked against umask.
   */
  public boolean primitiveMkdir(String src, FsPermission absPermission, 
    boolean createParent)
    throws IOException {
    checkOpen();
    if (absPermission == null) {
      absPermission = applyUMask(null);
    } 

    if(LOG.isDebugEnabled()) {
      LOG.debug(src + ": masked=" + absPermission);
    }
    TraceScope scope = Trace.startSpan("mkdir", traceSampler);
    try {
      return namenode.mkdirs(src, absPermission, createParent);
    } catch(RemoteException re) {
      throw re.unwrapRemoteException(AccessControlException.class,
                                     InvalidPathException.class,
                                     FileAlreadyExistsException.class,
                                     FileNotFoundException.class,
                                     ParentNotDirectoryException.class,
                                     SafeModeException.class,
                                     NSQuotaExceededException.class,
                                     DSQuotaExceededException.class,
                                     QuotaByStorageTypeExceededException.class,
                                     UnresolvedPathException.class,
                                     SnapshotAccessControlException.class);
    } finally {
      scope.close();
    }
  }
  
  /**
   * Get {@link ContentSummary} rooted at the specified directory.
   * @param src The string representation of the path
   * 
   * @see ClientProtocol#getContentSummary(String)
   */
  ContentSummary getContentSummary(String src) throws IOException {
    checkOpen();
    TraceScope scope = getPathTraceScope("getContentSummary", src);
    try {
      return namenode.getContentSummary(src);
    } catch(RemoteException re) {
      throw re.unwrapRemoteException(AccessControlException.class,
                                     FileNotFoundException.class,
                                     UnresolvedPathException.class);
    } finally {
      scope.close();
    }
  }

  /**
   * Sets or resets quotas for a directory.
   * @see ClientProtocol#setQuota(String, long, long, StorageType)
   */
  void setQuota(String src, long namespaceQuota, long storagespaceQuota)
      throws IOException {
    checkOpen();
    // sanity check
    if ((namespaceQuota <= 0 && namespaceQuota != HdfsConstants.QUOTA_DONT_SET &&
         namespaceQuota != HdfsConstants.QUOTA_RESET) ||
        (storagespaceQuota <= 0 && storagespaceQuota != HdfsConstants.QUOTA_DONT_SET &&
         storagespaceQuota != HdfsConstants.QUOTA_RESET)) {
      throw new IllegalArgumentException("Invalid values for quota : " +
                                         namespaceQuota + " and " +
                                         storagespaceQuota);
                                         
    }
    TraceScope scope = getPathTraceScope("setQuota", src);
    try {
      // Pass null as storage type for traditional namespace/storagespace quota.
      namenode.setQuota(src, namespaceQuota, storagespaceQuota, null);
    } catch(RemoteException re) {
      throw re.unwrapRemoteException(AccessControlException.class,
                                     FileNotFoundException.class,
                                     NSQuotaExceededException.class,
                                     DSQuotaExceededException.class,
                                     QuotaByStorageTypeExceededException.class,
                                     UnresolvedPathException.class,
                                     SnapshotAccessControlException.class);
    } finally {
      scope.close();
    }
  }

  /**
   * Sets or resets quotas by storage type for a directory.
   * @see ClientProtocol#setQuota(String, long, long, StorageType)
   */
  void setQuotaByStorageType(String src, StorageType type, long quota)
      throws IOException {
    checkOpen();
    if (quota <= 0 && quota != HdfsConstants.QUOTA_DONT_SET &&
        quota != HdfsConstants.QUOTA_RESET) {
      throw new IllegalArgumentException("Invalid values for quota :" +
        quota);
    }
    if (type == null) {
      throw new IllegalArgumentException("Invalid storage type(null)");
    }
    if (!type.supportTypeQuota()) {
      throw new IllegalArgumentException("Don't support Quota for storage type : "
        + type.toString());
    }
    TraceScope scope = getPathTraceScope("setQuotaByStorageType", src);
    try {
      namenode.setQuota(src, HdfsConstants.QUOTA_DONT_SET, quota, type);
    } catch (RemoteException re) {
      throw re.unwrapRemoteException(AccessControlException.class,
        FileNotFoundException.class,
        QuotaByStorageTypeExceededException.class,
        UnresolvedPathException.class,
        SnapshotAccessControlException.class);
    } finally {
      scope.close();
    }
  }
  /**
   * set the modification and access time of a file
   * 
   * @see ClientProtocol#setTimes(String, long, long)
   */
  public void setTimes(String src, long mtime, long atime) throws IOException {
    checkOpen();
    TraceScope scope = getPathTraceScope("setTimes", src);
    try {
      namenode.setTimes(src, mtime, atime);
    } catch(RemoteException re) {
      throw re.unwrapRemoteException(AccessControlException.class,
                                     FileNotFoundException.class,
                                     UnresolvedPathException.class,
                                     SnapshotAccessControlException.class);
    } finally {
      scope.close();
    }
  }

  /**
   * @deprecated use {@link HdfsDataInputStream} instead.
   */
  @Deprecated
  public static class DFSDataInputStream extends HdfsDataInputStream {

    public DFSDataInputStream(DFSInputStream in) throws IOException {
      super(in);
    }
  }

  void reportChecksumFailure(String file, ExtendedBlock blk, DatanodeInfo dn) {
    DatanodeInfo [] dnArr = { dn };
    LocatedBlock [] lblocks = { new LocatedBlock(blk, dnArr) };
    reportChecksumFailure(file, lblocks);
  }
    
  // just reports checksum failure and ignores any exception during the report.
  void reportChecksumFailure(String file, LocatedBlock lblocks[]) {
    try {
      reportBadBlocks(lblocks);
    } catch (IOException ie) {
      LOG.info("Found corruption while reading " + file
          + ". Error repairing corrupt blocks. Bad blocks remain.", ie);
    }
  }

  @Override
  public String toString() {
    return getClass().getSimpleName() + "[clientName=" + clientName
        + ", ugi=" + ugi + "]"; 
  }

  public CachingStrategy getDefaultReadCachingStrategy() {
    return defaultReadCachingStrategy;
  }

  public CachingStrategy getDefaultWriteCachingStrategy() {
    return defaultWriteCachingStrategy;
  }

  public ClientContext getClientContext() {
    return clientContext;
  }

  public void modifyAclEntries(String src, List<AclEntry> aclSpec)
      throws IOException {
    checkOpen();
    TraceScope scope = getPathTraceScope("modifyAclEntries", src);
    try {
      namenode.modifyAclEntries(src, aclSpec);
    } catch(RemoteException re) {
      throw re.unwrapRemoteException(AccessControlException.class,
                                     AclException.class,
                                     FileNotFoundException.class,
                                     NSQuotaExceededException.class,
                                     SafeModeException.class,
                                     SnapshotAccessControlException.class,
                                     UnresolvedPathException.class);
    } finally {
      scope.close();
    }
  }

  public void removeAclEntries(String src, List<AclEntry> aclSpec)
      throws IOException {
    checkOpen();
    TraceScope scope = Trace.startSpan("removeAclEntries", traceSampler);
    try {
      namenode.removeAclEntries(src, aclSpec);
    } catch(RemoteException re) {
      throw re.unwrapRemoteException(AccessControlException.class,
                                     AclException.class,
                                     FileNotFoundException.class,
                                     NSQuotaExceededException.class,
                                     SafeModeException.class,
                                     SnapshotAccessControlException.class,
                                     UnresolvedPathException.class);
    } finally {
      scope.close();
    }
  }

  public void removeDefaultAcl(String src) throws IOException {
    checkOpen();
    TraceScope scope = Trace.startSpan("removeDefaultAcl", traceSampler);
    try {
      namenode.removeDefaultAcl(src);
    } catch(RemoteException re) {
      throw re.unwrapRemoteException(AccessControlException.class,
                                     AclException.class,
                                     FileNotFoundException.class,
                                     NSQuotaExceededException.class,
                                     SafeModeException.class,
                                     SnapshotAccessControlException.class,
                                     UnresolvedPathException.class);
    } finally {
      scope.close();
    }
  }

  public void removeAcl(String src) throws IOException {
    checkOpen();
    TraceScope scope = Trace.startSpan("removeAcl", traceSampler);
    try {
      namenode.removeAcl(src);
    } catch(RemoteException re) {
      throw re.unwrapRemoteException(AccessControlException.class,
                                     AclException.class,
                                     FileNotFoundException.class,
                                     NSQuotaExceededException.class,
                                     SafeModeException.class,
                                     SnapshotAccessControlException.class,
                                     UnresolvedPathException.class);
    } finally {
      scope.close();
    }
  }

  public void setAcl(String src, List<AclEntry> aclSpec) throws IOException {
    checkOpen();
    TraceScope scope = Trace.startSpan("setAcl", traceSampler);
    try {
      namenode.setAcl(src, aclSpec);
    } catch(RemoteException re) {
      throw re.unwrapRemoteException(AccessControlException.class,
                                     AclException.class,
                                     FileNotFoundException.class,
                                     NSQuotaExceededException.class,
                                     SafeModeException.class,
                                     SnapshotAccessControlException.class,
                                     UnresolvedPathException.class);
    } finally {
      scope.close();
    }
  }

  public AclStatus getAclStatus(String src) throws IOException {
    checkOpen();
    TraceScope scope = getPathTraceScope("getAclStatus", src);
    try {
      return namenode.getAclStatus(src);
    } catch(RemoteException re) {
      throw re.unwrapRemoteException(AccessControlException.class,
                                     AclException.class,
                                     FileNotFoundException.class,
                                     UnresolvedPathException.class);
    } finally {
      scope.close();
    }
  }
  
  public void createEncryptionZone(String src, String keyName)
    throws IOException {
    checkOpen();
    TraceScope scope = getPathTraceScope("createEncryptionZone", src);
    try {
      namenode.createEncryptionZone(src, keyName);
    } catch (RemoteException re) {
      throw re.unwrapRemoteException(AccessControlException.class,
                                     SafeModeException.class,
                                     UnresolvedPathException.class);
    } finally {
      scope.close();
    }
  }

  public EncryptionZone getEZForPath(String src)
          throws IOException {
    checkOpen();
    TraceScope scope = getPathTraceScope("getEZForPath", src);
    try {
      return namenode.getEZForPath(src);
    } catch (RemoteException re) {
      throw re.unwrapRemoteException(AccessControlException.class,
                                     UnresolvedPathException.class);
    } finally {
      scope.close();
    }
  }

  public RemoteIterator<EncryptionZone> listEncryptionZones()
      throws IOException {
    checkOpen();
    return new EncryptionZoneIterator(namenode, traceSampler);
  }

  public void createErasureCodingZone(String src, ErasureCodingPolicy ecPolicy)
      throws IOException {
    checkOpen();
    TraceScope scope = getPathTraceScope("createErasureCodingZone", src);
    try {
      namenode.createErasureCodingZone(src, ecPolicy);
    } catch (RemoteException re) {
      throw re.unwrapRemoteException(AccessControlException.class,
          SafeModeException.class,
          UnresolvedPathException.class);
    } finally {
      scope.close();
    }
  }

  public void setXAttr(String src, String name, byte[] value, 
      EnumSet<XAttrSetFlag> flag) throws IOException {
    checkOpen();
    TraceScope scope = getPathTraceScope("setXAttr", src);
    try {
      namenode.setXAttr(src, XAttrHelper.buildXAttr(name, value), flag);
    } catch (RemoteException re) {
      throw re.unwrapRemoteException(AccessControlException.class,
                                     FileNotFoundException.class,
                                     NSQuotaExceededException.class,
                                     SafeModeException.class,
                                     SnapshotAccessControlException.class,
                                     UnresolvedPathException.class);
    } finally {
      scope.close();
    }
  }
  
  public byte[] getXAttr(String src, String name) throws IOException {
    checkOpen();
    TraceScope scope = getPathTraceScope("getXAttr", src);
    try {
      final List<XAttr> xAttrs = XAttrHelper.buildXAttrAsList(name);
      final List<XAttr> result = namenode.getXAttrs(src, xAttrs);
      return XAttrHelper.getFirstXAttrValue(result);
    } catch(RemoteException re) {
      throw re.unwrapRemoteException(AccessControlException.class,
                                     FileNotFoundException.class,
                                     UnresolvedPathException.class);
    } finally {
      scope.close();
    }
  }
  
  public Map<String, byte[]> getXAttrs(String src) throws IOException {
    checkOpen();
    TraceScope scope = getPathTraceScope("getXAttrs", src);
    try {
      return XAttrHelper.buildXAttrMap(namenode.getXAttrs(src, null));
    } catch(RemoteException re) {
      throw re.unwrapRemoteException(AccessControlException.class,
                                     FileNotFoundException.class,
                                     UnresolvedPathException.class);
    } finally {
      scope.close();
    }
  }
  
  public Map<String, byte[]> getXAttrs(String src, List<String> names) 
      throws IOException {
    checkOpen();
    TraceScope scope = getPathTraceScope("getXAttrs", src);
    try {
      return XAttrHelper.buildXAttrMap(namenode.getXAttrs(
          src, XAttrHelper.buildXAttrs(names)));
    } catch(RemoteException re) {
      throw re.unwrapRemoteException(AccessControlException.class,
                                     FileNotFoundException.class,
                                     UnresolvedPathException.class);
    } finally {
      scope.close();
    }
  }
  
  public List<String> listXAttrs(String src)
          throws IOException {
    checkOpen();
    TraceScope scope = getPathTraceScope("listXAttrs", src);
    try {
      final Map<String, byte[]> xattrs =
        XAttrHelper.buildXAttrMap(namenode.listXAttrs(src));
      return Lists.newArrayList(xattrs.keySet());
    } catch(RemoteException re) {
      throw re.unwrapRemoteException(AccessControlException.class,
                                     FileNotFoundException.class,
                                     UnresolvedPathException.class);
    } finally {
      scope.close();
    }
  }

  public void removeXAttr(String src, String name) throws IOException {
    checkOpen();
    TraceScope scope = getPathTraceScope("removeXAttr", src);
    try {
      namenode.removeXAttr(src, XAttrHelper.buildXAttr(name));
    } catch(RemoteException re) {
      throw re.unwrapRemoteException(AccessControlException.class,
                                     FileNotFoundException.class,
                                     NSQuotaExceededException.class,
                                     SafeModeException.class,
                                     SnapshotAccessControlException.class,
                                     UnresolvedPathException.class);
    } finally {
      scope.close();
    }
  }

  public void checkAccess(String src, FsAction mode) throws IOException {
    checkOpen();
    TraceScope scope = getPathTraceScope("checkAccess", src);
    try {
      namenode.checkAccess(src, mode);
    } catch (RemoteException re) {
      throw re.unwrapRemoteException(AccessControlException.class,
          FileNotFoundException.class,
          UnresolvedPathException.class);
    } finally {
      scope.close();
    }
  }

  public ErasureCodingPolicy[] getErasureCodingPolicies() throws IOException {
    checkOpen();
    TraceScope scope = Trace.startSpan("getErasureCodingPolicies", traceSampler);
    try {
      return namenode.getErasureCodingPolicies();
    } finally {
      scope.close();
    }
  }

  public DFSInotifyEventInputStream getInotifyEventStream() throws IOException {
    checkOpen();
    return new DFSInotifyEventInputStream(traceSampler, namenode);
  }

  public DFSInotifyEventInputStream getInotifyEventStream(long lastReadTxid)
      throws IOException {
    checkOpen();
    return new DFSInotifyEventInputStream(traceSampler, namenode, lastReadTxid);
  }

  @Override // RemotePeerFactory
  public Peer newConnectedPeer(InetSocketAddress addr,
      Token<BlockTokenIdentifier> blockToken, DatanodeID datanodeId)
      throws IOException {
    Peer peer = null;
    boolean success = false;
    Socket sock = null;
    final int socketTimeout = dfsClientConf.getSocketTimeout(); 
    try {
      sock = socketFactory.createSocket();
      NetUtils.connect(sock, addr, getRandomLocalInterfaceAddr(), socketTimeout);
      peer = TcpPeerServer.peerFromSocketAndKey(saslClient, sock, this,
          blockToken, datanodeId);
      peer.setReadTimeout(socketTimeout);
      peer.setWriteTimeout(socketTimeout);
      success = true;
      return peer;
    } finally {
      if (!success) {
        IOUtils.cleanup(LOG, peer);
        IOUtils.closeSocket(sock);
      }
    }
  }

  /**
   * Create hedged reads thread pool, HEDGED_READ_THREAD_POOL, if
   * it does not already exist.
   * @param num Number of threads for hedged reads thread pool.
   * If zero, skip hedged reads thread pool creation.
   */
  private synchronized void initThreadsNumForHedgedReads(int num) {
    if (num <= 0 || HEDGED_READ_THREAD_POOL != null) return;
    HEDGED_READ_THREAD_POOL = new ThreadPoolExecutor(1, num, 60,
        TimeUnit.SECONDS, new SynchronousQueue<Runnable>(),
        new Daemon.DaemonFactory() {
          private final AtomicInteger threadIndex =
            new AtomicInteger(0); 
          @Override
          public Thread newThread(Runnable r) {
            Thread t = super.newThread(r);
            t.setName("hedgedRead-" +
              threadIndex.getAndIncrement());
            return t;
          }
        },
        new ThreadPoolExecutor.CallerRunsPolicy() {

      @Override
      public void rejectedExecution(Runnable runnable,
          ThreadPoolExecutor e) {
        LOG.info("Execution rejected, Executing in current thread");
        HEDGED_READ_METRIC.incHedgedReadOpsInCurThread();
        // will run in the current thread
        super.rejectedExecution(runnable, e);
      }
    });
    HEDGED_READ_THREAD_POOL.allowCoreThreadTimeOut(true);
    if (LOG.isDebugEnabled()) {
      LOG.debug("Using hedged reads; pool threads=" + num);
    }
  }

  /**
   * Create thread pool for parallel reading in striped layout,
   * STRIPED_READ_THREAD_POOL, if it does not already exist.
   * @param num Number of threads for striped reads thread pool.
   */
  private void initThreadsNumForStripedReads(int num) {
    assert num > 0;
    if (STRIPED_READ_THREAD_POOL != null) {
      return;
    }
    synchronized (DFSClient.class) {
      if (STRIPED_READ_THREAD_POOL == null) {
        STRIPED_READ_THREAD_POOL = new ThreadPoolExecutor(1, num, 60,
            TimeUnit.SECONDS, new SynchronousQueue<Runnable>(),
            new Daemon.DaemonFactory() {
          private final AtomicInteger threadIndex = new AtomicInteger(0);

          @Override
          public Thread newThread(Runnable r) {
            Thread t = super.newThread(r);
            t.setName("stripedRead-" + threadIndex.getAndIncrement());
            return t;
          }
        }, new ThreadPoolExecutor.CallerRunsPolicy() {
          @Override
          public void rejectedExecution(Runnable runnable, ThreadPoolExecutor e) {
            LOG.info("Execution for striped reading rejected, "
                + "Executing in current thread");
            // will run in the current thread
            super.rejectedExecution(runnable, e);
          }
        });
        STRIPED_READ_THREAD_POOL.allowCoreThreadTimeOut(true);
      }
    }
  }

  ThreadPoolExecutor getHedgedReadsThreadPool() {
    return HEDGED_READ_THREAD_POOL;
  }

  ThreadPoolExecutor getStripedReadsThreadPool() {
    return STRIPED_READ_THREAD_POOL;
  }

  boolean isHedgedReadsEnabled() {
    return (HEDGED_READ_THREAD_POOL != null) &&
      HEDGED_READ_THREAD_POOL.getMaximumPoolSize() > 0;
  }

  DFSHedgedReadMetrics getHedgedReadMetrics() {
    return HEDGED_READ_METRIC;
  }

  public KeyProvider getKeyProvider() {
    return clientContext.getKeyProviderCache().get(conf);
  }

  @VisibleForTesting
  public void setKeyProvider(KeyProvider provider) {
    try {
      clientContext.getKeyProviderCache().setKeyProvider(conf, provider);
    } catch (IOException e) {
     LOG.error("Could not set KeyProvider !!", e);
    }
  }

  /**
   * Probe for encryption enabled on this filesystem.
   * See {@link DFSUtil#isHDFSEncryptionEnabled(Configuration)}
   * @return true if encryption is enabled
   */
  public boolean isHDFSEncryptionEnabled() {
    return DFSUtil.isHDFSEncryptionEnabled(this.conf);
  }

  /**
   * Returns the SaslDataTransferClient configured for this DFSClient.
   *
   * @return SaslDataTransferClient configured for this DFSClient
   */
  public SaslDataTransferClient getSaslDataTransferClient() {
    return saslClient;
  }

  TraceScope getPathTraceScope(String description, String path) {
    TraceScope scope = Trace.startSpan(description, traceSampler);
    Span span = scope.getSpan();
    if (span != null) {
      if (path != null) {
        span.addKVAnnotation("path", path);
      }
    }
    return scope;
  }

  TraceScope getSrcDstTraceScope(String description, String src, String dst) {
    TraceScope scope = Trace.startSpan(description, traceSampler);
    Span span = scope.getSpan();
    if (span != null) {
      if (src != null) {
        span.addKVAnnotation("src", src);
      }
      if (dst != null) {
        span.addKVAnnotation("dst", dst);
      }
    }
    return scope;
  }

  /**
   * Get the erasure coding zone information for the specified path
   * 
   * @param src path to get the information for
   * @return Returns the zone information if path is in EC Zone, null otherwise
   * @throws IOException
   */
  public ErasureCodingZone getErasureCodingZone(String src) throws IOException {
    checkOpen();
    TraceScope scope = getPathTraceScope("getErasureCodingZone", src);
    try {
      return namenode.getErasureCodingZone(src);
    } catch (RemoteException re) {
      throw re.unwrapRemoteException(FileNotFoundException.class,
          AccessControlException.class, UnresolvedPathException.class);
    } finally {
      scope.close();
    }
  }
}<|MERGE_RESOLUTION|>--- conflicted
+++ resolved
@@ -1174,7 +1174,6 @@
     //    Get block info from namenode
     TraceScope scope = getPathTraceScope("newDFSInputStream", src);
     try {
-<<<<<<< HEAD
       LocatedBlocks locatedBlocks = getLocatedBlocks(src, 0);
       if (locatedBlocks != null) {
         ErasureCodingPolicy ecPolicy = locatedBlocks.getErasureCodingPolicy();
@@ -1186,9 +1185,6 @@
       } else {
         throw new IOException("Cannot open filename " + src);
       }
-=======
-      return new DFSInputStream(this, src, verifyChecksum, null);
->>>>>>> 456e901a
     } finally {
       scope.close();
     }
