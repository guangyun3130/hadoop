--- conflicted
+++ resolved
@@ -121,13 +121,10 @@
   private MutableGaugeInt numGetAppTimeoutFailedRetrieved;
   @Metric("# of getAppTimeouts failed to be retrieved")
   private MutableGaugeInt numGetAppTimeoutsFailedRetrieved;
-<<<<<<< HEAD
   @Metric("# of refreshQueues failed to be retrieved")
   private MutableGaugeInt numRefreshQueuesFailedRetrieved;
-=======
   @Metric("# of getRMNodeLabels failed to be retrieved")
   private MutableGaugeInt numGetRMNodeLabelsFailedRetrieved;
->>>>>>> 66053020
   @Metric("# of checkUserAccessToQueue failed to be retrieved")
   private MutableGaugeInt numCheckUserAccessToQueueFailedRetrieved;
 
@@ -212,13 +209,10 @@
   private MutableRate totalSucceededGetAppTimeoutRetrieved;
   @Metric("Total number of successful Retrieved GetAppTimeouts and latency(ms)")
   private MutableRate totalSucceededGetAppTimeoutsRetrieved;
-<<<<<<< HEAD
   @Metric("Total number of successful Retrieved RefreshQueues and latency(ms)")
   private MutableRate totalSucceededRefreshQueuesRetrieved;
-=======
   @Metric("Total number of successful Retrieved GetRMNodeLabels and latency(ms)")
   private MutableRate totalSucceededGetRMNodeLabelsRetrieved;
->>>>>>> 66053020
   @Metric("Total number of successful Retrieved CheckUserAccessToQueue and latency(ms)")
   private MutableRate totalSucceededCheckUserAccessToQueueRetrieved;
 
@@ -265,11 +259,8 @@
   private MutableQuantiles getUpdateQueueLatency;
   private MutableQuantiles getAppTimeoutLatency;
   private MutableQuantiles getAppTimeoutsLatency;
-<<<<<<< HEAD
   private MutableQuantiles getRefreshQueuesLatency;
-=======
   private MutableQuantiles getRMNodeLabelsLatency;
->>>>>>> 66053020
   private MutableQuantiles checkUserAccessToQueueLatency;
 
   private static volatile RouterMetrics instance = null;
@@ -424,13 +415,11 @@
     getAppTimeoutsLatency = registry.newQuantiles("getAppTimeoutsLatency",
          "latency of get apptimeouts timeouts", "ops", "latency", 10);
 
-<<<<<<< HEAD
     getRefreshQueuesLatency = registry.newQuantiles("getRefreshQueuesLatency",
          "latency of get refresh queues timeouts", "ops", "latency", 10);
-=======
+
     getRMNodeLabelsLatency = registry.newQuantiles("getRMNodeLabelsLatency",
         "latency of get rmnodelabels timeouts", "ops", "latency", 10);
->>>>>>> 66053020
 
     checkUserAccessToQueueLatency = registry.newQuantiles("checkUserAccessToQueueLatency",
         "latency of get apptimeouts timeouts", "ops", "latency", 10);
@@ -656,18 +645,16 @@
   }
 
   @VisibleForTesting
-<<<<<<< HEAD
   public long getNumSucceededRefreshQueuesRetrieved() {
     return totalSucceededRefreshQueuesRetrieved.lastStat().numSamples();
   }
 
-=======
+  @VisibleForTesting
   public long getNumSucceededGetRMNodeLabelsRetrieved() {
     return totalSucceededGetRMNodeLabelsRetrieved.lastStat().numSamples();
   }
 
   @VisibleForTesting
->>>>>>> 66053020
   public long getNumSucceededCheckUserAccessToQueueRetrievedRetrieved() {
     return totalSucceededCheckUserAccessToQueueRetrieved.lastStat().numSamples();
   }
@@ -873,13 +860,13 @@
   }
 
   @VisibleForTesting
-<<<<<<< HEAD
   public double getLatencySucceededRefreshQueuesRetrieved() {
     return totalSucceededRefreshQueuesRetrieved.lastStat().mean();
-=======
+  }
+  
+  @VisibleForTesting
   public double getLatencySucceededGetRMNodeLabelsRetrieved() {
     return totalSucceededGetRMNodeLabelsRetrieved.lastStat().mean();
->>>>>>> 66053020
   }
 
   @VisibleForTesting
@@ -1068,13 +1055,13 @@
     return numGetAppTimeoutsFailedRetrieved.value();
   }
 
-<<<<<<< HEAD
+
   public int getRefreshQueuesFailedRetrieved() {
     return numRefreshQueuesFailedRetrieved.value();
-=======
+  }
+  
   public int getRMNodeLabelsFailedRetrieved() {
     return numGetRMNodeLabelsFailedRetrieved.value();
->>>>>>> 66053020
   }
 
   public int getCheckUserAccessToQueueFailedRetrieved() {
@@ -1281,15 +1268,14 @@
     getAppTimeoutsLatency.add(duration);
   }
 
-<<<<<<< HEAD
   public void succeededRefreshQueuesRetrieved(long duration) {
     totalSucceededRefreshQueuesRetrieved.add(duration);
     getRefreshQueuesLatency.add(duration);
-=======
+  }
+  
   public void succeededGetRMNodeLabelsRetrieved(long duration) {
     totalSucceededGetRMNodeLabelsRetrieved.add(duration);
     getRMNodeLabelsLatency.add(duration);
->>>>>>> 66053020
   }
 
   public void succeededCheckUserAccessToQueueRetrieved(long duration) {
@@ -1457,13 +1443,12 @@
     numGetAppTimeoutsFailedRetrieved.incr();
   }
 
-<<<<<<< HEAD
   public void incrRefreshQueuesFailedRetrieved() {
     numRefreshQueuesFailedRetrieved.incr();
-=======
+  }
+  
   public void incrGetRMNodeLabelsFailedRetrieved() {
     numGetRMNodeLabelsFailedRetrieved.incr();
->>>>>>> 66053020
   }
 
   public void incrCheckUserAccessToQueueFailedRetrieved() {
