--- conflicted
+++ resolved
@@ -576,7 +576,6 @@
     return configuredCapacityVectors.get(label);
   }
 
-<<<<<<< HEAD
   @Override
   public QueueCapacityVector getConfiguredMaxCapacityVector(String label) {
     return configuredMaxCapacityVectors.get(label);
@@ -592,62 +591,6 @@
     configuredMaxCapacityVectors.put(label, maxCapacityVector);
   }
 
-  private void initializeQueueState() {
-    QueueState previousState = getState();
-    QueueState configuredState = queueContext.getConfiguration()
-        .getConfiguredState(getQueuePath());
-    QueueState parentState = (parent == null) ? null : parent.getState();
-
-    // verify that we can not any value for State other than RUNNING/STOPPED
-    if (configuredState != null && configuredState != QueueState.RUNNING
-        && configuredState != QueueState.STOPPED) {
-      throw new IllegalArgumentException("Invalid queue state configuration."
-          + " We can only use RUNNING or STOPPED.");
-    }
-    // If we did not set state in configuration, use Running as default state
-    QueueState defaultState = QueueState.RUNNING;
-
-    if (previousState == null) {
-      // If current state of the queue is null, we would inherit the state
-      // from its parent. If this queue does not has parent, such as root queue,
-      // we would use the configured state.
-      if (parentState == null) {
-        updateQueueState((configuredState == null) ? defaultState
-            : configuredState);
-      } else {
-        if (configuredState == null) {
-          updateQueueState((parentState == QueueState.DRAINING) ?
-              QueueState.STOPPED : parentState);
-        } else if (configuredState == QueueState.RUNNING
-            && parentState != QueueState.RUNNING) {
-          throw new IllegalArgumentException(
-              "The parent queue:" + parent.getQueuePath()
-                  + " cannot be STOPPED as the child queue:" + getQueuePath()
-                  + " is in RUNNING state.");
-        } else {
-          updateQueueState(configuredState);
-        }
-      }
-    } else {
-      // when we get a refreshQueue request from AdminService,
-      if (previousState == QueueState.RUNNING) {
-        if (configuredState == QueueState.STOPPED) {
-          stopQueue();
-        }
-      } else {
-        if (configuredState == QueueState.RUNNING) {
-          try {
-            activateQueue();
-          } catch (YarnException ex) {
-            throw new IllegalArgumentException(ex.getMessage());
-          }
-        }
-      }
-    }
-  }
-
-=======
->>>>>>> 88975496
   protected QueueInfo getQueueInfo() {
     // Deliberately doesn't use lock here, because this method will be invoked
     // from schedulerApplicationAttempt, to avoid deadlock, sacrifice
