/**
 * Licensed to the Apache Software Foundation (ASF) under one
 * or more contributor license agreements.  See the NOTICE file
 * distributed with this work for additional information
 * regarding copyright ownership.  The ASF licenses this file
 * to you under the Apache License, Version 2.0 (the
 * "License"); you may not use this file except in compliance
 * with the License.  You may obtain a copy of the License at
 *
 *     http://www.apache.org/licenses/LICENSE-2.0
 *
 * Unless required by applicable law or agreed to in writing, software
 * distributed under the License is distributed on an "AS IS" BASIS,
 * WITHOUT WARRANTIES OR CONDITIONS OF ANY KIND, either express or implied.
 * See the License for the specific language governing permissions and
 * limitations under the License.
 */

package org.apache.hadoop.fs.azurebfs.constants;

import org.apache.hadoop.classification.InterfaceAudience;
import org.apache.hadoop.classification.InterfaceStability;
import org.apache.hadoop.fs.FileSystem;

/**
 * Responsible to keep all the Azure Blob File System configurations keys in Hadoop configuration file.
 */
@InterfaceAudience.Public
@InterfaceStability.Evolving
public final class ConfigurationKeys {

  /**
   * Config to specify if the configured account is HNS enabled or not. If
   * this config is not set, getacl call is made on account filesystem root
   * path to determine HNS status.
   */
  public static final String FS_AZURE_ACCOUNT_IS_HNS_ENABLED = "fs.azure.account.hns.enabled";
  /**
   * Enable or disable expect hundred continue header.
   * Value: {@value}.
   */
  public static final String FS_AZURE_ACCOUNT_IS_EXPECT_HEADER_ENABLED = "fs.azure.account.expect.header.enabled";
  public static final String FS_AZURE_ACCOUNT_KEY_PROPERTY_NAME = "fs.azure.account.key";
  public static final String FS_AZURE_ACCOUNT_KEY_PROPERTY_NAME_REGX = "fs\\.azure\\.account\\.key\\.(.*)";
  public static final String FS_AZURE_SECURE_MODE = "fs.azure.secure.mode";
  public static final String FS_AZURE_ACCOUNT_LEVEL_THROTTLING_ENABLED = "fs.azure.account.throttling.enabled";

  // Retry strategy defined by the user
  public static final String AZURE_MIN_BACKOFF_INTERVAL = "fs.azure.io.retry.min.backoff.interval";
  public static final String AZURE_MAX_BACKOFF_INTERVAL = "fs.azure.io.retry.max.backoff.interval";
  public static final String AZURE_STATIC_RETRY_FOR_CONNECTION_TIMEOUT_ENABLED = "fs.azure.static.retry.for.connection.timeout.enabled";
  public static final String AZURE_STATIC_RETRY_INTERVAL = "fs.azure.static.retry.interval";
  public static final String AZURE_BACKOFF_INTERVAL = "fs.azure.io.retry.backoff.interval";
  public static final String AZURE_MAX_IO_RETRIES = "fs.azure.io.retry.max.retries";
  public static final String AZURE_CUSTOM_TOKEN_FETCH_RETRY_COUNT = "fs.azure.custom.token.fetch.retry.count";

  /**
   * Config to set HTTP Connection Timeout Value for Rest Operations.
   * Value: {@value}.
   */
  public static final String AZURE_HTTP_CONNECTION_TIMEOUT = "fs.azure.http.connection.timeout";
  /**
   * Config to set HTTP Read Timeout Value for Rest Operations.
   * Value: {@value}.
   */
  public static final String AZURE_HTTP_READ_TIMEOUT = "fs.azure.http.read.timeout";

  //  Retry strategy for getToken calls
  public static final String AZURE_OAUTH_TOKEN_FETCH_RETRY_COUNT = "fs.azure.oauth.token.fetch.retry.max.retries";
  public static final String AZURE_OAUTH_TOKEN_FETCH_RETRY_MIN_BACKOFF = "fs.azure.oauth.token.fetch.retry.min.backoff.interval";
  public static final String AZURE_OAUTH_TOKEN_FETCH_RETRY_MAX_BACKOFF = "fs.azure.oauth.token.fetch.retry.max.backoff.interval";
  public static final String AZURE_OAUTH_TOKEN_FETCH_RETRY_DELTA_BACKOFF = "fs.azure.oauth.token.fetch.retry.delta.backoff";

  // Read and write buffer sizes defined by the user
  public static final String AZURE_WRITE_MAX_CONCURRENT_REQUESTS = "fs.azure.write.max.concurrent.requests";
  public static final String AZURE_WRITE_MAX_REQUESTS_TO_QUEUE = "fs.azure.write.max.requests.to.queue";
  public static final String AZURE_WRITE_BUFFER_SIZE = "fs.azure.write.request.size";

  /**
   * Maximum Number of blocks a single output stream can have
   * active (uploading, or queued to the central FileSystem
   * instance's pool of queued operations.
   * This stops a single stream overloading the shared thread pool.
   * {@value}
   * <p>
   * Default is {@link FileSystemConfigurations#BLOCK_UPLOAD_ACTIVE_BLOCKS_DEFAULT}
   */
  public static final String FS_AZURE_BLOCK_UPLOAD_ACTIVE_BLOCKS =
      "fs.azure.block.upload.active.blocks";

  /**
   * Buffer directory path for uploading AbfsOutputStream data blocks.
   * Value: {@value}
   */
  public static final String FS_AZURE_BLOCK_UPLOAD_BUFFER_DIR =
      "fs.azure.buffer.dir";

  /**
   * What data block buffer to use.
   * <br>
   * Options include: "disk", "array", and "bytebuffer"(Default).
   * <br>
   * Default is {@link FileSystemConfigurations#DATA_BLOCKS_BUFFER_DEFAULT}.
   * Value: {@value}
   */
  public static final String DATA_BLOCKS_BUFFER =
      "fs.azure.data.blocks.buffer";

  /** If the data size written by Hadoop app is small, i.e. data size :
   *  (a) before any of HFlush/HSync call is made or
   *  (b) between 2 HFlush/Hsync API calls
   *  is less than write buffer size, 2 separate calls, one for append and
   *  another for flush are made.
   *  By enabling the small write optimization, a single call will be made to
   *  perform both append and flush operations and hence reduce request count.
   */
  public static final String AZURE_ENABLE_SMALL_WRITE_OPTIMIZATION = "fs.azure.write.enableappendwithflush";
  public static final String AZURE_READ_BUFFER_SIZE = "fs.azure.read.request.size";
  public static final String AZURE_READ_SMALL_FILES_COMPLETELY = "fs.azure.read.smallfilescompletely";
  /**
   * When parquet files are read, first few read are metadata reads before
   * reading the actual data. First the read is done of last 8 bytes of parquet
   * file to get the postion of metadta and next read is done for reading that
   * metadata. With this optimization these two reads can be combined into 1.
   * Value: {@value}
   */
  public static final String AZURE_READ_OPTIMIZE_FOOTER_READ = "fs.azure.read.optimizefooterread";
  /**
   * In case of footer reads it was not required to read full buffer size.
   * Most of the metadata information required was within 256 KB and it will be
   * more performant to read less. 512 KB is a sweet spot.
   * This config is used to define how much footer length the user wants to read.
   * Value: {@value}
   */
  public static final String AZURE_FOOTER_READ_BUFFER_SIZE = "fs.azure.footer.read.request.size";

  /**
   * Read ahead range parameter which can be set by user.
   * Default value is {@link FileSystemConfigurations#DEFAULT_READ_AHEAD_RANGE}.
   * This might reduce number of calls to remote as next requested
   * data could already be present in buffer {@value}.
   */
  public static final String AZURE_READ_AHEAD_RANGE = "fs.azure.readahead.range";
  public static final String AZURE_BLOCK_SIZE_PROPERTY_NAME = "fs.azure.block.size";
  public static final String AZURE_BLOCK_LOCATION_HOST_PROPERTY_NAME = "fs.azure.block.location.impersonatedhost";
  public static final String AZURE_CONCURRENT_CONNECTION_VALUE_OUT = "fs.azure.concurrentRequestCount.out";
  public static final String AZURE_CONCURRENT_CONNECTION_VALUE_IN = "fs.azure.concurrentRequestCount.in";
  public static final String AZURE_TOLERATE_CONCURRENT_APPEND = "fs.azure.io.read.tolerate.concurrent.append";
  public static final String AZURE_LIST_MAX_RESULTS = "fs.azure.list.max.results";
  public static final String AZURE_CREATE_REMOTE_FILESYSTEM_DURING_INITIALIZATION = "fs.azure.createRemoteFileSystemDuringInitialization";
  public static final String AZURE_SKIP_USER_GROUP_METADATA_DURING_INITIALIZATION = "fs.azure.skipUserGroupMetadataDuringInitialization";
  public static final String FS_AZURE_ENABLE_AUTOTHROTTLING = "fs.azure.enable.autothrottling";
  public static final String FS_AZURE_ACCOUNT_OPERATION_IDLE_TIMEOUT = "fs.azure.account.operation.idle.timeout";
  public static final String FS_AZURE_ANALYSIS_PERIOD = "fs.azure.analysis.period";
  public static final String FS_AZURE_ALWAYS_USE_HTTPS = "fs.azure.always.use.https";
  public static final String FS_AZURE_ATOMIC_RENAME_KEY = "fs.azure.atomic.rename.key";
  /** This config ensures that during create overwrite an existing file will be
   *  overwritten only if there is a match on the eTag of existing file.
   */
  public static final String FS_AZURE_ENABLE_CONDITIONAL_CREATE_OVERWRITE = "fs.azure.enable.conditional.create.overwrite";
  public static final String FS_AZURE_ENABLE_MKDIR_OVERWRITE = "fs.azure.enable.mkdir.overwrite";
  /** Provides a config to provide comma separated path prefixes on which Appendblob based files are created
   *  Default is empty. **/
  public static final String FS_AZURE_APPEND_BLOB_KEY = "fs.azure.appendblob.directories";
  /** Provides a config to provide comma separated path prefixes which support infinite leases.
   *  Files under these paths will be leased when created or opened for writing and the lease will
   *  be released when the file is closed. The lease may be broken with the breakLease method on
   *  AzureBlobFileSystem. Default is empty.
   * **/
  public static final String FS_AZURE_INFINITE_LEASE_KEY = "fs.azure.infinite-lease.directories";
  /** Provides a number of threads to use for lease operations for infinite lease directories.
   *  Must be set to a minimum of 1 if infinite lease directories are to be used. Default is 0. **/
  public static final String FS_AZURE_LEASE_THREADS = "fs.azure.lease.threads";
  public static final String FS_AZURE_READ_AHEAD_QUEUE_DEPTH = "fs.azure.readaheadqueue.depth";
  public static final String FS_AZURE_ALWAYS_READ_BUFFER_SIZE = "fs.azure.read.alwaysReadBufferSize";
  public static final String FS_AZURE_READ_AHEAD_BLOCK_SIZE = "fs.azure.read.readahead.blocksize";
  /** Provides a config control to enable or disable ABFS Flush operations -
   *  HFlush and HSync. Default is true. **/
  public static final String FS_AZURE_ENABLE_FLUSH = "fs.azure.enable.flush";
  /** Provides a config control to disable or enable OutputStream Flush API
   *  operations in AbfsOutputStream. Flush() will trigger actions that
   *  guarantee that buffered data is persistent with a perf cost while the API
   *  documentation does not have such expectations of data being persisted.
   *  Default value of this config is true. **/
  public static final String FS_AZURE_DISABLE_OUTPUTSTREAM_FLUSH = "fs.azure.disable.outputstream.flush";
  public static final String FS_AZURE_USER_AGENT_PREFIX_KEY = "fs.azure.user.agent.prefix";
  /**
   * The client correlation ID provided over config that will be added to
   * x-ms-client-request-Id header. Defaults to empty string if the length and
   * character constraints are not satisfied. **/
  public static final String FS_AZURE_CLIENT_CORRELATIONID = "fs.azure.client.correlationid";
  public static final String FS_AZURE_TRACINGHEADER_FORMAT = "fs.azure.tracingheader.format";
  public static final String FS_AZURE_CLUSTER_NAME = "fs.azure.cluster.name";
  public static final String FS_AZURE_CLUSTER_TYPE = "fs.azure.cluster.type";
  public static final String FS_AZURE_SSL_CHANNEL_MODE_KEY = "fs.azure.ssl.channel.mode";
  /** Provides a config to enable/disable the checkAccess API.
   *  By default this will be
   *  FileSystemConfigurations.DEFAULT_ENABLE_CHECK_ACCESS. **/
  public static final String FS_AZURE_ENABLE_CHECK_ACCESS = "fs.azure.enable.check.access";
  public static final String FS_AZURE_USE_UPN = "fs.azure.use.upn";
  /** User principal names (UPNs) have the format “{alias}@{domain}”. If true,
   *  only {alias} is included when a UPN would otherwise appear in the output
   *  of APIs like getFileStatus, getOwner, getAclStatus, etc. Default is false. **/
  public static final String FS_AZURE_FILE_OWNER_ENABLE_SHORTNAME = "fs.azure.identity.transformer.enable.short.name";
  /** If the domain name is specified and “fs.azure.identity.transformer.enable.short.name”
   *  is true, then the {alias} part of a UPN can be specified as input to APIs like setOwner and
   *  setAcl and it will be transformed to a UPN by appending @ and the domain specified by
   *  this configuration property. **/
  public static final String FS_AZURE_FILE_OWNER_DOMAINNAME = "fs.azure.identity.transformer.domain.name";
  /** An Azure Active Directory object ID (oid) used as the replacement for names contained in the
   * list specified by “fs.azure.identity.transformer.service.principal.substitution.list.
   * Notice that instead of setting oid, you can also set $superuser.**/
  public static final String FS_AZURE_OVERRIDE_OWNER_SP = "fs.azure.identity.transformer.service.principal.id";
  /** A comma separated list of names to be replaced with the service principal ID specified by
   * “fs.default.identity.transformer.service.principal.id”. This substitution occurs
   * when setOwner, setAcl, modifyAclEntries, or removeAclEntries are invoked with identities
   * contained in the substitution list. Notice that when in non-secure cluster, asterisk symbol "*"
   * can be used to match all user/group. **/
  public static final String FS_AZURE_OVERRIDE_OWNER_SP_LIST = "fs.azure.identity.transformer.service.principal.substitution.list";
  /** By default this is set as false, so “$superuser” is replaced with the current user when it appears as the owner
   * or owning group of a file or directory. To disable it, set it as true. **/
  public static final String FS_AZURE_SKIP_SUPER_USER_REPLACEMENT = "fs.azure.identity.transformer.skip.superuser.replacement";
  public static final String AZURE_KEY_ACCOUNT_KEYPROVIDER = "fs.azure.account.keyprovider";
  public static final String AZURE_KEY_ACCOUNT_SHELLKEYPROVIDER_SCRIPT = "fs.azure.shellkeyprovider.script";

  /**
   * Enable or disable readahead buffer in AbfsInputStream.
   * Value: {@value}.
   */
  public static final String FS_AZURE_ENABLE_READAHEAD = "fs.azure.enable.readahead";

  /** Setting this true will make the driver use it's own RemoteIterator implementation */
  public static final String FS_AZURE_ENABLE_ABFS_LIST_ITERATOR = "fs.azure.enable.abfslistiterator";
  /** Server side encryption key encoded in Base6format {@value}.*/
  public static final String FS_AZURE_ENCRYPTION_ENCODED_CLIENT_PROVIDED_KEY =
      "fs.azure.encryption.encoded.client-provided-key";
  /** SHA256 hash of encryption key encoded in Base64format */
  public static final String FS_AZURE_ENCRYPTION_ENCODED_CLIENT_PROVIDED_KEY_SHA =
      "fs.azure.encryption.encoded.client-provided-key-sha";
  /** Custom EncryptionContextProvider type */
  public static final String FS_AZURE_ENCRYPTION_CONTEXT_PROVIDER_TYPE = "fs.azure.encryption.context.provider.type";

  /** End point of ABFS account: {@value}. */
  public static final String AZURE_ABFS_ENDPOINT = "fs.azure.abfs.endpoint";
  /** Key for auth type properties: {@value}. */
  public static final String FS_AZURE_ACCOUNT_AUTH_TYPE_PROPERTY_NAME = "fs.azure.account.auth.type";
  /** Key for oauth token provider type: {@value}. */
  public static final String FS_AZURE_ACCOUNT_TOKEN_PROVIDER_TYPE_PROPERTY_NAME = "fs.azure.account.oauth.provider.type";
  /** Key for oauth AAD client id: {@value}. */
  public static final String FS_AZURE_ACCOUNT_OAUTH_CLIENT_ID = "fs.azure.account.oauth2.client.id";
  /** Key for oauth AAD client secret: {@value}. */
  public static final String FS_AZURE_ACCOUNT_OAUTH_CLIENT_SECRET = "fs.azure.account.oauth2.client.secret";
  /** Key for oauth AAD client endpoint: {@value}. */
  public static final String FS_AZURE_ACCOUNT_OAUTH_CLIENT_ENDPOINT = "fs.azure.account.oauth2.client.endpoint";
  /** Key for oauth msi tenant id: {@value}. */
  public static final String FS_AZURE_ACCOUNT_OAUTH_MSI_TENANT = "fs.azure.account.oauth2.msi.tenant";
  /** Key for oauth msi endpoint: {@value}. */
  public static final String FS_AZURE_ACCOUNT_OAUTH_MSI_ENDPOINT = "fs.azure.account.oauth2.msi.endpoint";
  /** Key for oauth msi Authority: {@value}. */
  public static final String FS_AZURE_ACCOUNT_OAUTH_MSI_AUTHORITY = "fs.azure.account.oauth2.msi.authority";
  /** Key for oauth user name: {@value}. */
  public static final String FS_AZURE_ACCOUNT_OAUTH_USER_NAME = "fs.azure.account.oauth2.user.name";
  /** Key for oauth user password: {@value}. */
  public static final String FS_AZURE_ACCOUNT_OAUTH_USER_PASSWORD = "fs.azure.account.oauth2.user.password";
  /** Key for oauth refresh token: {@value}. */
  public static final String FS_AZURE_ACCOUNT_OAUTH_REFRESH_TOKEN = "fs.azure.account.oauth2.refresh.token";
  /** Key for oauth AAD refresh token endpoint: {@value}. */
  public static final String FS_AZURE_ACCOUNT_OAUTH_REFRESH_TOKEN_ENDPOINT = "fs.azure.account.oauth2.refresh.token.endpoint";
  /** Key for enabling the tracking of ABFS API latency and sending the latency numbers to the ABFS API service */
  public static final String FS_AZURE_ABFS_LATENCY_TRACK = "fs.azure.abfs.latency.track";

  /** Key for rate limit capacity, as used by IO operations which try to throttle themselves. */
  public static final String FS_AZURE_ABFS_IO_RATE_LIMIT = "fs.azure.io.rate.limit";

  /** Add extra resilience to rename failures, at the expense of performance. */
  public static final String FS_AZURE_ABFS_RENAME_RESILIENCE = "fs.azure.enable.rename.resilience";

<<<<<<< HEAD
=======
  /** Add extra layer of verification of the integrity of the request content during transport: {@value}. */
  public static final String FS_AZURE_ABFS_ENABLE_CHECKSUM_VALIDATION = "fs.azure.enable.checksum.validation";

  public static String accountProperty(String property, String account) {
    return property + "." + account;
  }

>>>>>>> a897e745
  public static final String FS_AZURE_ENABLE_DELEGATION_TOKEN = "fs.azure.enable.delegation.token";
  public static final String FS_AZURE_DELEGATION_TOKEN_PROVIDER_TYPE = "fs.azure.delegation.token.provider.type";

  /** Key for fixed SAS token: {@value}. **/
  public static final String FS_AZURE_SAS_FIXED_TOKEN = "fs.azure.sas.fixed.token";

  /** Key for SAS token provider: {@value}. **/
  public static final String FS_AZURE_SAS_TOKEN_PROVIDER_TYPE = "fs.azure.sas.token.provider.type";

  /** For performance, AbfsInputStream/AbfsOutputStream re-use SAS tokens until the expiry is within this number of seconds. **/
  public static final String FS_AZURE_SAS_TOKEN_RENEW_PERIOD_FOR_STREAMS = "fs.azure.sas.token.renew.period.for.streams";

  /** Key to enable custom identity transformation. */
  public static final String FS_AZURE_IDENTITY_TRANSFORM_CLASS = "fs.azure.identity.transformer.class";
  /** Key for Local User to Service Principal file location. */
  public static final String FS_AZURE_LOCAL_USER_SP_MAPPING_FILE_PATH = "fs.azure.identity.transformer.local.service.principal.mapping.file.path";
  /** Key for Local Group to Service Group file location. */
  public static final String FS_AZURE_LOCAL_GROUP_SG_MAPPING_FILE_PATH = "fs.azure.identity.transformer.local.service.group.mapping.file.path";
  /**
   * Optional config to enable a lock free pread which will bypass buffer in AbfsInputStream.
   * This is not a config which can be set at cluster level. It can be used as
   * an option on FutureDataInputStreamBuilder.
   * @see FileSystem#openFile(org.apache.hadoop.fs.Path)
   */
  public static final String FS_AZURE_BUFFERED_PREAD_DISABLE = "fs.azure.buffered.pread.disable";
  private ConfigurationKeys() {}
}<|MERGE_RESOLUTION|>--- conflicted
+++ resolved
@@ -275,16 +275,9 @@
   /** Add extra resilience to rename failures, at the expense of performance. */
   public static final String FS_AZURE_ABFS_RENAME_RESILIENCE = "fs.azure.enable.rename.resilience";
 
-<<<<<<< HEAD
-=======
   /** Add extra layer of verification of the integrity of the request content during transport: {@value}. */
   public static final String FS_AZURE_ABFS_ENABLE_CHECKSUM_VALIDATION = "fs.azure.enable.checksum.validation";
 
-  public static String accountProperty(String property, String account) {
-    return property + "." + account;
-  }
-
->>>>>>> a897e745
   public static final String FS_AZURE_ENABLE_DELEGATION_TOKEN = "fs.azure.enable.delegation.token";
   public static final String FS_AZURE_DELEGATION_TOKEN_PROVIDER_TYPE = "fs.azure.delegation.token.provider.type";
 
