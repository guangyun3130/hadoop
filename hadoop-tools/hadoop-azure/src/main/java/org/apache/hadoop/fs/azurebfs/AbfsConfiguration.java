--- conflicted
+++ resolved
@@ -117,16 +117,14 @@
       DefaultValue = DEFAULT_OPTIMIZE_FOOTER_READ)
   private boolean optimizeFooterRead;
 
-<<<<<<< HEAD
   @BooleanConfigurationValidatorAnnotation(
           ConfigurationKey = FS_AZURE_ACCOUNT_IS_EXPECT_HEADER_ENABLED,
           DefaultValue = DEFAULT_FS_AZURE_ACCOUNT_IS_EXPECT_HEADER_ENABLED)
   private boolean isExpectHeaderEnabled;
-=======
+  
   @BooleanConfigurationValidatorAnnotation(ConfigurationKey = FS_AZURE_ACCOUNT_LEVEL_THROTTLING_ENABLED,
       DefaultValue = DEFAULT_FS_AZURE_ACCOUNT_LEVEL_THROTTLING_ENABLED)
   private boolean accountThrottlingEnabled;
->>>>>>> 60e0fe87
 
   @IntegerConfigurationValidatorAnnotation(ConfigurationKey = AZURE_READ_BUFFER_SIZE,
       MinValue = MIN_BUFFER_SIZE,
@@ -713,13 +711,11 @@
     return this.azureAppendBlobDirs;
   }
 
-<<<<<<< HEAD
   public boolean isExpectHeaderEnabled() {
     return this.isExpectHeaderEnabled;
-=======
+    
   public boolean accountThrottlingEnabled() {
     return accountThrottlingEnabled;
->>>>>>> 60e0fe87
   }
 
   public String getAzureInfiniteLeaseDirs() {
