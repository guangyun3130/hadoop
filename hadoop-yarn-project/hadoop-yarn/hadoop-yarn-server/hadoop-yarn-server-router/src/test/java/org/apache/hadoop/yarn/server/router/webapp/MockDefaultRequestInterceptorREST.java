/**
 * Licensed to the Apache Software Foundation (ASF) under one
 * or more contributor license agreements.  See the NOTICE file
 * distributed with this work for additional information
 * regarding copyright ownership.  The ASF licenses this file
 * to you under the Apache License, Version 2.0 (the
 * "License"); you may not use this file except in compliance
 * with the License.  You may obtain a copy of the License at
 * <p>
 * http://www.apache.org/licenses/LICENSE-2.0
 * <p>
 * Unless required by applicable law or agreed to in writing, software
 * distributed under the License is distributed on an "AS IS" BASIS,
 * WITHOUT WARRANTIES OR CONDITIONS OF ANY KIND, either express or implied.
 * See the License for the specific language governing permissions and
 * limitations under the License.
 */

package org.apache.hadoop.yarn.server.router.webapp;

import java.io.IOException;
import java.net.ConnectException;
import java.util.ArrayList;
import java.util.Set;
import java.util.Map;
import java.util.HashMap;
import java.util.Collections;
import java.util.Arrays;
import java.util.concurrent.atomic.AtomicInteger;
import java.util.concurrent.ConcurrentHashMap;
import java.util.concurrent.atomic.AtomicLong;
import java.util.stream.Collectors;

import javax.servlet.http.HttpServletRequest;
import javax.servlet.http.HttpServletResponse;
import javax.ws.rs.core.HttpHeaders;
import javax.ws.rs.core.Response;
import javax.ws.rs.core.Response.Status;

import org.apache.commons.lang3.EnumUtils;
import org.apache.commons.lang3.StringUtils;
import org.apache.hadoop.metrics2.lib.DefaultMetricsSystem;
import org.apache.hadoop.security.authorize.AuthorizationException;
import org.apache.hadoop.util.Sets;
import org.apache.hadoop.util.Time;
import org.apache.hadoop.yarn.api.records.ApplicationId;
import org.apache.hadoop.yarn.api.records.ReservationId;
import org.apache.hadoop.yarn.api.records.Resource;
import org.apache.hadoop.yarn.api.records.ContainerId;
import org.apache.hadoop.yarn.api.records.ApplicationAttemptId;
import org.apache.hadoop.yarn.api.records.NodeId;
import org.apache.hadoop.yarn.api.records.Priority;
import org.apache.hadoop.yarn.api.records.ContainerState;
import org.apache.hadoop.yarn.api.records.ContainerReport;
import org.apache.hadoop.yarn.api.records.NodeLabel;
import org.apache.hadoop.yarn.api.records.SignalContainerCommand;
import org.apache.hadoop.yarn.api.records.ApplicationReport;
import org.apache.hadoop.yarn.api.records.YarnApplicationState;
import org.apache.hadoop.yarn.api.records.FinalApplicationStatus;
import org.apache.hadoop.yarn.api.records.ApplicationAttemptReport;
import org.apache.hadoop.yarn.api.records.YarnApplicationAttemptState;
import org.apache.hadoop.yarn.api.records.ApplicationTimeoutType;
import org.apache.hadoop.yarn.api.records.ApplicationTimeout;
import org.apache.hadoop.yarn.api.protocolrecords.ReservationSubmissionRequest;
import org.apache.hadoop.yarn.api.protocolrecords.ReservationListRequest;
import org.apache.hadoop.yarn.api.protocolrecords.ReservationListResponse;
import org.apache.hadoop.yarn.conf.YarnConfiguration;
import org.apache.hadoop.yarn.exceptions.ApplicationNotFoundException;
import org.apache.hadoop.yarn.exceptions.YarnException;
import org.apache.hadoop.yarn.server.federation.store.records.SubClusterId;
import org.apache.hadoop.yarn.server.resourcemanager.ClientRMService;
import org.apache.hadoop.yarn.server.resourcemanager.MockRM;
import org.apache.hadoop.yarn.server.resourcemanager.RMContext;
import org.apache.hadoop.yarn.server.resourcemanager.reservation.ReservationSystem;
import org.apache.hadoop.yarn.server.resourcemanager.reservation.ReservationSystemTestUtil;
import org.apache.hadoop.yarn.server.resourcemanager.rmapp.RMApp;
import org.apache.hadoop.yarn.server.resourcemanager.scheduler.ActiveUsersManager;
import org.apache.hadoop.yarn.server.resourcemanager.scheduler.ResourceScheduler;
import org.apache.hadoop.yarn.server.resourcemanager.scheduler.SchedulerNode;
import org.apache.hadoop.yarn.server.resourcemanager.scheduler.activities.ActivitiesManager;
import org.apache.hadoop.yarn.server.resourcemanager.scheduler.activities.ActivitiesLogger;
import org.apache.hadoop.yarn.server.resourcemanager.scheduler.activities.ActivityDiagnosticConstant;
import org.apache.hadoop.yarn.server.resourcemanager.scheduler.activities.ActivityState;
import org.apache.hadoop.yarn.server.resourcemanager.scheduler.activities.ActivityLevel;
import org.apache.hadoop.yarn.server.resourcemanager.scheduler.capacity.CapacityScheduler;
import org.apache.hadoop.yarn.server.resourcemanager.scheduler.capacity.CapacitySchedulerConfiguration;
import org.apache.hadoop.yarn.server.resourcemanager.scheduler.capacity.LeafQueue;
import org.apache.hadoop.yarn.server.resourcemanager.scheduler.capacity.TestUtils;
import org.apache.hadoop.yarn.server.resourcemanager.scheduler.common.fica.FiCaSchedulerApp;
import org.apache.hadoop.yarn.server.resourcemanager.scheduler.common.fica.FiCaSchedulerNode;
import org.apache.hadoop.yarn.server.resourcemanager.webapp.NodeIDsInfo;
import org.apache.hadoop.yarn.server.resourcemanager.webapp.dao.NodeLabelsInfo;
import org.apache.hadoop.yarn.server.resourcemanager.webapp.dao.LabelsToNodesInfo;
import org.apache.hadoop.yarn.server.resourcemanager.webapp.dao.AppInfo;
import org.apache.hadoop.yarn.server.resourcemanager.webapp.dao.AppState;
import org.apache.hadoop.yarn.server.resourcemanager.webapp.dao.ApplicationSubmissionContextInfo;
import org.apache.hadoop.yarn.server.resourcemanager.webapp.dao.AppsInfo;
import org.apache.hadoop.yarn.server.resourcemanager.webapp.dao.ClusterMetricsInfo;
import org.apache.hadoop.yarn.server.resourcemanager.webapp.dao.NewApplication;
import org.apache.hadoop.yarn.server.resourcemanager.webapp.dao.NodeInfo;
import org.apache.hadoop.yarn.server.resourcemanager.webapp.dao.NodesInfo;
import org.apache.hadoop.yarn.server.resourcemanager.webapp.dao.ResourceInfo;
import org.apache.hadoop.yarn.server.resourcemanager.webapp.dao.ResourceOptionInfo;
import org.apache.hadoop.yarn.server.resourcemanager.webapp.dao.NodeToLabelsInfo;
import org.apache.hadoop.yarn.server.resourcemanager.webapp.dao.NodeLabelInfo;
import org.apache.hadoop.yarn.server.resourcemanager.webapp.dao.AppAttemptsInfo;
import org.apache.hadoop.yarn.server.resourcemanager.webapp.dao.AppTimeoutInfo;
import org.apache.hadoop.yarn.server.resourcemanager.webapp.dao.AppTimeoutsInfo;
import org.apache.hadoop.yarn.server.resourcemanager.webapp.dao.AppPriority;
import org.apache.hadoop.yarn.server.resourcemanager.webapp.dao.AppQueue;
import org.apache.hadoop.yarn.server.resourcemanager.webapp.dao.StatisticsItemInfo;
import org.apache.hadoop.yarn.server.resourcemanager.webapp.dao.ApplicationStatisticsInfo;
import org.apache.hadoop.yarn.server.resourcemanager.webapp.dao.AppActivitiesInfo;
<<<<<<< HEAD
import org.apache.hadoop.yarn.server.resourcemanager.webapp.dao.NewReservation;
import org.apache.hadoop.yarn.server.resourcemanager.webapp.dao.ReservationSubmissionRequestInfo;
import org.apache.hadoop.yarn.server.resourcemanager.webapp.dao.ReservationUpdateRequestInfo;
import org.apache.hadoop.yarn.server.resourcemanager.webapp.dao.ReservationDeleteRequestInfo;
=======
import org.apache.hadoop.yarn.server.resourcemanager.webapp.dao.ReservationListInfo;
>>>>>>> 3ce35339
import org.apache.hadoop.yarn.server.scheduler.SchedulerRequestKey;
import org.apache.hadoop.yarn.server.webapp.dao.AppAttemptInfo;
import org.apache.hadoop.yarn.server.webapp.dao.ContainerInfo;
import org.apache.hadoop.yarn.server.webapp.dao.ContainersInfo;
import org.apache.hadoop.yarn.util.SystemClock;
import org.apache.hadoop.yarn.util.resource.Resources;
import org.apache.hadoop.yarn.webapp.NotFoundException;
import org.mockito.Mockito;
import org.slf4j.Logger;
import org.slf4j.LoggerFactory;

import static org.mockito.Mockito.mock;

/**
 * This class mocks the RESTRequestInterceptor.
 */
public class MockDefaultRequestInterceptorREST
    extends DefaultRequestInterceptorREST {

  private static final Logger LOG =
      LoggerFactory.getLogger(MockDefaultRequestInterceptorREST.class);
  final private AtomicInteger applicationCounter = new AtomicInteger(0);
  // True if the Mock RM is running, false otherwise.
  // This property allows us to write tests for specific scenario as YARN RM
  // down e.g. network issue, failover.
  private boolean isRunning = true;
  private Map<ApplicationId, ApplicationReport> applicationMap = new HashMap<>();
  private Map<ReservationId, SubClusterId> reservationMap = new HashMap<>();
  public static final String APP_STATE_RUNNING = "RUNNING";
  private AtomicLong resCounter = new AtomicLong();

  private static final String QUEUE_DEFAULT = "default";
  private static final String QUEUE_DEFAULT_FULL = CapacitySchedulerConfiguration.ROOT +
      CapacitySchedulerConfiguration.DOT + QUEUE_DEFAULT;
  private static final String QUEUE_DEDICATED = "dedicated";
  public static final String QUEUE_DEDICATED_FULL = CapacitySchedulerConfiguration.ROOT +
      CapacitySchedulerConfiguration.DOT + QUEUE_DEDICATED;

  // duration(milliseconds), 1mins
  public static final long DURATION = 60*1000;

  // Containers 4
  public static final int NUM_CONTAINERS = 4;

  private void validateRunning() throws ConnectException {
    if (!isRunning) {
      throw new ConnectException("RM is stopped");
    }
  }

  @Override
  public Response createNewApplication(HttpServletRequest hsr)
      throws AuthorizationException, IOException, InterruptedException {
    validateRunning();

    ApplicationId applicationId =
        ApplicationId.newInstance(Integer.valueOf(getSubClusterId().getId()),
            applicationCounter.incrementAndGet());
    NewApplication appId =
        new NewApplication(applicationId.toString(), new ResourceInfo());
    return Response.status(Status.OK).entity(appId).build();
  }

  @Override
  public Response submitApplication(ApplicationSubmissionContextInfo newApp,
      HttpServletRequest hsr)
      throws AuthorizationException, IOException, InterruptedException {
    validateRunning();

    ApplicationId appId = ApplicationId.fromString(newApp.getApplicationId());
    LOG.info("Application submitted: " + appId);

    // Initialize appReport
    ApplicationReport appReport = ApplicationReport.newInstance(
        appId, ApplicationAttemptId.newInstance(appId, 1), null, newApp.getQueue(), null, null, 0,
        null, YarnApplicationState.ACCEPTED, "", null, 0, 0, null, null, null, 0,
        newApp.getApplicationType(), null, null, false, Priority.newInstance(newApp.getPriority()),
        null, null);

    // Initialize appTimeoutsMap
    HashMap<ApplicationTimeoutType, ApplicationTimeout> appTimeoutsMap = new HashMap<>();
    ApplicationTimeoutType timeoutType = ApplicationTimeoutType.LIFETIME;
    ApplicationTimeout appTimeOut =
        ApplicationTimeout.newInstance(ApplicationTimeoutType.LIFETIME, "UNLIMITED", 10);
    appTimeoutsMap.put(timeoutType, appTimeOut);
    appReport.setApplicationTimeouts(appTimeoutsMap);

    applicationMap.put(appId, appReport);
    return Response.status(Status.ACCEPTED).header(HttpHeaders.LOCATION, "")
        .entity(getSubClusterId()).build();
  }

  @Override
  public AppInfo getApp(HttpServletRequest hsr, String appId,
      Set<String> unselectedFields) {
    if (!isRunning) {
      throw new RuntimeException("RM is stopped");
    }

    ApplicationId applicationId = ApplicationId.fromString(appId);
    if (!applicationMap.containsKey(applicationId)) {
      throw new NotFoundException("app with id: " + appId + " not found");
    }

    return new AppInfo();
  }

  @Override
  public AppsInfo getApps(HttpServletRequest hsr, String stateQuery,
      Set<String> statesQuery, String finalStatusQuery, String userQuery,
      String queueQuery, String count, String startedBegin, String startedEnd,
      String finishBegin, String finishEnd, Set<String> applicationTypes,
      Set<String> applicationTags, String name, Set<String> unselectedFields) {
    if (!isRunning) {
      throw new RuntimeException("RM is stopped");
    }
    AppsInfo appsInfo = new AppsInfo();
    AppInfo appInfo = new AppInfo();

    appInfo.setAppId(
        ApplicationId.newInstance(Integer.valueOf(getSubClusterId().getId()),
            applicationCounter.incrementAndGet()).toString());
    appInfo.setAMHostHttpAddress("http://i_am_the_AM:1234");

    appsInfo.add(appInfo);
    return appsInfo;
  }

  @Override
  public Response updateAppState(AppState targetState, HttpServletRequest hsr,
      String appId) throws AuthorizationException, YarnException,
      InterruptedException, IOException {
    validateRunning();

    ApplicationId applicationId = ApplicationId.fromString(appId);
    if (applicationMap.remove(applicationId) == null) {
      throw new ApplicationNotFoundException(
          "Trying to kill an absent application: " + appId);
    }

    if (targetState == null) {
      return Response.status(Status.BAD_REQUEST).build();
    }

    LOG.info("Force killing application: " + appId);
    AppState ret = new AppState();
    ret.setState(targetState.toString());
    return Response.status(Status.OK).entity(ret).build();
  }

  @Override
  public NodeInfo getNode(String nodeId) {
    if (!isRunning) {
      throw new RuntimeException("RM is stopped");
    }
    NodeInfo node = new NodeInfo();
    node.setId(nodeId);
    node.setLastHealthUpdate(Integer.valueOf(getSubClusterId().getId()));
    return node;
  }

  @Override
  public NodesInfo getNodes(String states) {
    if (!isRunning) {
      throw new RuntimeException("RM is stopped");
    }
    NodeInfo node = new NodeInfo();
    node.setId("Node " + Integer.valueOf(getSubClusterId().getId()));
    node.setLastHealthUpdate(Integer.valueOf(getSubClusterId().getId()));
    NodesInfo nodes = new NodesInfo();
    nodes.add(node);
    return nodes;
  }

  @Override
  public ResourceInfo updateNodeResource(HttpServletRequest hsr,
      String nodeId, ResourceOptionInfo resourceOption) {
    if (!isRunning) {
      throw new RuntimeException("RM is stopped");
    }
    Resource resource = resourceOption.getResourceOption().getResource();
    return new ResourceInfo(resource);
  }

  @Override
  public ClusterMetricsInfo getClusterMetricsInfo() {
    if (!isRunning) {
      throw new RuntimeException("RM is stopped");
    }
    ClusterMetricsInfo metrics = new ClusterMetricsInfo();
    metrics.setAppsSubmitted(Integer.valueOf(getSubClusterId().getId()));
    metrics.setAppsCompleted(Integer.valueOf(getSubClusterId().getId()));
    metrics.setAppsPending(Integer.valueOf(getSubClusterId().getId()));
    metrics.setAppsRunning(Integer.valueOf(getSubClusterId().getId()));
    metrics.setAppsFailed(Integer.valueOf(getSubClusterId().getId()));
    metrics.setAppsKilled(Integer.valueOf(getSubClusterId().getId()));

    return metrics;
  }

  @Override
  public AppState getAppState(HttpServletRequest hsr, String appId)
      throws AuthorizationException {
    if (!isRunning) {
      throw new RuntimeException("RM is stopped");
    }

    ApplicationId applicationId = ApplicationId.fromString(appId);
    if (!applicationMap.containsKey(applicationId)) {
      throw new NotFoundException("app with id: " + appId + " not found");
    }

    return new AppState(APP_STATE_RUNNING);
  }

  public void setSubClusterId(int subClusterId) {
    setSubClusterId(SubClusterId.newInstance(Integer.toString(subClusterId)));
  }

  public boolean isRunning() {
    return isRunning;
  }

  public void setRunning(boolean runningMode) {
    this.isRunning = runningMode;
  }

  @Override
  public ContainersInfo getContainers(HttpServletRequest req, HttpServletResponse res,
      String appId, String appAttemptId) {
    if (!isRunning) {
      throw new RuntimeException("RM is stopped");
    }

    // We avoid to check if the Application exists in the system because we need
    // to validate that each subCluster returns 1 container.
    ContainersInfo containers = new ContainersInfo();

    int subClusterId = Integer.valueOf(getSubClusterId().getId());

    ContainerId containerId = ContainerId.newContainerId(
        ApplicationAttemptId.fromString(appAttemptId), subClusterId);
    Resource allocatedResource =
        Resource.newInstance(subClusterId, subClusterId);

    NodeId assignedNode = NodeId.newInstance("Node", subClusterId);
    Priority priority = Priority.newInstance(subClusterId);
    long creationTime = subClusterId;
    long finishTime = subClusterId;
    String diagnosticInfo = "Diagnostic " + subClusterId;
    String logUrl = "Log " + subClusterId;
    int containerExitStatus = subClusterId;
    ContainerState containerState = ContainerState.COMPLETE;
    String nodeHttpAddress = "HttpAddress " + subClusterId;

    ContainerReport containerReport = ContainerReport.newInstance(
        containerId, allocatedResource, assignedNode, priority,
        creationTime, finishTime, diagnosticInfo, logUrl,
        containerExitStatus, containerState, nodeHttpAddress);

    ContainerInfo container = new ContainerInfo(containerReport);
    containers.add(container);

    return containers;
  }

  @Override
  public NodeToLabelsInfo getNodeToLabels(HttpServletRequest hsr) throws IOException {
    if (!isRunning) {
      throw new RuntimeException("RM is stopped");
    }
    NodeLabelsInfo cpuNode = new NodeLabelsInfo(Collections.singleton("CPU"));
    NodeLabelsInfo gpuNode = new NodeLabelsInfo(Collections.singleton("GPU"));

    HashMap<String, NodeLabelsInfo> nodeLabels = new HashMap<>();
    nodeLabels.put("node1", cpuNode);
    nodeLabels.put("node2", gpuNode);
    return new NodeToLabelsInfo(nodeLabels);
  }

  @Override
  public LabelsToNodesInfo getLabelsToNodes(Set<String> labels) throws IOException {
    if (!isRunning) {
      throw new RuntimeException("RM is stopped");
    }

    Map<NodeLabelInfo, NodeIDsInfo> labelsToNodes = new HashMap<>();

    NodeLabel labelX = NodeLabel.newInstance("x", false);
    NodeLabelInfo nodeLabelInfoX = new NodeLabelInfo(labelX);
    ArrayList<String> hostsX = new ArrayList<>(Arrays.asList("host1A", "host1B"));
    Resource resourceX = Resource.newInstance(20*1024, 10);
    NodeIDsInfo nodeIDsInfoX = new NodeIDsInfo(hostsX, resourceX);
    labelsToNodes.put(nodeLabelInfoX, nodeIDsInfoX);

    NodeLabel labelY = NodeLabel.newInstance("y", false);
    NodeLabelInfo nodeLabelInfoY = new NodeLabelInfo(labelY);
    ArrayList<String> hostsY = new ArrayList<>(Arrays.asList("host2A", "host2B"));
    Resource resourceY = Resource.newInstance(40*1024, 20);
    NodeIDsInfo nodeIDsInfoY = new NodeIDsInfo(hostsY, resourceY);
    labelsToNodes.put(nodeLabelInfoY, nodeIDsInfoY);

    NodeLabel labelZ = NodeLabel.newInstance("z", false);
    NodeLabelInfo nodeLabelInfoZ = new NodeLabelInfo(labelZ);
    ArrayList<String> hostsZ = new ArrayList<>(Arrays.asList("host3A", "host3B"));
    Resource resourceZ = Resource.newInstance(80*1024, 40);
    NodeIDsInfo nodeIDsInfoZ = new NodeIDsInfo(hostsZ, resourceZ);
    labelsToNodes.put(nodeLabelInfoZ, nodeIDsInfoZ);

    return new LabelsToNodesInfo(labelsToNodes);
  }

  @Override
  public NodeLabelsInfo getClusterNodeLabels(HttpServletRequest hsr) throws IOException {
    if (!isRunning) {
      throw new RuntimeException("RM is stopped");
    }
    NodeLabel labelCpu = NodeLabel.newInstance("cpu", false);
    NodeLabel labelGpu = NodeLabel.newInstance("gpu", false);
    return new NodeLabelsInfo(Sets.newHashSet(labelCpu, labelGpu));
  }

  @Override
  public NodeLabelsInfo getLabelsOnNode(HttpServletRequest hsr, String nodeId) throws IOException {
    if (!isRunning) {
      throw new RuntimeException("RM is stopped");
    }

    if (StringUtils.equalsIgnoreCase(nodeId, "node1")) {
      NodeLabel labelCpu = NodeLabel.newInstance("x", false);
      NodeLabel labelGpu = NodeLabel.newInstance("y", false);
      return new NodeLabelsInfo(Sets.newHashSet(labelCpu, labelGpu));
    } else {
      return null;
    }
  }

  @Override
  public ContainerInfo getContainer(HttpServletRequest req, HttpServletResponse res,
      String appId, String appAttemptId, String containerId) {
    if (!isRunning) {
      throw new RuntimeException("RM is stopped");
    }

    ContainerId newContainerId = ContainerId.newContainerId(
        ApplicationAttemptId.fromString(appAttemptId), Integer.valueOf(containerId));

    Resource allocatedResource = Resource.newInstance(1024, 2);

    int subClusterId = Integer.valueOf(getSubClusterId().getId());
    NodeId assignedNode = NodeId.newInstance("Node", subClusterId);
    Priority priority = Priority.newInstance(subClusterId);
    long creationTime = subClusterId;
    long finishTime = subClusterId;
    String diagnosticInfo = "Diagnostic " + subClusterId;
    String logUrl = "Log " + subClusterId;
    int containerExitStatus = subClusterId;
    ContainerState containerState = ContainerState.COMPLETE;
    String nodeHttpAddress = "HttpAddress " + subClusterId;

    ContainerReport containerReport = ContainerReport.newInstance(
        newContainerId, allocatedResource, assignedNode, priority,
        creationTime, finishTime, diagnosticInfo, logUrl,
        containerExitStatus, containerState, nodeHttpAddress);

    return new ContainerInfo(containerReport);
  }

  @Override
  public Response signalToContainer(String containerId, String command,
      HttpServletRequest req) throws AuthorizationException {
    if (!isRunning) {
      throw new RuntimeException("RM is stopped");
    }

    if (!EnumUtils.isValidEnum(SignalContainerCommand.class, command.toUpperCase())) {
      String errMsg = "Invalid command: " + command.toUpperCase() + ", valid commands are: "
          + Arrays.asList(SignalContainerCommand.values());
      return Response.status(Status.BAD_REQUEST).entity(errMsg).build();
    }

    return Response.status(Status.OK).build();
  }

  @Override
  public AppAttemptInfo getAppAttempt(HttpServletRequest req, HttpServletResponse res,
      String appId, String appAttemptId) {
    if (!isRunning) {
      throw new RuntimeException("RM is stopped");
    }

    ApplicationId applicationId = ApplicationId.fromString(appId);
    if (!applicationMap.containsKey(applicationId)) {
      throw new NotFoundException("app with id: " + appId + " not found");
    }

    ApplicationReport newApplicationReport = ApplicationReport.newInstance(
        applicationId, ApplicationAttemptId.newInstance(applicationId, Integer.parseInt(appAttemptId)),
        "user", "queue", "appname", "host", 124, null,
        YarnApplicationState.RUNNING, "diagnostics", "url", 1, 2, 3, 4,
        FinalApplicationStatus.SUCCEEDED, null, "N/A", 0.53789f, "YARN", null);

    ApplicationAttemptReport attempt = ApplicationAttemptReport.newInstance(
        ApplicationAttemptId.newInstance(applicationId, Integer.parseInt(appAttemptId)),
        "host", 124, "url", "oUrl", "diagnostics",
        YarnApplicationAttemptState.FINISHED, ContainerId.newContainerId(
        newApplicationReport.getCurrentApplicationAttemptId(), 1));

    return new AppAttemptInfo(attempt);
  }

  @Override
  public AppAttemptsInfo getAppAttempts(HttpServletRequest hsr, String appId) {
    if (!isRunning) {
      throw new RuntimeException("RM is stopped");
    }

    ApplicationId applicationId = ApplicationId.fromString(appId);
    if (!applicationMap.containsKey(applicationId)) {
      throw new NotFoundException("app with id: " + appId + " not found");
    }

    AppAttemptsInfo infos = new AppAttemptsInfo();
    infos.add(TestRouterWebServiceUtil.generateAppAttemptInfo(0));
    infos.add(TestRouterWebServiceUtil.generateAppAttemptInfo(1));
    return infos;
  }

  @Override
  public AppTimeoutInfo getAppTimeout(HttpServletRequest hsr,
      String appId, String type) throws AuthorizationException {

    if (!isRunning) {
      throw new RuntimeException("RM is stopped");
    }

    ApplicationId applicationId = ApplicationId.fromString(appId);
    if (!applicationMap.containsKey(applicationId)) {
      throw new NotFoundException("app with id: " + appId + " not found");
    }

    ApplicationReport appReport = applicationMap.get(applicationId);
    Map<ApplicationTimeoutType, ApplicationTimeout> timeouts = appReport.getApplicationTimeouts();
    ApplicationTimeoutType paramType = ApplicationTimeoutType.valueOf(type);

    if (paramType == null) {
      throw new NotFoundException("application timeout type not found");
    }

    if (!timeouts.containsKey(paramType)) {
      throw new NotFoundException("timeout with id: " + appId + " not found");
    }

    ApplicationTimeout applicationTimeout = timeouts.get(paramType);

    AppTimeoutInfo timeoutInfo = new AppTimeoutInfo();
    timeoutInfo.setExpiryTime(applicationTimeout.getExpiryTime());
    timeoutInfo.setTimeoutType(applicationTimeout.getTimeoutType());
    timeoutInfo.setRemainingTime(applicationTimeout.getRemainingTime());

    return timeoutInfo;
  }

  @Override
  public AppTimeoutsInfo getAppTimeouts(HttpServletRequest hsr, String appId)
      throws AuthorizationException {

    if (!isRunning) {
      throw new RuntimeException("RM is stopped");
    }

    ApplicationId applicationId = ApplicationId.fromString(appId);

    if (!applicationMap.containsKey(applicationId)) {
      throw new NotFoundException("app with id: " + appId + " not found");
    }

    ApplicationReport appReport = applicationMap.get(applicationId);
    Map<ApplicationTimeoutType, ApplicationTimeout> timeouts = appReport.getApplicationTimeouts();

    AppTimeoutsInfo timeoutsInfo = new AppTimeoutsInfo();

    for (ApplicationTimeout timeout : timeouts.values()) {
      AppTimeoutInfo timeoutInfo = new AppTimeoutInfo();
      timeoutInfo.setExpiryTime(timeout.getExpiryTime());
      timeoutInfo.setTimeoutType(timeout.getTimeoutType());
      timeoutInfo.setRemainingTime(timeout.getRemainingTime());
      timeoutsInfo.add(timeoutInfo);
    }

    return timeoutsInfo;
  }

  @Override
  public Response updateApplicationTimeout(AppTimeoutInfo appTimeout, HttpServletRequest hsr,
      String appId) throws AuthorizationException,
      YarnException, InterruptedException, IOException {

    if (!isRunning) {
      throw new RuntimeException("RM is stopped");
    }

    ApplicationId applicationId = ApplicationId.fromString(appId);

    if (!applicationMap.containsKey(applicationId)) {
      throw new NotFoundException("app with id: " + appId + " not found");
    }

    ApplicationReport appReport = applicationMap.get(applicationId);
    Map<ApplicationTimeoutType, ApplicationTimeout> timeouts = appReport.getApplicationTimeouts();

    ApplicationTimeoutType paramTimeoutType = appTimeout.getTimeoutType();
    if (!timeouts.containsKey(paramTimeoutType)) {
      throw new NotFoundException("TimeOutType with id: " + appId + " not found");
    }

    ApplicationTimeout applicationTimeout = timeouts.get(paramTimeoutType);
    applicationTimeout.setTimeoutType(appTimeout.getTimeoutType());
    applicationTimeout.setExpiryTime(appTimeout.getExpireTime());
    applicationTimeout.setRemainingTime(appTimeout.getRemainingTimeInSec());

    AppTimeoutInfo result = new AppTimeoutInfo(applicationTimeout);

    return Response.status(Status.OK).entity(result).build();
  }

  @Override
  public Response updateApplicationPriority(AppPriority targetPriority, HttpServletRequest hsr,
      String appId) throws YarnException, InterruptedException, IOException {
    if (!isRunning) {
      throw new RuntimeException("RM is stopped");
    }

    ApplicationId applicationId = ApplicationId.fromString(appId);
    if (targetPriority == null) {
      return Response.status(Status.BAD_REQUEST).build();
    }

    if (!applicationMap.containsKey(applicationId)) {
      throw new NotFoundException("app with id: " + appId + " not found");
    }

    ApplicationReport appReport = applicationMap.get(applicationId);
    Priority newPriority = Priority.newInstance(targetPriority.getPriority());
    appReport.setPriority(newPriority);

    return Response.status(Status.OK).entity(targetPriority).build();
  }

  @Override
  public AppPriority getAppPriority(HttpServletRequest hsr, String appId)
      throws AuthorizationException {
    if (!isRunning) {
      throw new RuntimeException("RM is stopped");
    }

    ApplicationId applicationId = ApplicationId.fromString(appId);

    if (!applicationMap.containsKey(applicationId)) {
      throw new NotFoundException("app with id: " + appId + " not found");
    }
    ApplicationReport appReport = applicationMap.get(applicationId);
    Priority priority = appReport.getPriority();

    return new AppPriority(priority.getPriority());
  }

  @Override
  public AppQueue getAppQueue(HttpServletRequest hsr, String appId)
      throws AuthorizationException {
    if (!isRunning) {
      throw new RuntimeException("RM is stopped");
    }
    ApplicationId applicationId = ApplicationId.fromString(appId);
    if (!applicationMap.containsKey(applicationId)) {
      throw new NotFoundException("app with id: " + appId + " not found");
    }
    String queue = applicationMap.get(applicationId).getQueue();
    return new AppQueue(queue);
  }

  @Override
  public Response updateAppQueue(AppQueue targetQueue, HttpServletRequest hsr, String appId)
      throws AuthorizationException, YarnException, InterruptedException, IOException {
    if (!isRunning) {
      throw new RuntimeException("RM is stopped");
    }
    ApplicationId applicationId = ApplicationId.fromString(appId);
    if (!applicationMap.containsKey(applicationId)) {
      throw new NotFoundException("app with id: " + appId + " not found");
    }
    if (targetQueue == null || StringUtils.isBlank(targetQueue.getQueue())) {
      return Response.status(Status.BAD_REQUEST).build();
    }

    ApplicationReport appReport = applicationMap.get(applicationId);
    String originalQueue = appReport.getQueue();
    appReport.setQueue(targetQueue.getQueue());
    applicationMap.put(applicationId, appReport);
    LOG.info("Update applicationId = {} from originalQueue = {} to targetQueue = {}.",
        appId, originalQueue, targetQueue);

    AppQueue targetAppQueue = new AppQueue(targetQueue.getQueue());
    return Response.status(Status.OK).entity(targetAppQueue).build();
  }

  public void updateApplicationState(YarnApplicationState appState, String appId)
      throws AuthorizationException, YarnException, InterruptedException, IOException {
    validateRunning();
    ApplicationId applicationId = ApplicationId.fromString(appId);
    if (!applicationMap.containsKey(applicationId)) {
      throw new NotFoundException("app with id: " + appId + " not found");
    }
    ApplicationReport appReport = applicationMap.get(applicationId);
    appReport.setYarnApplicationState(appState);
  }

  @Override
  public ApplicationStatisticsInfo getAppStatistics(
      HttpServletRequest hsr, Set<String> stateQueries, Set<String> typeQueries) {
    if (!isRunning) {
      throw new RuntimeException("RM is stopped");
    }

    Map<String, StatisticsItemInfo> itemInfoMap = new HashMap<>();

    for (ApplicationReport appReport : applicationMap.values()) {

      YarnApplicationState appState = appReport.getYarnApplicationState();
      String appType = appReport.getApplicationType();

      if (stateQueries.contains(appState.name()) && typeQueries.contains(appType)) {
        String itemInfoMapKey = appState.toString() + "_" + appType;
        StatisticsItemInfo itemInfo = itemInfoMap.getOrDefault(itemInfoMapKey, null);
        if (itemInfo == null) {
          itemInfo = new StatisticsItemInfo(appState, appType, 1);
        } else {
          long newCount = itemInfo.getCount() + 1;
          itemInfo.setCount(newCount);
        }
        itemInfoMap.put(itemInfoMapKey, itemInfo);
      }
    }

    return new ApplicationStatisticsInfo(itemInfoMap.values());
  }

  @Override
  public AppActivitiesInfo getAppActivities(
      HttpServletRequest hsr, String appId, String time, Set<String> requestPriorities,
      Set<String> allocationRequestIds, String groupBy, String limit, Set<String> actions,
      boolean summarize) {
    if (!isRunning) {
      throw new RuntimeException("RM is stopped");
    }

    ApplicationId applicationId = ApplicationId.fromString(appId);
    if (!applicationMap.containsKey(applicationId)) {
      throw new NotFoundException("app with id: " + appId + " not found");
    }

    SchedulerNode schedulerNode = TestUtils.getMockNode("host0", "rack", 1, 10240);

    RMContext rmContext = Mockito.mock(RMContext.class);
    Mockito.when(rmContext.getYarnConfiguration()).thenReturn(this.getConf());
    ResourceScheduler scheduler = Mockito.mock(ResourceScheduler.class);
    Mockito.when(scheduler.getMinimumResourceCapability()).thenReturn(Resources.none());
    Mockito.when(rmContext.getScheduler()).thenReturn(scheduler);
    LeafQueue mockQueue = Mockito.mock(LeafQueue.class);
    Map<ApplicationId, RMApp> rmApps = new ConcurrentHashMap<>();
    Mockito.doReturn(rmApps).when(rmContext).getRMApps();

    FiCaSchedulerNode node = (FiCaSchedulerNode) schedulerNode;
    ApplicationAttemptId appAttemptId = ApplicationAttemptId.newInstance(applicationId, 0);
    RMApp mockApp = Mockito.mock(RMApp.class);
    Mockito.doReturn(appAttemptId.getApplicationId()).when(mockApp).getApplicationId();
    Mockito.doReturn(FinalApplicationStatus.UNDEFINED).when(mockApp).getFinalApplicationStatus();
    rmApps.put(appAttemptId.getApplicationId(), mockApp);
    FiCaSchedulerApp app = new FiCaSchedulerApp(appAttemptId, "user", mockQueue,
        mock(ActiveUsersManager.class), rmContext);

    ActivitiesManager newActivitiesManager = new ActivitiesManager(rmContext);
    newActivitiesManager.turnOnAppActivitiesRecording(app.getApplicationId(), 3);

    int numActivities = 10;
    for (int i = 0; i < numActivities; i++) {
      ActivitiesLogger.APP.startAppAllocationRecording(newActivitiesManager, node,
          SystemClock.getInstance().getTime(), app);
      ActivitiesLogger.APP.recordAppActivityWithoutAllocation(newActivitiesManager, node, app,
          new SchedulerRequestKey(Priority.newInstance(0), 0, null),
          ActivityDiagnosticConstant.NODE_IS_BLACKLISTED, ActivityState.REJECTED,
          ActivityLevel.NODE);
      ActivitiesLogger.APP.finishSkippedAppAllocationRecording(newActivitiesManager,
          app.getApplicationId(), ActivityState.SKIPPED, ActivityDiagnosticConstant.EMPTY);
    }

    Set<Integer> prioritiesInt =
        requestPriorities.stream().map(pri -> Integer.parseInt(pri)).collect(Collectors.toSet());
    Set<Long> allocationReqIds =
        allocationRequestIds.stream().map(id -> Long.parseLong(id)).collect(Collectors.toSet());
    AppActivitiesInfo appActivitiesInfo = newActivitiesManager.
        getAppActivitiesInfo(app.getApplicationId(), prioritiesInt, allocationReqIds, null,
        Integer.parseInt(limit), summarize, 3);

    return appActivitiesInfo;
  }

  @Override
<<<<<<< HEAD
  public Response createNewReservation(HttpServletRequest hsr)
      throws AuthorizationException, IOException, InterruptedException {
    if (!isRunning) {
      throw new RuntimeException("RM is stopped");
    }

    ReservationId resId = ReservationId.newInstance(Time.now(), resCounter.incrementAndGet());
    LOG.info("Allocated new reservationId: " + resId);
    NewReservation reservationId = new NewReservation(resId.toString());
    return Response.status(Status.OK).entity(reservationId).build();
  }

  @Override
  public Response submitReservation(ReservationSubmissionRequestInfo resContext, HttpServletRequest hsr)
      throws AuthorizationException, IOException, InterruptedException {

    if (!isRunning) {
      throw new RuntimeException("RM is stopped");
    }

    if (resContext == null || resContext.getReservationId() == null ||
        resContext.getReservationDefinition() == null || resContext.getQueue() == null) {
      return Response.status(Status.BAD_REQUEST).build();
    }

    String resId = resContext.getReservationId();
    ReservationId reservationId = ReservationId.parseReservationId(resId);
    SubClusterId subClusterId = getSubClusterId();

    // Stores the mapping relationship between reservationId and subClusterId
    reservationMap.put(reservationId, subClusterId);

    // TODO: Need to simulate the ResourseManager for Reservation allocation
    // Wait for YARN-7614 to finish

    return Response.status(Status.OK).build();
  }

  @Override
  public Response updateReservation(ReservationUpdateRequestInfo resContext, HttpServletRequest hsr)
      throws AuthorizationException, IOException, InterruptedException {
=======
  public Response listReservation(String queue, String reservationId, long startTime, long endTime,
      boolean includeResourceAllocations, HttpServletRequest hsr) throws Exception {
>>>>>>> 3ce35339

    if (!isRunning) {
      throw new RuntimeException("RM is stopped");
    }

<<<<<<< HEAD
    if (resContext == null || resContext.getReservationId() == null ||
        resContext.getReservationDefinition() == null) {
      return Response.status(Status.BAD_REQUEST).build();
    }

    String resId = resContext.getReservationId();
    ReservationId reservationId = ReservationId.parseReservationId(resId);

    if (!reservationMap.containsKey(reservationId)) {
      throw new NotFoundException("reservationId with id: " + reservationId + " not found");
    }

    // TODO: Need to simulate the ResourseManager for Reservation allocation
    // Wait for YARN-7614 to finish
    return Response.status(Status.OK).build();
  }

  @Override
  public Response deleteReservation(ReservationDeleteRequestInfo resContext, HttpServletRequest hsr)
      throws AuthorizationException, IOException, InterruptedException {

    if (!isRunning) {
      throw new RuntimeException("RM is stopped");
    }

    if (resContext == null || resContext.getReservationId() == null) {
      return Response.status(Status.BAD_REQUEST).build();
    }

    String resId = resContext.getReservationId();
    ReservationId reservationId = ReservationId.parseReservationId(resId);

    if (!reservationMap.containsKey(reservationId)) {
      throw new NotFoundException("reservationId with id: " + reservationId + " not found");
    }

    // TODO: Need to simulate the ResourseManager for Reservation allocation
    // Wait for YARN-7614 to finish
    return Response.status(Status.OK).build();
=======
    if (!StringUtils.equals(queue, QUEUE_DEDICATED_FULL)) {
      throw new RuntimeException("The specified queue: " + queue +
          " is not managed by reservation system." +
          " Please try again with a valid reservable queue.");
    }

    MockRM mockRM = setupResourceManager();

    ReservationId reservationID = ReservationId.parseReservationId(reservationId);
    ReservationSystem reservationSystem = mockRM.getReservationSystem();
    reservationSystem.synchronizePlan(QUEUE_DEDICATED_FULL, true);

    // Generate reserved resources
    ClientRMService clientService = mockRM.getClientRMService();

    // arrival time from which the resource(s) can be allocated.
    long arrival = Time.now();

    // deadline by when the resource(s) must be allocated.
    // The reason for choosing 1.05 is because this gives an integer
    // DURATION * 0.05 = 3000(ms)
    // deadline = arrival + 3000ms
    long deadline = (long) (arrival + 1.05 * DURATION);

    // In this test of reserved resources, we will apply for 4 containers (1 core, 1GB memory)
    // arrival = Time.now(), and make sure deadline - arrival > duration,
    // the current setting is greater than 3000ms
    ReservationSubmissionRequest submissionRequest =
        ReservationSystemTestUtil.createSimpleReservationRequest(
            reservationID, NUM_CONTAINERS, arrival, deadline, DURATION);
    clientService.submitReservation(submissionRequest);

    // listReservations
    ReservationListRequest request = ReservationListRequest.newInstance(
        queue, reservationID.toString(), startTime, endTime, includeResourceAllocations);
    ReservationListResponse resRespInfo = clientService.listReservations(request);
    ReservationListInfo resResponse =
        new ReservationListInfo(resRespInfo, includeResourceAllocations);

    if (mockRM != null) {
      mockRM.stop();
    }

    return Response.status(Status.OK).entity(resResponse).build();
  }

  private MockRM setupResourceManager() throws Exception {
    DefaultMetricsSystem.setMiniClusterMode(true);

    CapacitySchedulerConfiguration conf = new CapacitySchedulerConfiguration();

    // Define default queue
    conf.setCapacity(QUEUE_DEFAULT_FULL, 20);
    // Define dedicated queues
    conf.setQueues(CapacitySchedulerConfiguration.ROOT,
        new String[] {QUEUE_DEFAULT,  QUEUE_DEDICATED});
    conf.setCapacity(QUEUE_DEDICATED_FULL, 80);
    conf.setReservable(QUEUE_DEDICATED_FULL, true);

    conf.setClass(YarnConfiguration.RM_SCHEDULER, CapacityScheduler.class, ResourceScheduler.class);
    conf.setBoolean(YarnConfiguration.RM_RESERVATION_SYSTEM_ENABLE, true);
    MockRM rm = new MockRM(conf);
    rm.start();
    rm.registerNode("127.0.0.1:5678", 100*1024, 100);
    return rm;
>>>>>>> 3ce35339
  }
}<|MERGE_RESOLUTION|>--- conflicted
+++ resolved
@@ -111,14 +111,11 @@
 import org.apache.hadoop.yarn.server.resourcemanager.webapp.dao.StatisticsItemInfo;
 import org.apache.hadoop.yarn.server.resourcemanager.webapp.dao.ApplicationStatisticsInfo;
 import org.apache.hadoop.yarn.server.resourcemanager.webapp.dao.AppActivitiesInfo;
-<<<<<<< HEAD
 import org.apache.hadoop.yarn.server.resourcemanager.webapp.dao.NewReservation;
 import org.apache.hadoop.yarn.server.resourcemanager.webapp.dao.ReservationSubmissionRequestInfo;
 import org.apache.hadoop.yarn.server.resourcemanager.webapp.dao.ReservationUpdateRequestInfo;
 import org.apache.hadoop.yarn.server.resourcemanager.webapp.dao.ReservationDeleteRequestInfo;
-=======
 import org.apache.hadoop.yarn.server.resourcemanager.webapp.dao.ReservationListInfo;
->>>>>>> 3ce35339
 import org.apache.hadoop.yarn.server.scheduler.SchedulerRequestKey;
 import org.apache.hadoop.yarn.server.webapp.dao.AppAttemptInfo;
 import org.apache.hadoop.yarn.server.webapp.dao.ContainerInfo;
@@ -827,7 +824,6 @@
   }
 
   @Override
-<<<<<<< HEAD
   public Response createNewReservation(HttpServletRequest hsr)
       throws AuthorizationException, IOException, InterruptedException {
     if (!isRunning) {
@@ -869,16 +865,6 @@
   @Override
   public Response updateReservation(ReservationUpdateRequestInfo resContext, HttpServletRequest hsr)
       throws AuthorizationException, IOException, InterruptedException {
-=======
-  public Response listReservation(String queue, String reservationId, long startTime, long endTime,
-      boolean includeResourceAllocations, HttpServletRequest hsr) throws Exception {
->>>>>>> 3ce35339
-
-    if (!isRunning) {
-      throw new RuntimeException("RM is stopped");
-    }
-
-<<<<<<< HEAD
     if (resContext == null || resContext.getReservationId() == null ||
         resContext.getReservationDefinition() == null) {
       return Response.status(Status.BAD_REQUEST).build();
@@ -894,8 +880,8 @@
     // TODO: Need to simulate the ResourseManager for Reservation allocation
     // Wait for YARN-7614 to finish
     return Response.status(Status.OK).build();
-  }
-
+  } 
+  
   @Override
   public Response deleteReservation(ReservationDeleteRequestInfo resContext, HttpServletRequest hsr)
       throws AuthorizationException, IOException, InterruptedException {
@@ -918,7 +904,15 @@
     // TODO: Need to simulate the ResourseManager for Reservation allocation
     // Wait for YARN-7614 to finish
     return Response.status(Status.OK).build();
-=======
+  }
+  
+  public Response listReservation(String queue, String reservationId, long startTime, long endTime,
+      boolean includeResourceAllocations, HttpServletRequest hsr) throws Exception {
+      
+    if (!isRunning) {
+      throw new RuntimeException("RM is stopped");
+    }
+     
     if (!StringUtils.equals(queue, QUEUE_DEDICATED_FULL)) {
       throw new RuntimeException("The specified queue: " + queue +
           " is not managed by reservation system." +
@@ -984,6 +978,5 @@
     rm.start();
     rm.registerNode("127.0.0.1:5678", 100*1024, 100);
     return rm;
->>>>>>> 3ce35339
   }
 }