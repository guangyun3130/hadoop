/**
 * Licensed to the Apache Software Foundation (ASF) under one
 * or more contributor license agreements.  See the NOTICE file
 * distributed with this work for additional information
 * regarding copyright ownership.  The ASF licenses this file
 * to you under the Apache License, Version 2.0 (the
 * "License"); you may not use this file except in compliance
 * with the License.  You may obtain a copy of the License at
 *
 *     http://www.apache.org/licenses/LICENSE-2.0
 *
 * Unless required by applicable law or agreed to in writing, software
 * distributed under the License is distributed on an "AS IS" BASIS,
 * WITHOUT WARRANTIES OR CONDITIONS OF ANY KIND, either express or implied.
 * See the License for the specific language governing permissions and
 * limitations under the License.
 */
package org.apache.hadoop.hdfs.server.datanode;


import static org.apache.hadoop.fs.CommonConfigurationKeysPublic.FS_GETSPACEUSED_CLASSNAME;
import static org.apache.hadoop.hdfs.DFSConfigKeys.DFS_BLOCKREPORT_INITIAL_DELAY_DEFAULT;
import static org.apache.hadoop.hdfs.DFSConfigKeys.DFS_BLOCKREPORT_INITIAL_DELAY_KEY;
import static org.apache.hadoop.fs.CommonConfigurationKeysPublic.FS_DU_INTERVAL_DEFAULT;
import static org.apache.hadoop.fs.CommonConfigurationKeysPublic.FS_DU_INTERVAL_KEY;
import static org.apache.hadoop.fs.CommonConfigurationKeysPublic.FS_GETSPACEUSED_JITTER_DEFAULT;
import static org.apache.hadoop.fs.CommonConfigurationKeysPublic.FS_GETSPACEUSED_JITTER_KEY;
import static org.apache.hadoop.hdfs.DFSConfigKeys.DFS_BLOCKREPORT_INTERVAL_MSEC_KEY;
import static org.apache.hadoop.hdfs.DFSConfigKeys.DFS_BLOCKREPORT_INTERVAL_MSEC_DEFAULT;
import static org.apache.hadoop.hdfs.DFSConfigKeys.DFS_CACHEREPORT_INTERVAL_MSEC_DEFAULT;
import static org.apache.hadoop.hdfs.DFSConfigKeys.DFS_CACHEREPORT_INTERVAL_MSEC_KEY;
import static org.apache.hadoop.hdfs.DFSConfigKeys.DFS_BLOCKREPORT_SPLIT_THRESHOLD_DEFAULT;
import static org.apache.hadoop.hdfs.DFSConfigKeys.DFS_BLOCKREPORT_SPLIT_THRESHOLD_KEY;
import static org.apache.hadoop.hdfs.DFSConfigKeys.DFS_DATANODE_ADDRESS_DEFAULT;
import static org.apache.hadoop.hdfs.DFSConfigKeys.DFS_DATANODE_ADDRESS_KEY;
import static org.apache.hadoop.hdfs.DFSConfigKeys.DFS_DATANODE_ALLOW_SAME_DISK_TIERING;
import static org.apache.hadoop.hdfs.DFSConfigKeys.DFS_DATANODE_ALLOW_SAME_DISK_TIERING_DEFAULT;
import static org.apache.hadoop.hdfs.DFSConfigKeys.DFS_DATANODE_DATA_DIR_KEY;
import static org.apache.hadoop.hdfs.DFSConfigKeys.DFS_DATANODE_DIRECTORYSCAN_INTERVAL_DEFAULT;
import static org.apache.hadoop.hdfs.DFSConfigKeys.DFS_DATANODE_DIRECTORYSCAN_INTERVAL_KEY;
import static org.apache.hadoop.hdfs.DFSConfigKeys.DFS_DATANODE_DNS_INTERFACE_KEY;
import static org.apache.hadoop.hdfs.DFSConfigKeys.DFS_DATANODE_DNS_NAMESERVER_KEY;
import static org.apache.hadoop.hdfs.DFSConfigKeys.DFS_DATANODE_FILEIO_PROFILING_SAMPLING_PERCENTAGE_DEFAULT;
import static org.apache.hadoop.hdfs.DFSConfigKeys.DFS_DATANODE_FILEIO_PROFILING_SAMPLING_PERCENTAGE_KEY;
import static org.apache.hadoop.hdfs.DFSConfigKeys.DFS_DATANODE_HANDLER_COUNT_DEFAULT;
import static org.apache.hadoop.hdfs.DFSConfigKeys.DFS_DATANODE_HANDLER_COUNT_KEY;
import static org.apache.hadoop.hdfs.DFSConfigKeys.DFS_DATANODE_HOST_NAME_KEY;
import static org.apache.hadoop.hdfs.DFSConfigKeys.DFS_DATANODE_HTTP_ADDRESS_DEFAULT;
import static org.apache.hadoop.hdfs.DFSConfigKeys.DFS_DATANODE_HTTP_ADDRESS_KEY;
import static org.apache.hadoop.hdfs.DFSConfigKeys.DFS_DATANODE_IPC_ADDRESS_KEY;
import static org.apache.hadoop.hdfs.DFSConfigKeys.DFS_DATANODE_KERBEROS_PRINCIPAL_KEY;
import static org.apache.hadoop.hdfs.DFSConfigKeys.DFS_DATANODE_KEYTAB_FILE_KEY;
import static org.apache.hadoop.hdfs.DFSConfigKeys.DFS_DATANODE_MAX_LOCKED_MEMORY_KEY;
import static org.apache.hadoop.hdfs.DFSConfigKeys.DFS_DATANODE_MAX_RECEIVER_THREADS_DEFAULT;
import static org.apache.hadoop.hdfs.DFSConfigKeys.DFS_DATANODE_MAX_RECEIVER_THREADS_KEY;
import static org.apache.hadoop.hdfs.DFSConfigKeys.DFS_DATANODE_MIN_OUTLIER_DETECTION_NODES_DEFAULT;
import static org.apache.hadoop.hdfs.DFSConfigKeys.DFS_DATANODE_MIN_OUTLIER_DETECTION_NODES_KEY;
import static org.apache.hadoop.hdfs.DFSConfigKeys.DFS_DATANODE_MIN_OUTLIER_DETECTION_DISKS_DEFAULT;
import static org.apache.hadoop.hdfs.DFSConfigKeys.DFS_DATANODE_MIN_OUTLIER_DETECTION_DISKS_KEY;
import static org.apache.hadoop.hdfs.DFSConfigKeys.DFS_DATANODE_NETWORK_COUNTS_CACHE_MAX_SIZE_DEFAULT;
import static org.apache.hadoop.hdfs.DFSConfigKeys.DFS_DATANODE_NETWORK_COUNTS_CACHE_MAX_SIZE_KEY;
import static org.apache.hadoop.hdfs.DFSConfigKeys.DFS_DATANODE_OOB_TIMEOUT_DEFAULT;
import static org.apache.hadoop.hdfs.DFSConfigKeys.DFS_DATANODE_OOB_TIMEOUT_KEY;
import static org.apache.hadoop.hdfs.DFSConfigKeys.DFS_DATANODE_PEER_METRICS_MIN_OUTLIER_DETECTION_SAMPLES_DEFAULT;
import static org.apache.hadoop.hdfs.DFSConfigKeys.DFS_DATANODE_PEER_METRICS_MIN_OUTLIER_DETECTION_SAMPLES_KEY;
import static org.apache.hadoop.hdfs.DFSConfigKeys.DFS_DATANODE_PEER_STATS_ENABLED_DEFAULT;
import static org.apache.hadoop.hdfs.DFSConfigKeys.DFS_DATANODE_PEER_STATS_ENABLED_KEY;
import static org.apache.hadoop.hdfs.DFSConfigKeys.DFS_DATANODE_PLUGINS_KEY;
import static org.apache.hadoop.hdfs.DFSConfigKeys.DFS_DATANODE_SLOWPEER_LOW_THRESHOLD_MS_DEFAULT;
import static org.apache.hadoop.hdfs.DFSConfigKeys.DFS_DATANODE_SLOWPEER_LOW_THRESHOLD_MS_KEY;
import static org.apache.hadoop.hdfs.DFSConfigKeys.DFS_DATANODE_OUTLIERS_REPORT_INTERVAL_DEFAULT;
import static org.apache.hadoop.hdfs.DFSConfigKeys.DFS_DATANODE_OUTLIERS_REPORT_INTERVAL_KEY;
import static org.apache.hadoop.hdfs.DFSConfigKeys.DFS_DATANODE_SLOWDISK_LOW_THRESHOLD_MS_DEFAULT;
import static org.apache.hadoop.hdfs.DFSConfigKeys.DFS_DATANODE_SLOWDISK_LOW_THRESHOLD_MS_KEY;
import static org.apache.hadoop.hdfs.DFSConfigKeys.DFS_DATANODE_STARTUP_KEY;
import static org.apache.hadoop.hdfs.DFSConfigKeys.DFS_DATANODE_BALANCE_MAX_NUM_CONCURRENT_MOVES_KEY;
import static org.apache.hadoop.hdfs.DFSConfigKeys.DFS_DATANODE_BALANCE_MAX_NUM_CONCURRENT_MOVES_DEFAULT;
import static org.apache.hadoop.hdfs.DFSConfigKeys.DFS_MAX_NUM_BLOCKS_TO_LOG_DEFAULT;
import static org.apache.hadoop.hdfs.DFSConfigKeys.DFS_MAX_NUM_BLOCKS_TO_LOG_KEY;
import static org.apache.hadoop.hdfs.DFSConfigKeys.DFS_DATANODE_METRICS_LOGGER_PERIOD_SECONDS_DEFAULT;
import static org.apache.hadoop.hdfs.DFSConfigKeys.DFS_DATANODE_METRICS_LOGGER_PERIOD_SECONDS_KEY;
import static org.apache.hadoop.hdfs.protocol.datatransfer.BlockConstructionStage.PIPELINE_SETUP_APPEND_RECOVERY;
import static org.apache.hadoop.hdfs.protocol.datatransfer.BlockConstructionStage.PIPELINE_SETUP_CREATE;
import static org.apache.hadoop.hdfs.protocol.datatransfer.BlockConstructionStage.PIPELINE_SETUP_STREAMING_RECOVERY;
import static org.apache.hadoop.util.ExitUtil.terminate;
import static org.apache.hadoop.util.Preconditions.checkNotNull;
import static org.apache.hadoop.util.Time.now;

import org.apache.hadoop.fs.CommonConfigurationKeysPublic;
import org.apache.hadoop.fs.DF;
import org.apache.hadoop.hdfs.protocol.proto.ReconfigurationProtocolProtos.ReconfigurationProtocolService;

import java.io.BufferedOutputStream;
import java.io.ByteArrayInputStream;
import java.io.DataInputStream;
import java.io.DataOutputStream;
import java.io.EOFException;
import java.io.File;
import java.io.FileInputStream;
import java.io.FileNotFoundException;
import java.io.IOException;
import java.io.InputStream;
import java.io.OutputStream;
import java.io.PrintStream;
import java.lang.management.ManagementFactory;
import java.net.InetSocketAddress;
import java.net.Socket;
import java.net.UnknownHostException;
import java.nio.channels.ServerSocketChannel;
import java.security.PrivilegedExceptionAction;
import java.util.ArrayList;
import java.util.Arrays;
import java.util.Collection;
import java.util.Collections;
import java.util.EnumSet;
import java.util.HashMap;
import java.util.HashSet;
import java.util.Iterator;
import java.util.List;
import java.util.Map;
import java.util.Map.Entry;
import java.util.Set;
import java.util.UUID;
import java.util.concurrent.Callable;
import java.util.concurrent.ConcurrentHashMap;
import java.util.concurrent.ExecutionException;
import java.util.concurrent.ExecutorService;
import java.util.concurrent.Executors;
import java.util.concurrent.Future;
import java.util.concurrent.ScheduledThreadPoolExecutor;
import java.util.concurrent.TimeUnit;
import java.util.concurrent.atomic.AtomicInteger;

import javax.annotation.Nullable;
import javax.management.ObjectName;
import javax.net.SocketFactory;

import org.apache.commons.logging.Log;
import org.apache.commons.logging.LogFactory;
import org.apache.hadoop.HadoopIllegalArgumentException;
import org.apache.hadoop.classification.InterfaceAudience;
import org.apache.hadoop.conf.Configuration;
import org.apache.hadoop.conf.ReconfigurableBase;
import org.apache.hadoop.conf.ReconfigurationException;
import org.apache.hadoop.conf.ReconfigurationTaskStatus;
import org.apache.hadoop.fs.CommonConfigurationKeys;
import org.apache.hadoop.fs.Path;
import org.apache.hadoop.fs.StorageType;
import org.apache.hadoop.hdfs.DFSConfigKeys;
import org.apache.hadoop.hdfs.DFSUtil;
import org.apache.hadoop.hdfs.DFSUtilClient;
import org.apache.hadoop.hdfs.HDFSPolicyProvider;
import org.apache.hadoop.hdfs.HdfsConfiguration;
import org.apache.hadoop.hdfs.server.common.DataNodeLockManager.LockLevel;
import org.apache.hadoop.hdfs.server.datanode.checker.DatasetVolumeChecker;
import org.apache.hadoop.hdfs.server.datanode.checker.StorageLocationChecker;
<<<<<<< HEAD
import org.apache.hadoop.hdfs.server.datanode.fsdataset.impl.FsVolumeImpl;
import org.apache.hadoop.hdfs.server.datanode.fsdataset.impl.BlockPoolSlice;
=======
import org.apache.hadoop.hdfs.server.datanode.fsdataset.impl.BlockPoolSlice;
import org.apache.hadoop.hdfs.server.datanode.fsdataset.impl.FsVolumeImpl;
>>>>>>> ab8c3606
import org.apache.hadoop.hdfs.util.DataTransferThrottler;
import org.apache.hadoop.util.*;
import org.apache.hadoop.hdfs.client.BlockReportOptions;
import org.apache.hadoop.hdfs.client.HdfsClientConfigKeys;
import org.apache.hadoop.hdfs.net.DomainPeerServer;
import org.apache.hadoop.hdfs.net.TcpPeerServer;
import org.apache.hadoop.hdfs.protocol.Block;
import org.apache.hadoop.hdfs.protocol.BlockLocalPathInfo;
import org.apache.hadoop.hdfs.protocol.ClientDatanodeProtocol;
import org.apache.hadoop.hdfs.protocol.DatanodeID;
import org.apache.hadoop.hdfs.protocol.DatanodeInfo;
import org.apache.hadoop.hdfs.protocol.DatanodeInfo.DatanodeInfoBuilder;
import org.apache.hadoop.hdfs.protocol.DatanodeLocalInfo;
import org.apache.hadoop.hdfs.protocol.DatanodeVolumeInfo;
import org.apache.hadoop.hdfs.protocol.ExtendedBlock;
import org.apache.hadoop.hdfs.protocol.HdfsConstants;
import org.apache.hadoop.hdfs.protocol.ReconfigurationProtocol;
import org.apache.hadoop.hdfs.protocol.datatransfer.BlockConstructionStage;
import org.apache.hadoop.hdfs.protocol.datatransfer.DataTransferProtocol;
import org.apache.hadoop.hdfs.protocol.datatransfer.IOStreamPair;
import org.apache.hadoop.hdfs.protocol.datatransfer.PipelineAck;
import org.apache.hadoop.hdfs.protocol.datatransfer.Sender;
import org.apache.hadoop.hdfs.protocol.datatransfer.sasl.DataEncryptionKeyFactory;
import org.apache.hadoop.hdfs.protocol.datatransfer.sasl.SaslDataTransferClient;
import org.apache.hadoop.hdfs.protocol.datatransfer.sasl.SaslDataTransferServer;
import org.apache.hadoop.hdfs.protocol.proto.ClientDatanodeProtocolProtos.ClientDatanodeProtocolService;
import org.apache.hadoop.hdfs.protocol.proto.DataTransferProtos.DNTransferAckProto;
import org.apache.hadoop.hdfs.protocol.proto.DataTransferProtos.Status;
import org.apache.hadoop.hdfs.protocol.proto.InterDatanodeProtocolProtos.InterDatanodeProtocolService;
import org.apache.hadoop.hdfs.protocolPB.ClientDatanodeProtocolPB;
import org.apache.hadoop.hdfs.protocolPB.ClientDatanodeProtocolServerSideTranslatorPB;
import org.apache.hadoop.hdfs.protocolPB.DatanodeLifelineProtocolClientSideTranslatorPB;
import org.apache.hadoop.hdfs.protocolPB.DatanodeProtocolClientSideTranslatorPB;
import org.apache.hadoop.hdfs.protocolPB.InterDatanodeProtocolPB;
import org.apache.hadoop.hdfs.protocolPB.InterDatanodeProtocolServerSideTranslatorPB;
import org.apache.hadoop.hdfs.protocolPB.InterDatanodeProtocolTranslatorPB;
import org.apache.hadoop.hdfs.protocolPB.PBHelperClient;
import org.apache.hadoop.hdfs.protocolPB.ReconfigurationProtocolPB;
import org.apache.hadoop.hdfs.protocolPB.ReconfigurationProtocolServerSideTranslatorPB;
import org.apache.hadoop.hdfs.security.token.block.BlockPoolTokenSecretManager;
import org.apache.hadoop.hdfs.security.token.block.BlockTokenIdentifier;
import org.apache.hadoop.hdfs.security.token.block.BlockTokenIdentifier.AccessMode;
import org.apache.hadoop.hdfs.security.token.block.BlockTokenSecretManager;
import org.apache.hadoop.hdfs.security.token.block.DataEncryptionKey;
import org.apache.hadoop.hdfs.security.token.block.ExportedBlockKeys;
import org.apache.hadoop.hdfs.security.token.block.InvalidBlockTokenException;
import org.apache.hadoop.hdfs.server.common.HdfsServerConstants.NodeType;
import org.apache.hadoop.hdfs.server.common.HdfsServerConstants.ReplicaState;
import org.apache.hadoop.hdfs.server.common.HdfsServerConstants.StartupOption;
import org.apache.hadoop.hdfs.server.common.MetricsLoggerTask;
import org.apache.hadoop.hdfs.server.common.Storage;
import org.apache.hadoop.hdfs.server.common.StorageInfo;
import org.apache.hadoop.hdfs.server.datanode.SecureDataNodeStarter.SecureResources;
import org.apache.hadoop.hdfs.server.datanode.erasurecode.ErasureCodingWorker;
import org.apache.hadoop.hdfs.server.datanode.fsdataset.FsDatasetSpi;
import org.apache.hadoop.hdfs.server.datanode.fsdataset.FsVolumeSpi;
import org.apache.hadoop.hdfs.server.datanode.fsdataset.impl.AddBlockPoolException;
import org.apache.hadoop.hdfs.server.datanode.metrics.DataNodeDiskMetrics;
import org.apache.hadoop.hdfs.server.datanode.metrics.DataNodeMetrics;
import org.apache.hadoop.hdfs.server.datanode.metrics.DataNodePeerMetrics;
import org.apache.hadoop.hdfs.server.datanode.web.DatanodeHttpServer;
import org.apache.hadoop.hdfs.server.diskbalancer.DiskBalancerConstants;
import org.apache.hadoop.hdfs.server.diskbalancer.DiskBalancerException;
import org.apache.hadoop.hdfs.server.protocol.BlockRecoveryCommand.RecoveringBlock;
import org.apache.hadoop.hdfs.server.protocol.DatanodeProtocol;
import org.apache.hadoop.hdfs.server.protocol.DatanodeRegistration;
import org.apache.hadoop.hdfs.server.protocol.InterDatanodeProtocol;
import org.apache.hadoop.hdfs.server.protocol.NamespaceInfo;
import org.apache.hadoop.hdfs.server.protocol.ReplicaRecoveryInfo;
import org.apache.hadoop.http.HttpConfig;
import org.apache.hadoop.io.IOUtils;
import org.apache.hadoop.io.ReadaheadPool;
import org.apache.hadoop.io.nativeio.NativeIO;
import org.apache.hadoop.ipc.ProtobufRpcEngine2;
import org.apache.hadoop.ipc.RPC;
import org.apache.hadoop.metrics2.lib.DefaultMetricsSystem;
import org.apache.hadoop.metrics2.util.MBeans;
import org.apache.hadoop.net.DNS;
import org.apache.hadoop.net.NetUtils;
import org.apache.hadoop.net.unix.DomainSocket;
import org.apache.hadoop.security.AccessControlException;
import org.apache.hadoop.security.SaslPropertiesResolver;
import org.apache.hadoop.security.SecurityUtil;
import org.apache.hadoop.security.UserGroupInformation;
import org.apache.hadoop.security.UserGroupInformation.AuthenticationMethod;
import org.apache.hadoop.security.token.Token;
import org.apache.hadoop.security.token.TokenIdentifier;
import org.apache.hadoop.tracing.TraceUtils;
import org.apache.hadoop.util.DiskChecker.DiskErrorException;
import org.apache.hadoop.util.concurrent.HadoopExecutors;
import org.apache.hadoop.tracing.Tracer;
import org.eclipse.jetty.util.ajax.JSON;

import org.apache.hadoop.classification.VisibleForTesting;
import org.apache.hadoop.thirdparty.com.google.common.base.Joiner;
import org.apache.hadoop.util.Preconditions;
import org.apache.hadoop.thirdparty.com.google.common.cache.CacheBuilder;
import org.apache.hadoop.thirdparty.com.google.common.cache.CacheLoader;
import org.apache.hadoop.thirdparty.com.google.common.cache.LoadingCache;
import org.apache.hadoop.thirdparty.protobuf.BlockingService;

import org.slf4j.Logger;
import org.slf4j.LoggerFactory;

/**********************************************************
 * DataNode is a class (and program) that stores a set of
 * blocks for a DFS deployment.  A single deployment can
 * have one or many DataNodes.  Each DataNode communicates
 * regularly with a single NameNode.  It also communicates
 * with client code and other DataNodes from time to time.
 *
 * DataNodes store a series of named blocks.  The DataNode
 * allows client code to read these blocks, or to write new
 * block data.  The DataNode may also, in response to instructions
 * from its NameNode, delete blocks or copy blocks to/from other
 * DataNodes.
 *
 * The DataNode maintains just one critical table:
 *   block{@literal ->} stream of bytes (of BLOCK_SIZE or less)
 *
 * This info is stored on a local disk.  The DataNode
 * reports the table's contents to the NameNode upon startup
 * and every so often afterwards.
 *
 * DataNodes spend their lives in an endless loop of asking
 * the NameNode for something to do.  A NameNode cannot connect
 * to a DataNode directly; a NameNode simply returns values from
 * functions invoked by a DataNode.
 *
 * DataNodes maintain an open server socket so that client code 
 * or other DataNodes can read/write data.  The host/port for
 * this server is reported to the NameNode, which then sends that
 * information to clients or other DataNodes that might be interested.
 *
 **********************************************************/
@InterfaceAudience.Private
public class DataNode extends ReconfigurableBase
    implements InterDatanodeProtocol, ClientDatanodeProtocol,
        DataNodeMXBean, ReconfigurationProtocol {
  public static final Logger LOG = LoggerFactory.getLogger(DataNode.class);
  
  static{
    HdfsConfiguration.init();
  }

  public static final String DN_CLIENTTRACE_FORMAT =
        "src: %s" +      // src IP
        ", dest: %s" +   // dst IP
        ", volume: %s" + // volume
        ", bytes: %s" +  // byte count
        ", op: %s" +     // operation
        ", cliID: %s" +  // DFSClient id
        ", offset: %s" + // offset
        ", srvID: %s" +  // DatanodeRegistration
        ", blockid: %s" + // block id
        ", duration(ns): %s";  // duration time
        
  static final Log ClientTraceLog =
    LogFactory.getLog(DataNode.class.getName() + ".clienttrace");
  
  private static final String USAGE =
      "Usage: hdfs datanode [-regular | -rollback | -rollingupgrade rollback" +
      " ]\n" +
      "    -regular                 : Normal DataNode startup (default).\n" +
      "    -rollback                : Rollback a standard or rolling upgrade.\n" +
      "    -rollingupgrade rollback : Rollback a rolling upgrade operation.\n" +
      "  Refer to HDFS documentation for the difference between standard\n" +
      "  and rolling upgrades.";

  static final int CURRENT_BLOCK_FORMAT_VERSION = 1;
  public static final int MAX_VOLUME_FAILURE_TOLERATED_LIMIT = -1;
  public static final String MAX_VOLUME_FAILURES_TOLERATED_MSG =
      "should be greater than or equal to -1";

  /** A list of property that are reconfigurable at runtime. */
  private static final List<String> RECONFIGURABLE_PROPERTIES =
      Collections.unmodifiableList(
          Arrays.asList(
              DFS_DATANODE_DATA_DIR_KEY,
              DFS_DATANODE_BALANCE_MAX_NUM_CONCURRENT_MOVES_KEY,
              DFS_BLOCKREPORT_INTERVAL_MSEC_KEY,
              DFS_BLOCKREPORT_SPLIT_THRESHOLD_KEY,
              DFS_BLOCKREPORT_INITIAL_DELAY_KEY,
              DFS_DATANODE_MAX_RECEIVER_THREADS_KEY,
              DFS_CACHEREPORT_INTERVAL_MSEC_KEY,
              DFS_DATANODE_PEER_STATS_ENABLED_KEY,
              DFS_DATANODE_MIN_OUTLIER_DETECTION_NODES_KEY,
              DFS_DATANODE_SLOWPEER_LOW_THRESHOLD_MS_KEY,
              DFS_DATANODE_PEER_METRICS_MIN_OUTLIER_DETECTION_SAMPLES_KEY,
              DFS_DATANODE_FILEIO_PROFILING_SAMPLING_PERCENTAGE_KEY,
              DFS_DATANODE_OUTLIERS_REPORT_INTERVAL_KEY,
              DFS_DATANODE_MIN_OUTLIER_DETECTION_DISKS_KEY,
              DFS_DATANODE_SLOWDISK_LOW_THRESHOLD_MS_KEY,
<<<<<<< HEAD
              FS_GETSPACEUSED_CLASSNAME));
=======
              FS_DU_INTERVAL_KEY,
              FS_GETSPACEUSED_JITTER_KEY));
>>>>>>> ab8c3606

  public static final Log METRICS_LOG = LogFactory.getLog("DataNodeMetricsLog");

  private static final String DATANODE_HTRACE_PREFIX = "datanode.htrace.";
  private final FileIoProvider fileIoProvider;

  private static final String NETWORK_ERRORS = "networkErrors";

  /**
   * Use {@link NetUtils#createSocketAddr(String)} instead.
   */
  @Deprecated
  public static InetSocketAddress createSocketAddr(String target) {
    return NetUtils.createSocketAddr(target);
  }
  
  volatile boolean shouldRun = true;
  volatile boolean shutdownForUpgrade = false;
  private boolean shutdownInProgress = false;
  private BlockPoolManager blockPoolManager;
  volatile FsDatasetSpi<? extends FsVolumeSpi> data = null;
  private String clusterId = null;

  final AtomicInteger xmitsInProgress = new AtomicInteger();
  Daemon dataXceiverServer = null;
  DataXceiverServer xserver = null;
  Daemon localDataXceiverServer = null;
  ShortCircuitRegistry shortCircuitRegistry = null;
  ThreadGroup threadGroup = null;
  private DNConf dnConf;
  private volatile boolean heartbeatsDisabledForTests = false;
  private volatile boolean ibrDisabledForTests = false;
  private volatile boolean cacheReportsDisabledForTests = false;
  private DataStorage storage = null;

  private DatanodeHttpServer httpServer = null;
  private int infoPort;
  private int infoSecurePort;

  DataNodeMetrics metrics;
  @Nullable
  private volatile DataNodePeerMetrics peerMetrics;
  private volatile DataNodeDiskMetrics diskMetrics;
  private InetSocketAddress streamingAddr;

  private LoadingCache<String, Map<String, Long>> datanodeNetworkCounts;

  private String hostName;
  private DatanodeID id;
  
  final private String fileDescriptorPassingDisabledReason;
  boolean isBlockTokenEnabled;
  BlockPoolTokenSecretManager blockPoolTokenSecretManager;
  private boolean hasAnyBlockPoolRegistered = false;
  
  private  BlockScanner blockScanner;
  private DirectoryScanner directoryScanner = null;
  
  /** Activated plug-ins. */
  private List<ServicePlugin> plugins;
  
  // For InterDataNodeProtocol
  public RPC.Server ipcServer;

  private JvmPauseMonitor pauseMonitor;

  private SecureResources secureResources = null;
  // dataDirs must be accessed while holding the DataNode lock.
  private List<StorageLocation> dataDirs;
  private final String confVersion;
  private final long maxNumberOfBlocksToLog;
  private final boolean pipelineSupportECN;
  private final boolean pipelineSupportSlownode;

  private final List<String> usersWithLocalPathAccess;
  private final boolean connectToDnViaHostname;
  ReadaheadPool readaheadPool;
  SaslDataTransferClient saslClient;
  SaslDataTransferServer saslServer;
  private ObjectName dataNodeInfoBeanName;
  // Test verification only
  private volatile long lastDiskErrorCheck;
  private String supergroup;
  private boolean isPermissionEnabled;
  private String dnUserName = null;
  private BlockRecoveryWorker blockRecoveryWorker;
  private ErasureCodingWorker ecWorker;
  private final Tracer tracer;
  private static final int NUM_CORES = Runtime.getRuntime()
      .availableProcessors();
  private static final double CONGESTION_RATIO = 1.5;
  private DiskBalancer diskBalancer;
  private DataSetLockManager dataSetLockManager;

  private final ExecutorService xferService;

  @Nullable
  private final StorageLocationChecker storageLocationChecker;

  private final DatasetVolumeChecker volumeChecker;

  private final SocketFactory socketFactory;

  private static Tracer createTracer(Configuration conf) {
    return new Tracer.Builder("DataNode").
        conf(TraceUtils.wrapHadoopConf(DATANODE_HTRACE_PREFIX, conf)).
        build();
  }

  private long[] oobTimeouts; /** timeout value of each OOB type */

  private ScheduledThreadPoolExecutor metricsLoggerTimer;

  private long startTime = 0;

  /**
   * Creates a dummy DataNode for testing purpose.
   */
  @VisibleForTesting
  @InterfaceAudience.LimitedPrivate("HDFS")
  DataNode(final Configuration conf) throws DiskErrorException {
    super(conf);
    this.tracer = createTracer(conf);
    this.fileIoProvider = new FileIoProvider(conf, this);
    this.fileDescriptorPassingDisabledReason = null;
    this.maxNumberOfBlocksToLog = 0;
    this.confVersion = null;
    this.usersWithLocalPathAccess = null;
    this.connectToDnViaHostname = false;
    this.blockScanner = new BlockScanner(this, this.getConf());
    this.pipelineSupportECN = false;
    this.pipelineSupportSlownode = false;
    this.socketFactory = NetUtils.getDefaultSocketFactory(conf);
    this.dnConf = new DNConf(this);
    this.dataSetLockManager = new DataSetLockManager(conf);
    initOOBTimeout();
    storageLocationChecker = null;
    volumeChecker = new DatasetVolumeChecker(conf, new Timer());
    this.xferService =
        HadoopExecutors.newCachedThreadPool(new Daemon.DaemonFactory());
  }

  /**
   * Create the DataNode given a configuration, an array of dataDirs,
   * and a namenode proxy.
   */
  DataNode(final Configuration conf,
           final List<StorageLocation> dataDirs,
           final StorageLocationChecker storageLocationChecker,
           final SecureResources resources) throws IOException {
    super(conf);
    this.tracer = createTracer(conf);
    this.fileIoProvider = new FileIoProvider(conf, this);
    this.dataSetLockManager = new DataSetLockManager(conf);
    this.blockScanner = new BlockScanner(this);
    this.lastDiskErrorCheck = 0;
    this.maxNumberOfBlocksToLog = conf.getLong(DFS_MAX_NUM_BLOCKS_TO_LOG_KEY,
        DFS_MAX_NUM_BLOCKS_TO_LOG_DEFAULT);

    this.usersWithLocalPathAccess = Arrays.asList(
        conf.getTrimmedStrings(DFSConfigKeys.DFS_BLOCK_LOCAL_PATH_ACCESS_USER_KEY));
    this.connectToDnViaHostname = conf.getBoolean(
        DFSConfigKeys.DFS_DATANODE_USE_DN_HOSTNAME,
        DFSConfigKeys.DFS_DATANODE_USE_DN_HOSTNAME_DEFAULT);
    this.supergroup = conf.get(DFSConfigKeys.DFS_PERMISSIONS_SUPERUSERGROUP_KEY,
        DFSConfigKeys.DFS_PERMISSIONS_SUPERUSERGROUP_DEFAULT);
    this.isPermissionEnabled = conf.getBoolean(
        DFSConfigKeys.DFS_PERMISSIONS_ENABLED_KEY,
        DFSConfigKeys.DFS_PERMISSIONS_ENABLED_DEFAULT);
    this.pipelineSupportECN = conf.getBoolean(
        DFSConfigKeys.DFS_PIPELINE_ECN_ENABLED,
        DFSConfigKeys.DFS_PIPELINE_ECN_ENABLED_DEFAULT);
    this.pipelineSupportSlownode = conf.getBoolean(
        DFSConfigKeys.DFS_PIPELINE_SLOWNODE_ENABLED,
        DFSConfigKeys.DFS_PIPELINE_SLOWNODE_ENABLED_DEFAULT);

    confVersion = "core-" +
        conf.get("hadoop.common.configuration.version", "UNSPECIFIED") +
        ",hdfs-" +
        conf.get("hadoop.hdfs.configuration.version", "UNSPECIFIED");

    this.volumeChecker = new DatasetVolumeChecker(conf, new Timer());
    this.xferService =
        HadoopExecutors.newCachedThreadPool(new Daemon.DaemonFactory());

    // Determine whether we should try to pass file descriptors to clients.
    if (conf.getBoolean(HdfsClientConfigKeys.Read.ShortCircuit.KEY,
              HdfsClientConfigKeys.Read.ShortCircuit.DEFAULT)) {
      String reason = DomainSocket.getLoadingFailureReason();
      if (reason != null) {
        LOG.warn("File descriptor passing is disabled because {}", reason);
        this.fileDescriptorPassingDisabledReason = reason;
      } else {
        LOG.info("File descriptor passing is enabled.");
        this.fileDescriptorPassingDisabledReason = null;
      }
    } else {
      this.fileDescriptorPassingDisabledReason =
          "File descriptor passing was not configured.";
      LOG.debug(this.fileDescriptorPassingDisabledReason);
    }

    this.socketFactory = NetUtils.getDefaultSocketFactory(conf);

    try {
      hostName = getHostName(conf);
      LOG.info("Configured hostname is {}", hostName);
      startDataNode(dataDirs, resources);
    } catch (IOException ie) {
      shutdown();
      throw ie;
    }
    final int dncCacheMaxSize =
        conf.getInt(DFS_DATANODE_NETWORK_COUNTS_CACHE_MAX_SIZE_KEY,
            DFS_DATANODE_NETWORK_COUNTS_CACHE_MAX_SIZE_DEFAULT) ;
    datanodeNetworkCounts =
        CacheBuilder.newBuilder()
            .maximumSize(dncCacheMaxSize)
            .build(new CacheLoader<String, Map<String, Long>>() {
              @Override
              public Map<String, Long> load(String key) {
                final Map<String, Long> ret = new ConcurrentHashMap<>();
                ret.put(NETWORK_ERRORS, 0L);
                return ret;
              }
            });

    initOOBTimeout();
    this.storageLocationChecker = storageLocationChecker;
  }

  @Override  // ReconfigurableBase
  protected Configuration getNewConf() {
    return new HdfsConfiguration();
  }

  /**
   * {@inheritDoc }.
   */
  @Override
  public String reconfigurePropertyImpl(String property, String newVal)
      throws ReconfigurationException {
    switch (property) {
    case DFS_DATANODE_DATA_DIR_KEY: {
      IOException rootException = null;
      try {
        LOG.info("Reconfiguring {} to {}", property, newVal);
        this.refreshVolumes(newVal);
        return getConf().get(DFS_DATANODE_DATA_DIR_KEY);
      } catch (IOException e) {
        rootException = e;
      } finally {
        // Send a full block report to let NN acknowledge the volume changes.
        try {
          triggerBlockReport(
              new BlockReportOptions.Factory().setIncremental(false).build());
        } catch (IOException e) {
          LOG.warn("Exception while sending the block report after refreshing"
              + " volumes {} to {}", property, newVal, e);
          if (rootException == null) {
            rootException = e;
          }
        } finally {
          if (rootException != null) {
            throw new ReconfigurationException(property, newVal,
                getConf().get(property), rootException);
          }
        }
      }
      break;
    }
    case DFS_DATANODE_BALANCE_MAX_NUM_CONCURRENT_MOVES_KEY: {
      ReconfigurationException rootException = null;
      try {
        LOG.info("Reconfiguring {} to {}", property, newVal);
        int movers;
        if (newVal == null) {
          // set to default
          movers = DFS_DATANODE_BALANCE_MAX_NUM_CONCURRENT_MOVES_DEFAULT;
        } else {
          movers = Integer.parseInt(newVal);
          if (movers <= 0) {
            rootException = new ReconfigurationException(
                property,
                newVal,
                getConf().get(property),
                new IllegalArgumentException(
                    "balancer max concurrent movers must be larger than 0"));
          }
        }
        boolean success = xserver.updateBalancerMaxConcurrentMovers(movers);
        if (!success) {
          rootException = new ReconfigurationException(
              property,
              newVal,
              getConf().get(property),
              new IllegalArgumentException(
                  "Could not modify concurrent moves thread count"));
        }
        return Integer.toString(movers);
      } catch (NumberFormatException nfe) {
        rootException = new ReconfigurationException(
            property, newVal, getConf().get(property), nfe);
      } finally {
        if (rootException != null) {
          LOG.warn(String.format(
              "Exception in updating balancer max concurrent movers %s to %s",
              property, newVal), rootException);
          throw rootException;
        }
      }
      break;
    }
    case DFS_BLOCKREPORT_INTERVAL_MSEC_KEY:
    case DFS_BLOCKREPORT_SPLIT_THRESHOLD_KEY:
    case DFS_BLOCKREPORT_INITIAL_DELAY_KEY:
      return reconfBlockReportParameters(property, newVal);
    case DFS_DATANODE_MAX_RECEIVER_THREADS_KEY:
      return reconfDataXceiverParameters(property, newVal);
    case DFS_CACHEREPORT_INTERVAL_MSEC_KEY:
      return reconfCacheReportParameters(property, newVal);
    case DFS_DATANODE_PEER_STATS_ENABLED_KEY:
    case DFS_DATANODE_MIN_OUTLIER_DETECTION_NODES_KEY:
    case DFS_DATANODE_SLOWPEER_LOW_THRESHOLD_MS_KEY:
    case DFS_DATANODE_PEER_METRICS_MIN_OUTLIER_DETECTION_SAMPLES_KEY:
      return reconfSlowPeerParameters(property, newVal);
    case DFS_DATANODE_FILEIO_PROFILING_SAMPLING_PERCENTAGE_KEY:
    case DFS_DATANODE_OUTLIERS_REPORT_INTERVAL_KEY:
    case DFS_DATANODE_MIN_OUTLIER_DETECTION_DISKS_KEY:
    case DFS_DATANODE_SLOWDISK_LOW_THRESHOLD_MS_KEY:
      return reconfSlowDiskParameters(property, newVal);
<<<<<<< HEAD
    case FS_GETSPACEUSED_CLASSNAME:
      reconfSpaceUsedKlass();
      return newVal;
=======
    case FS_DU_INTERVAL_KEY:
    case FS_GETSPACEUSED_JITTER_KEY:
      return reconfDfsUsageParameters(property, newVal);
>>>>>>> ab8c3606
    default:
      break;
    }
    throw new ReconfigurationException(
        property, newVal, getConf().get(property));
  }

  private void reconfSpaceUsedKlass(){
    List<FsVolumeImpl> volumeList = data.getVolumeList();
    for (FsVolumeImpl fsVolume : volumeList) {
      Map<String, BlockPoolSlice> blockPoolSlices = fsVolume.getBlockPoolSlices();
      for (Entry<String, BlockPoolSlice> entry : blockPoolSlices.entrySet()) {
        try {
          entry.getValue().refreshSpaceUsedKlass(getNewConf());
        } catch (IOException e) {
          e.printStackTrace();
        }
      }
    }
  }

  private String reconfDataXceiverParameters(String property, String newVal)
      throws ReconfigurationException {
    String result;
    try {
      LOG.info("Reconfiguring {} to {}", property, newVal);
      Preconditions.checkNotNull(getXferServer(), "DataXceiverServer has not been initialized.");
      int threads = (newVal == null ? DFS_DATANODE_MAX_RECEIVER_THREADS_DEFAULT :
          Integer.parseInt(newVal));
      result = Integer.toString(threads);
      getXferServer().setMaxXceiverCount(threads);
      LOG.info("RECONFIGURE* changed {} to {}", property, newVal);
      return result;
    } catch (IllegalArgumentException e) {
      throw new ReconfigurationException(property, newVal, getConf().get(property), e);
    }
  }

  private String reconfCacheReportParameters(String property, String newVal)
      throws ReconfigurationException {
    String result;
    try {
      LOG.info("Reconfiguring {} to {}", property, newVal);
      Preconditions.checkNotNull(dnConf, "DNConf has not been initialized.");
      long reportInterval = (newVal == null ? DFS_CACHEREPORT_INTERVAL_MSEC_DEFAULT :
          Long.parseLong(newVal));
      result = Long.toString(reportInterval);
      dnConf.setCacheReportInterval(reportInterval);
      LOG.info("RECONFIGURE* changed {} to {}", property, newVal);
      return result;
    } catch (IllegalArgumentException e) {
      throw new ReconfigurationException(property, newVal, getConf().get(property), e);
    }
  }

  private String reconfBlockReportParameters(String property, String newVal)
      throws ReconfigurationException {
    String result = null;
    try {
      LOG.info("Reconfiguring {} to {}", property, newVal);
      if (property.equals(DFS_BLOCKREPORT_INTERVAL_MSEC_KEY)) {
        Preconditions.checkNotNull(dnConf, "DNConf has not been initialized.");
        long intervalMs = newVal == null ? DFS_BLOCKREPORT_INTERVAL_MSEC_DEFAULT :
            Long.parseLong(newVal);
        result = Long.toString(intervalMs);
        dnConf.setBlockReportInterval(intervalMs);
        for (BPOfferService bpos : blockPoolManager.getAllNamenodeThreads()) {
          if (bpos != null) {
            for (BPServiceActor actor : bpos.getBPServiceActors()) {
              actor.getScheduler().setBlockReportIntervalMs(intervalMs);
            }
          }
        }
      } else if (property.equals(DFS_BLOCKREPORT_SPLIT_THRESHOLD_KEY)) {
        Preconditions.checkNotNull(dnConf, "DNConf has not been initialized.");
        long threshold = newVal == null ? DFS_BLOCKREPORT_SPLIT_THRESHOLD_DEFAULT :
            Long.parseLong(newVal);
        result = Long.toString(threshold);
        dnConf.setBlockReportSplitThreshold(threshold);
      } else if (property.equals(DFS_BLOCKREPORT_INITIAL_DELAY_KEY)) {
        Preconditions.checkNotNull(dnConf, "DNConf has not been initialized.");
        int initialDelay = newVal == null ? DFS_BLOCKREPORT_INITIAL_DELAY_DEFAULT :
            Integer.parseInt(newVal);
        result = Integer.toString(initialDelay);
        dnConf.setInitBRDelayMs(result);
      }
      LOG.info("RECONFIGURE* changed {} to {}", property, newVal);
      return result;
    } catch (IllegalArgumentException e) {
      throw new ReconfigurationException(property, newVal, getConf().get(property), e);
    }
  }

  private String reconfSlowPeerParameters(String property, String newVal)
      throws ReconfigurationException {
    String result = null;
    try {
      LOG.info("Reconfiguring {} to {}", property, newVal);
      if (property.equals(DFS_DATANODE_PEER_STATS_ENABLED_KEY)) {
        Preconditions.checkNotNull(dnConf, "DNConf has not been initialized.");
        if (newVal != null && !newVal.equalsIgnoreCase("true")
            && !newVal.equalsIgnoreCase("false")) {
          throw new IllegalArgumentException("Not a valid Boolean value for " + property +
              " in reconfSlowPeerParameters");
        }
        boolean enable = (newVal == null ? DFS_DATANODE_PEER_STATS_ENABLED_DEFAULT :
            Boolean.parseBoolean(newVal));
        result = Boolean.toString(enable);
        dnConf.setPeerStatsEnabled(enable);
        if (enable) {
          // Create if it doesn't exist, overwrite if it does.
          peerMetrics = DataNodePeerMetrics.create(getDisplayName(), getConf());
        }
      } else if (property.equals(DFS_DATANODE_MIN_OUTLIER_DETECTION_NODES_KEY)) {
        Preconditions.checkNotNull(peerMetrics, "DataNode peer stats may be disabled.");
        long minNodes = (newVal == null ? DFS_DATANODE_MIN_OUTLIER_DETECTION_NODES_DEFAULT :
            Long.parseLong(newVal));
        result = Long.toString(minNodes);
        peerMetrics.setMinOutlierDetectionNodes(minNodes);
      } else if (property.equals(DFS_DATANODE_SLOWPEER_LOW_THRESHOLD_MS_KEY)) {
        Preconditions.checkNotNull(peerMetrics, "DataNode peer stats may be disabled.");
        long threshold = (newVal == null ? DFS_DATANODE_SLOWPEER_LOW_THRESHOLD_MS_DEFAULT :
            Long.parseLong(newVal));
        result = Long.toString(threshold);
        peerMetrics.setLowThresholdMs(threshold);
      } else if (property.equals(DFS_DATANODE_PEER_METRICS_MIN_OUTLIER_DETECTION_SAMPLES_KEY)) {
        Preconditions.checkNotNull(peerMetrics, "DataNode peer stats may be disabled.");
        long minSamples = (newVal == null ?
            DFS_DATANODE_PEER_METRICS_MIN_OUTLIER_DETECTION_SAMPLES_DEFAULT :
            Long.parseLong(newVal));
        result = Long.toString(minSamples);
        peerMetrics.setMinOutlierDetectionSamples(minSamples);
      }
      LOG.info("RECONFIGURE* changed {} to {}", property, newVal);
      return result;
    } catch (IllegalArgumentException e) {
      throw new ReconfigurationException(property, newVal, getConf().get(property), e);
    }
  }

  private String reconfSlowDiskParameters(String property, String newVal)
      throws ReconfigurationException {
    String result = null;
    try {
      LOG.info("Reconfiguring {} to {}", property, newVal);
      if (property.equals(DFS_DATANODE_OUTLIERS_REPORT_INTERVAL_KEY)) {
        checkNotNull(dnConf, "DNConf has not been initialized.");
        String reportInterval = (newVal == null ? DFS_DATANODE_OUTLIERS_REPORT_INTERVAL_DEFAULT :
            newVal);
        result = reportInterval;
        dnConf.setOutliersReportIntervalMs(reportInterval);
        for (BPOfferService bpos : blockPoolManager.getAllNamenodeThreads()) {
          if (bpos != null) {
            for (BPServiceActor actor : bpos.getBPServiceActors()) {
              actor.getScheduler().setOutliersReportIntervalMs(
                  dnConf.outliersReportIntervalMs);
            }
          }
        }
      } else if (property.equals(DFS_DATANODE_FILEIO_PROFILING_SAMPLING_PERCENTAGE_KEY)) {
        checkNotNull(dnConf, "DNConf has not been initialized.");
        int samplingPercentage = (newVal == null ?
            DFS_DATANODE_FILEIO_PROFILING_SAMPLING_PERCENTAGE_DEFAULT :
            Integer.parseInt(newVal));
        result = Integer.toString(samplingPercentage);
        dnConf.setFileIoProfilingSamplingPercentage(samplingPercentage);
        if (fileIoProvider != null) {
          fileIoProvider.getProfilingEventHook().setSampleRangeMax(samplingPercentage);
        }
        if (samplingPercentage > 0 && diskMetrics == null) {
          diskMetrics = new DataNodeDiskMetrics(this,
              dnConf.outliersReportIntervalMs, getConf());
        } else if (samplingPercentage <= 0 && diskMetrics != null) {
          diskMetrics.shutdownAndWait();
        }
      } else if (property.equals(DFS_DATANODE_MIN_OUTLIER_DETECTION_DISKS_KEY)) {
        checkNotNull(diskMetrics, "DataNode disk stats may be disabled.");
        long minDisks = (newVal == null ? DFS_DATANODE_MIN_OUTLIER_DETECTION_DISKS_DEFAULT :
            Long.parseLong(newVal));
        result = Long.toString(minDisks);
        diskMetrics.setMinOutlierDetectionDisks(minDisks);
      } else if (property.equals(DFS_DATANODE_SLOWDISK_LOW_THRESHOLD_MS_KEY)) {
        checkNotNull(diskMetrics, "DataNode disk stats may be disabled.");
        long threshold = (newVal == null ? DFS_DATANODE_SLOWDISK_LOW_THRESHOLD_MS_DEFAULT :
            Long.parseLong(newVal));
        result = Long.toString(threshold);
        diskMetrics.setLowThresholdMs(threshold);
      }
      LOG.info("RECONFIGURE* changed {} to {}", property, newVal);
      return result;
    } catch (IllegalArgumentException e) {
      throw new ReconfigurationException(property, newVal, getConf().get(property), e);
    }
  }

  private String reconfDfsUsageParameters(String property, String newVal)
      throws ReconfigurationException {
    String result = null;
    try {
      LOG.info("Reconfiguring {} to {}", property, newVal);
      if (property.equals(FS_DU_INTERVAL_KEY)) {
        Preconditions.checkNotNull(data, "FsDatasetSpi has not been initialized.");
        long interval = (newVal == null ? FS_DU_INTERVAL_DEFAULT :
            Long.parseLong(newVal));
        result = Long.toString(interval);
        List<FsVolumeImpl> volumeList = data.getVolumeList();
        for (FsVolumeImpl fsVolume : volumeList) {
          Map<String, BlockPoolSlice> blockPoolSlices = fsVolume.getBlockPoolSlices();
          for (BlockPoolSlice value : blockPoolSlices.values()) {
            value.updateDfsUsageConfig(interval, null);
          }
        }
      } else if (property.equals(FS_GETSPACEUSED_JITTER_KEY)) {
        Preconditions.checkNotNull(data, "FsDatasetSpi has not been initialized.");
        long jitter = (newVal == null ? FS_GETSPACEUSED_JITTER_DEFAULT :
            Long.parseLong(newVal));
        result = Long.toString(jitter);
        List<FsVolumeImpl> volumeList = data.getVolumeList();
        for (FsVolumeImpl fsVolume : volumeList) {
          Map<String, BlockPoolSlice> blockPoolSlices = fsVolume.getBlockPoolSlices();
          for (BlockPoolSlice value : blockPoolSlices.values()) {
            value.updateDfsUsageConfig(null, jitter);
          }
        }
      }
      LOG.info("RECONFIGURE* changed {} to {}", property, newVal);
      return result;
    } catch (IllegalArgumentException | IOException e) {
      throw new ReconfigurationException(property, newVal, getConf().get(property), e);
    }
  }

  /**
   * Get a list of the keys of the re-configurable properties in configuration.
   */
  @Override // Reconfigurable
  public Collection<String> getReconfigurableProperties() {
    return RECONFIGURABLE_PROPERTIES;
  }

  /**
   * The ECN bit for the DataNode. The DataNode should return:
   * <ul>
   *   <li>ECN.DISABLED when ECN is disabled.</li>
   *   <li>ECN.SUPPORTED when ECN is enabled but the DN still has capacity.</li>
   *   <li>ECN.CONGESTED when ECN is enabled and the DN is congested.</li>
   * </ul>
   */
  public PipelineAck.ECN getECN() {
    if (!pipelineSupportECN) {
      return PipelineAck.ECN.DISABLED;
    }
    double load = ManagementFactory.getOperatingSystemMXBean()
        .getSystemLoadAverage();
    return load > NUM_CORES * CONGESTION_RATIO ? PipelineAck.ECN.CONGESTED :
        PipelineAck.ECN.SUPPORTED;
  }

  /**
   * The SLOW bit for the DataNode of the specific BlockPool.
   * The DataNode should return:
   * <ul>
   *   <li>SLOW.DISABLED when SLOW is disabled
   *   <li>SLOW.NORMAL when SLOW is enabled and DN is not slownode.</li>
   *   <li>SLOW.SLOW when SLOW is enabled and DN is slownode.</li>
   * </ul>
   */
  public PipelineAck.SLOW getSLOWByBlockPoolId(String bpId) {
    if (!pipelineSupportSlownode) {
      return PipelineAck.SLOW.DISABLED;
    }
    return isSlownodeByBlockPoolId(bpId) ? PipelineAck.SLOW.SLOW :
        PipelineAck.SLOW.NORMAL;
  }

  public FileIoProvider getFileIoProvider() {
    return fileIoProvider;
  }

  /**
   * Contains the StorageLocations for changed data volumes.
   */
  @VisibleForTesting
  static class ChangedVolumes {
    /** The storage locations of the newly added volumes. */
    List<StorageLocation> newLocations = Lists.newArrayList();
    /** The storage locations of the volumes that are removed. */
    List<StorageLocation> deactivateLocations = Lists.newArrayList();
    /** The unchanged locations that existed in the old configuration. */
    List<StorageLocation> unchangedLocations = Lists.newArrayList();
  }

  /**
   * Parse the new DFS_DATANODE_DATA_DIR value in the configuration to detect
   * changed volumes.
   * @param newVolumes a comma separated string that specifies the data volumes.
   * @return changed volumes.
   * @throws IOException if none of the directories are specified in the
   * configuration, or the storage type of a directory is changed.
   */
  @VisibleForTesting
  ChangedVolumes parseChangedVolumes(String newVolumes) throws IOException {
    Configuration conf = new Configuration();
    conf.set(DFS_DATANODE_DATA_DIR_KEY, newVolumes);
    List<StorageLocation> newStorageLocations = getStorageLocations(conf);

    if (newStorageLocations.isEmpty()) {
      throw new IOException("No directory is specified.");
    }

    // Use the existing storage locations from the current conf
    // to detect new storage additions or removals.
    Map<String, StorageLocation> existingStorageLocations = new HashMap<>();
    for (StorageLocation loc : getStorageLocations(getConf())) {
      existingStorageLocations.put(loc.getNormalizedUri().toString(), loc);
    }

    ChangedVolumes results = new ChangedVolumes();
    results.newLocations.addAll(newStorageLocations);

    for (Iterator<Storage.StorageDirectory> it = storage.dirIterator();
         it.hasNext(); ) {
      Storage.StorageDirectory dir = it.next();
      boolean found = false;
      for (Iterator<StorageLocation> newLocationItr =
           results.newLocations.iterator(); newLocationItr.hasNext();) {
        StorageLocation newLocation = newLocationItr.next();
        if (newLocation.matchesStorageDirectory(dir)) {
          StorageLocation oldLocation = existingStorageLocations.get(
              newLocation.getNormalizedUri().toString());
          if (oldLocation != null &&
              oldLocation.getStorageType() != newLocation.getStorageType()) {
            throw new IOException("Changing storage type is not allowed.");
          }
          // Update the unchanged locations as this location
          // from the new conf is really not a new one.
          newLocationItr.remove();
          results.unchangedLocations.add(newLocation);
          found = true;
          break;
        }
      }

      // New conf doesn't have the storage location which available in
      // the current storage locations. Add to the deactivateLocations list.
      if (!found) {
        LOG.info("Deactivation request received for active volume: {}",
            dir.getRoot());
        results.deactivateLocations.add(
            StorageLocation.parse(dir.getRoot().toString()));
      }
    }

    // Use the failed storage locations from the current conf
    // to detect removals in the new conf.
    if (getFSDataset().getNumFailedVolumes() > 0) {
      for (String failedStorageLocation : getFSDataset()
          .getVolumeFailureSummary().getFailedStorageLocations()) {
        boolean found = false;
        for (Iterator<StorageLocation> newLocationItr =
             results.newLocations.iterator(); newLocationItr.hasNext();) {
          StorageLocation newLocation = newLocationItr.next();
          if (newLocation.toString().equals(
              failedStorageLocation)) {
            // The failed storage is being re-added. DataNode#refreshVolumes()
            // will take care of re-assessing it.
            found = true;
            break;
          }
        }

        // New conf doesn't have this failed storage location.
        // Add to the deactivate locations list.
        if (!found) {
          LOG.info("Deactivation request received for failed volume: {}",
              failedStorageLocation);
          results.deactivateLocations.add(StorageLocation.parse(
              failedStorageLocation));
        }
      }
    }

    validateVolumesWithSameDiskTiering(results);

    return results;
  }

  /**
   * Check conflict with same disk tiering feature
   * and throws exception.
   *
   * TODO: We can add feature to
   *   allow refreshing volume with capacity ratio,
   *   and solve the case of replacing volume on same mount.
   */
  private void validateVolumesWithSameDiskTiering(ChangedVolumes
      changedVolumes) throws IOException {
    if (dnConf.getConf().getBoolean(DFS_DATANODE_ALLOW_SAME_DISK_TIERING,
        DFS_DATANODE_ALLOW_SAME_DISK_TIERING_DEFAULT)
        && data.getMountVolumeMap() != null) {
      // Check if mount already exist.
      for (StorageLocation location : changedVolumes.newLocations) {
        if (StorageType.allowSameDiskTiering(location.getStorageType())) {
          File dir = new File(location.getUri());
          // Get the first parent dir that exists to check disk mount point.
          while (!dir.exists()) {
            dir = dir.getParentFile();
            if (dir == null) {
              throw new IOException("Invalid path: "
                  + location + ": directory does not exist");
            }
          }
          DF df = new DF(dir, dnConf.getConf());
          String mount = df.getMount();
          if (data.getMountVolumeMap().hasMount(mount)) {
            String errMsg = "Disk mount " + mount
                + " already has volume, when trying to add "
                + location + ". Please try removing mounts first"
                + " or restart datanode.";
            LOG.error(errMsg);
            throw new IOException(errMsg);
          }
        }
      }
    }
  }

  /**
   * Attempts to reload data volumes with new configuration.
   * @param newVolumes a comma separated string that specifies the data volumes.
   * @throws IOException on error. If an IOException is thrown, some new volumes
   * may have been successfully added and removed.
   */
  private void refreshVolumes(String newVolumes) throws IOException {
    // Add volumes for each Namespace
    final List<NamespaceInfo> nsInfos = Lists.newArrayList();
    for (BPOfferService bpos : blockPoolManager.getAllNamenodeThreads()) {
      nsInfos.add(bpos.getNamespaceInfo());
    }
    synchronized(this) {
      Configuration conf = getConf();
      conf.set(DFS_DATANODE_DATA_DIR_KEY, newVolumes);
      ExecutorService service = null;
      int numOldDataDirs = dataDirs.size();
      ChangedVolumes changedVolumes = parseChangedVolumes(newVolumes);
      StringBuilder errorMessageBuilder = new StringBuilder();
      List<String> effectiveVolumes = Lists.newArrayList();
      for (StorageLocation sl : changedVolumes.unchangedLocations) {
        effectiveVolumes.add(sl.toString());
      }

      try {
        if (numOldDataDirs + getFSDataset().getNumFailedVolumes()
            + changedVolumes.newLocations.size()
            - changedVolumes.deactivateLocations.size() <= 0) {
          throw new IOException("Attempt to remove all volumes.");
        }
        if (!changedVolumes.newLocations.isEmpty()) {
          LOG.info("Adding new volumes: {}",
              Joiner.on(",").join(changedVolumes.newLocations));

          service = Executors
              .newFixedThreadPool(changedVolumes.newLocations.size());
          List<Future<IOException>> exceptions = Lists.newArrayList();

          Preconditions.checkNotNull(data, "Storage not yet initialized");
          for (final StorageLocation location : changedVolumes.newLocations) {
            exceptions.add(service.submit(new Callable<IOException>() {
              @Override
              public IOException call() {
                try {
                  data.addVolume(location, nsInfos);
                } catch (IOException e) {
                  return e;
                }
                return null;
              }
            }));
          }

          for (int i = 0; i < changedVolumes.newLocations.size(); i++) {
            StorageLocation volume = changedVolumes.newLocations.get(i);
            Future<IOException> ioExceptionFuture = exceptions.get(i);
            try {
              IOException ioe = ioExceptionFuture.get();
              if (ioe != null) {
                errorMessageBuilder.append(
                    String.format("FAILED TO ADD: %s: %s%n",
                        volume, ioe.getMessage()));
                LOG.error("Failed to add volume: {}", volume, ioe);
              } else {
                effectiveVolumes.add(volume.toString());
                LOG.info("Successfully added volume: {}", volume);
              }
            } catch (Exception e) {
              errorMessageBuilder.append(
                  String.format("FAILED to ADD: %s: %s%n", volume,
                      e.toString()));
              LOG.error("Failed to add volume: {}", volume, e);
            }
          }
        }

        try {
          removeVolumes(changedVolumes.deactivateLocations);
        } catch (IOException e) {
          errorMessageBuilder.append(e.getMessage());
          LOG.error("Failed to remove volume", e);
        }

        if (errorMessageBuilder.length() > 0) {
          throw new IOException(errorMessageBuilder.toString());
        }
      } finally {
        if (service != null) {
          service.shutdown();
        }
        conf.set(DFS_DATANODE_DATA_DIR_KEY,
            Joiner.on(",").join(effectiveVolumes));
        dataDirs = getStorageLocations(conf);
      }
    }
  }

  /**
   * Remove volumes from DataNode.
   * See {@link #removeVolumes(Collection, boolean)} for details.
   *
   * @param locations the StorageLocations of the volumes to be removed.
   * @throws IOException
   */
  private void removeVolumes(final Collection<StorageLocation> locations)
    throws IOException {
    if (locations.isEmpty()) {
      return;
    }
    removeVolumes(locations, true);
  }

  /**
   * Remove volumes from DataNode.
   *
   * It does three things:
   * <li>
   *   <ul>Remove volumes and block info from FsDataset.</ul>
   *   <ul>Remove volumes from DataStorage.</ul>
   *   <ul>Reset configuration DATA_DIR and {@link #dataDirs} to represent
   *   active volumes.</ul>
   * </li>
   * @param storageLocations the absolute path of volumes.
   * @param clearFailure if true, clears the failure information related to the
   *                     volumes.
   * @throws IOException
   */
  private synchronized void removeVolumes(
      final Collection<StorageLocation> storageLocations, boolean clearFailure)
      throws IOException {
    if (storageLocations.isEmpty()) {
      return;
    }

    LOG.info(String.format("Deactivating volumes (clear failure=%b): %s",
        clearFailure, Joiner.on(",").join(storageLocations)));

    IOException ioe = null;
    Preconditions.checkNotNull(data, "Storage not yet initialized");
    // Remove volumes and block infos from FsDataset.
    data.removeVolumes(storageLocations, clearFailure);

    // Remove volumes from DataStorage.
    try {
      storage.removeVolumes(storageLocations);
    } catch (IOException e) {
      ioe = e;
    }

    // Set configuration and dataDirs to reflect volume changes.
    for (Iterator<StorageLocation> it = dataDirs.iterator(); it.hasNext(); ) {
      StorageLocation loc = it.next();
      if (storageLocations.contains(loc)) {
        it.remove();
      }
    }
    getConf().set(DFS_DATANODE_DATA_DIR_KEY, Joiner.on(",").join(dataDirs));

    if (ioe != null) {
      throw ioe;
    }
  }

  private synchronized void setClusterId(final String nsCid, final String bpid
      ) throws IOException {
    if(clusterId != null && !clusterId.equals(nsCid)) {
      throw new IOException ("Cluster IDs not matched: dn cid=" + clusterId 
          + " but ns cid="+ nsCid + "; bpid=" + bpid);
    }
    // else
    clusterId = nsCid;
  }

  /**
   * Returns the hostname for this datanode. If the hostname is not
   * explicitly configured in the given config, then it is determined
   * via the DNS class.
   *
   * @param config configuration
   * @return the hostname (NB: may not be a FQDN)
   * @throws UnknownHostException if the dfs.datanode.dns.interface
   *    option is used and the hostname can not be determined
   */
  private static String getHostName(Configuration config)
      throws UnknownHostException {
    String name = config.get(DFS_DATANODE_HOST_NAME_KEY);
    if (name == null) {
      String dnsInterface = config.get(
          CommonConfigurationKeys.HADOOP_SECURITY_DNS_INTERFACE_KEY);
      String nameServer = config.get(
          CommonConfigurationKeys.HADOOP_SECURITY_DNS_NAMESERVER_KEY);
      boolean fallbackToHosts = false;

      if (dnsInterface == null) {
        // Try the legacy configuration keys.
        dnsInterface = config.get(DFS_DATANODE_DNS_INTERFACE_KEY);
        nameServer = config.get(DFS_DATANODE_DNS_NAMESERVER_KEY);
      } else {
        // If HADOOP_SECURITY_DNS_* is set then also attempt hosts file
        // resolution if DNS fails. We will not use hosts file resolution
        // by default to avoid breaking existing clusters.
        fallbackToHosts = true;
      }

      name = DNS.getDefaultHost(dnsInterface, nameServer, fallbackToHosts);
    }
    return name;
  }

  /**
   * @see DFSUtil#getHttpPolicy(org.apache.hadoop.conf.Configuration)
   * for information related to the different configuration options and
   * Http Policy is decided.
   */
  private void startInfoServer()
    throws IOException {
    // SecureDataNodeStarter will bind the privileged port to the channel if
    // the DN is started by JSVC, pass it along.
    ServerSocketChannel httpServerChannel = secureResources != null ?
        secureResources.getHttpServerChannel() : null;

    httpServer = new DatanodeHttpServer(getConf(), this, httpServerChannel);
    httpServer.start();
    if (httpServer.getHttpAddress() != null) {
      infoPort = httpServer.getHttpAddress().getPort();
    }
    if (httpServer.getHttpsAddress() != null) {
      infoSecurePort = httpServer.getHttpsAddress().getPort();
    }
  }

  private void startPlugins(Configuration conf) {
    try {
      plugins = conf.getInstances(DFS_DATANODE_PLUGINS_KEY,
          ServicePlugin.class);
    } catch (RuntimeException e) {
      String pluginsValue = conf.get(DFS_DATANODE_PLUGINS_KEY);
      LOG.error("Unable to load DataNode plugins. " +
              "Specified list of plugins: {}",
          pluginsValue, e);
      throw e;
    }
    for (ServicePlugin p: plugins) {
      try {
        p.start(this);
        LOG.info("Started plug-in {}", p);
      } catch (Throwable t) {
        LOG.warn("ServicePlugin {} could not be started", p, t);
      }
    }
  }

  private void initIpcServer() throws IOException {
    InetSocketAddress ipcAddr = NetUtils.createSocketAddr(
        getConf().getTrimmed(DFS_DATANODE_IPC_ADDRESS_KEY));
    
    // Add all the RPC protocols that the Datanode implements    
    RPC.setProtocolEngine(getConf(), ClientDatanodeProtocolPB.class,
        ProtobufRpcEngine2.class);
    ClientDatanodeProtocolServerSideTranslatorPB clientDatanodeProtocolXlator = 
          new ClientDatanodeProtocolServerSideTranslatorPB(this);
    BlockingService service = ClientDatanodeProtocolService
        .newReflectiveBlockingService(clientDatanodeProtocolXlator);
    ipcServer = new RPC.Builder(getConf())
        .setProtocol(ClientDatanodeProtocolPB.class)
        .setInstance(service)
        .setBindAddress(ipcAddr.getHostName())
        .setPort(ipcAddr.getPort())
        .setNumHandlers(
            getConf().getInt(DFS_DATANODE_HANDLER_COUNT_KEY,
                DFS_DATANODE_HANDLER_COUNT_DEFAULT)).setVerbose(false)
        .setSecretManager(blockPoolTokenSecretManager).build();

    ReconfigurationProtocolServerSideTranslatorPB reconfigurationProtocolXlator
        = new ReconfigurationProtocolServerSideTranslatorPB(this);
    service = ReconfigurationProtocolService
        .newReflectiveBlockingService(reconfigurationProtocolXlator);
    DFSUtil.addPBProtocol(getConf(), ReconfigurationProtocolPB.class, service,
        ipcServer);

    InterDatanodeProtocolServerSideTranslatorPB interDatanodeProtocolXlator = 
        new InterDatanodeProtocolServerSideTranslatorPB(this);
    service = InterDatanodeProtocolService
        .newReflectiveBlockingService(interDatanodeProtocolXlator);
    DFSUtil.addPBProtocol(getConf(), InterDatanodeProtocolPB.class, service,
        ipcServer);

    LOG.info("Opened IPC server at {}", ipcServer.getListenerAddress());

    // set service-level authorization security policy
    if (getConf().getBoolean(
        CommonConfigurationKeys.HADOOP_SECURITY_AUTHORIZATION, false)) {
      ipcServer.refreshServiceAcl(getConf(), new HDFSPolicyProvider());
    }
  }

  /** Check whether the current user is in the superuser group. */
  private void checkSuperuserPrivilege() throws IOException, AccessControlException {
    if (!isPermissionEnabled) {
      return;
    }
    // Try to get the ugi in the RPC call.
    UserGroupInformation callerUgi = ipcServer.getRemoteUser();
    if (callerUgi == null) {
      // This is not from RPC.
      callerUgi = UserGroupInformation.getCurrentUser();
    }

    // Is this by the DN user itself?
    assert dnUserName != null;
    if (callerUgi.getUserName().equals(dnUserName)) {
      return;
    }

    // Is the user a member of the super group?
    if (callerUgi.getGroupsSet().contains(supergroup)) {
      return;
    }
    // Not a superuser.
    throw new AccessControlException();
  }

  private void shutdownPeriodicScanners() {
    shutdownDirectoryScanner();
    blockScanner.removeAllVolumeScanners();
  }

  /**
   * See {@link DirectoryScanner}
   */
  private synchronized void initDirectoryScanner(Configuration conf) {
    if (directoryScanner != null) {
      return;
    }
    String reason = null;
    if (conf.getTimeDuration(DFS_DATANODE_DIRECTORYSCAN_INTERVAL_KEY,
        DFS_DATANODE_DIRECTORYSCAN_INTERVAL_DEFAULT, TimeUnit.SECONDS) < 0) {
      reason = "verification is turned off by configuration";
    } else if ("SimulatedFSDataset".equals(data.getClass().getSimpleName())) {
      reason = "verifcation is not supported by SimulatedFSDataset";
    } 
    if (reason == null) {
      directoryScanner = new DirectoryScanner(data, conf);
      directoryScanner.start();
    } else {
      LOG.warn("Periodic Directory Tree Verification scan " +
              "is disabled because {}",
          reason);
    }
  }
  
  private synchronized void shutdownDirectoryScanner() {
    if (directoryScanner != null) {
      directoryScanner.shutdown();
    }
  }

  /**
   * Initilizes {@link DiskBalancer}.
   * @param  data - FSDataSet
   * @param conf - Config
   */
  private void initDiskBalancer(FsDatasetSpi data,
                                             Configuration conf) {
    if (this.diskBalancer != null) {
      return;
    }

    DiskBalancer.BlockMover mover = new DiskBalancer.DiskBalancerMover(data,
        conf);
    this.diskBalancer = new DiskBalancer(getDatanodeUuid(), conf, mover);
  }

  /**
   * Shutdown disk balancer.
   */
  private void shutdownDiskBalancer() {
    if (this.diskBalancer != null) {
      this.diskBalancer.shutdown();
      this.diskBalancer = null;
    }
  }

  private void initDataXceiver() throws IOException {
    // find free port or use privileged port provided
    TcpPeerServer tcpPeerServer;
    if (secureResources != null) {
      tcpPeerServer = new TcpPeerServer(secureResources);
    } else {
      int backlogLength = getConf().getInt(
          CommonConfigurationKeysPublic.IPC_SERVER_LISTEN_QUEUE_SIZE_KEY,
          CommonConfigurationKeysPublic.IPC_SERVER_LISTEN_QUEUE_SIZE_DEFAULT);
      tcpPeerServer = new TcpPeerServer(dnConf.socketWriteTimeout,
          DataNode.getStreamingAddr(getConf()), backlogLength);
    }
    if (dnConf.getTransferSocketRecvBufferSize() > 0) {
      tcpPeerServer.setReceiveBufferSize(
          dnConf.getTransferSocketRecvBufferSize());
    }
    streamingAddr = tcpPeerServer.getStreamingAddr();
    LOG.info("Opened streaming server at {}", streamingAddr);
    this.threadGroup = new ThreadGroup("dataXceiverServer");
    xserver = new DataXceiverServer(tcpPeerServer, getConf(), this);
    this.dataXceiverServer = new Daemon(threadGroup, xserver);
    this.threadGroup.setDaemon(true); // auto destroy when empty

    if (getConf().getBoolean(
        HdfsClientConfigKeys.Read.ShortCircuit.KEY,
        HdfsClientConfigKeys.Read.ShortCircuit.DEFAULT) ||
        getConf().getBoolean(
            HdfsClientConfigKeys.DFS_CLIENT_DOMAIN_SOCKET_DATA_TRAFFIC,
            HdfsClientConfigKeys
              .DFS_CLIENT_DOMAIN_SOCKET_DATA_TRAFFIC_DEFAULT)) {
      DomainPeerServer domainPeerServer =
                getDomainPeerServer(getConf(), streamingAddr.getPort());
      if (domainPeerServer != null) {
        this.localDataXceiverServer = new Daemon(threadGroup,
            new DataXceiverServer(domainPeerServer, getConf(), this));
        LOG.info("Listening on UNIX domain socket: {}",
            domainPeerServer.getBindPath());
      }
    }
    this.shortCircuitRegistry = new ShortCircuitRegistry(getConf());
  }

  private static DomainPeerServer getDomainPeerServer(Configuration conf,
      int port) throws IOException {
    String domainSocketPath =
        conf.getTrimmed(DFSConfigKeys.DFS_DOMAIN_SOCKET_PATH_KEY,
            DFSConfigKeys.DFS_DOMAIN_SOCKET_PATH_DEFAULT);
    if (domainSocketPath.isEmpty()) {
      if (conf.getBoolean(HdfsClientConfigKeys.Read.ShortCircuit.KEY,
            HdfsClientConfigKeys.Read.ShortCircuit.DEFAULT) &&
         (!conf.getBoolean(HdfsClientConfigKeys.DFS_CLIENT_USE_LEGACY_BLOCKREADERLOCAL,
          HdfsClientConfigKeys.DFS_CLIENT_USE_LEGACY_BLOCKREADERLOCAL_DEFAULT))) {
        LOG.warn("Although short-circuit local reads are configured, " +
            "they are disabled because you didn't configure {}",
            DFSConfigKeys.DFS_DOMAIN_SOCKET_PATH_KEY);
      }
      return null;
    }
    if (DomainSocket.getLoadingFailureReason() != null) {
      throw new RuntimeException("Although a UNIX domain socket " +
          "path is configured as " + domainSocketPath + ", we cannot " +
          "start a localDataXceiverServer because " +
          DomainSocket.getLoadingFailureReason());
    }
    DomainPeerServer domainPeerServer =
      new DomainPeerServer(domainSocketPath, port);
    int recvBufferSize = conf.getInt(
        DFSConfigKeys.DFS_DATANODE_TRANSFER_SOCKET_RECV_BUFFER_SIZE_KEY,
        DFSConfigKeys.DFS_DATANODE_TRANSFER_SOCKET_RECV_BUFFER_SIZE_DEFAULT);
    if (recvBufferSize > 0) {
      domainPeerServer.setReceiveBufferSize(recvBufferSize);
    }
    return domainPeerServer;
  }
  
  // calls specific to BP
  public void notifyNamenodeReceivedBlock(ExtendedBlock block, String delHint,
      String storageUuid, boolean isOnTransientStorage) {
    BPOfferService bpos = blockPoolManager.get(block.getBlockPoolId());
    if(bpos != null) {
      bpos.notifyNamenodeReceivedBlock(block, delHint, storageUuid,
          isOnTransientStorage);
    } else {
      LOG.error("Cannot find BPOfferService for reporting block received " +
              "for bpid={}", block.getBlockPoolId());
    }
  }
  
  // calls specific to BP
  protected void notifyNamenodeReceivingBlock(
      ExtendedBlock block, String storageUuid) {
    BPOfferService bpos = blockPoolManager.get(block.getBlockPoolId());
    if(bpos != null) {
      bpos.notifyNamenodeReceivingBlock(block, storageUuid);
    } else {
      LOG.error("Cannot find BPOfferService for reporting block receiving " +
          "for bpid={}", block.getBlockPoolId());
    }
  }
  
  /** Notify the corresponding namenode to delete the block. */
  public void notifyNamenodeDeletedBlock(ExtendedBlock block, String storageUuid) {
    BPOfferService bpos = blockPoolManager.get(block.getBlockPoolId());
    if (bpos != null) {
      bpos.notifyNamenodeDeletedBlock(block, storageUuid);
    } else {
      LOG.error("Cannot find BPOfferService for reporting block deleted for bpid="
          + block.getBlockPoolId());
    }
  }
  
  /**
   * Report a bad block which is hosted on the local DN.
   */
  public void reportBadBlocks(ExtendedBlock block) throws IOException{
    FsVolumeSpi volume = getFSDataset().getVolume(block);
    if (volume == null) {
      LOG.warn("Cannot find FsVolumeSpi to report bad block: {}", block);
      return;
    }
    reportBadBlocks(block, volume);
  }

  /**
   * Report a bad block which is hosted on the local DN.
   *
   * @param block the bad block which is hosted on the local DN
   * @param volume the volume that block is stored in and the volume
   *        must not be null
   * @throws IOException
   */
  public void reportBadBlocks(ExtendedBlock block, FsVolumeSpi volume)
      throws IOException {
    BPOfferService bpos = getBPOSForBlock(block);
    bpos.reportBadBlocks(
        block, volume.getStorageID(), volume.getStorageType());
  }

  /**
   * Report a bad block on another DN (eg if we received a corrupt replica
   * from a remote host).
   * @param srcDataNode the DN hosting the bad block
   * @param block the block itself
   */
  public void reportRemoteBadBlock(DatanodeInfo srcDataNode, ExtendedBlock block)
      throws IOException {
    BPOfferService bpos = getBPOSForBlock(block);
    bpos.reportRemoteBadBlock(srcDataNode, block);
  }

  public void reportCorruptedBlocks(
      DFSUtilClient.CorruptedBlocks corruptedBlocks) throws IOException {
    Map<ExtendedBlock, Set<DatanodeInfo>> corruptionMap =
        corruptedBlocks.getCorruptionMap();
    if (corruptionMap != null) {
      for (Map.Entry<ExtendedBlock, Set<DatanodeInfo>> entry :
          corruptionMap.entrySet()) {
        for (DatanodeInfo dnInfo : entry.getValue()) {
          reportRemoteBadBlock(dnInfo, entry.getKey());
        }
      }
    }
  }

  /**
   * Return the BPOfferService instance corresponding to the given block.
   * @return the BPOS
   * @throws IOException if no such BPOS can be found
   */
  private BPOfferService getBPOSForBlock(ExtendedBlock block)
      throws IOException {
    Preconditions.checkNotNull(block);
    BPOfferService bpos = blockPoolManager.get(block.getBlockPoolId());
    if (bpos == null) {
      throw new IOException("cannot locate OfferService thread for bp="+
          block.getBlockPoolId());
    }
    return bpos;
  }

  // used only for testing
  @VisibleForTesting
  public void setHeartbeatsDisabledForTests(
      boolean heartbeatsDisabledForTests) {
    this.heartbeatsDisabledForTests = heartbeatsDisabledForTests;
  }

  @VisibleForTesting
  boolean areHeartbeatsDisabledForTests() {
    return this.heartbeatsDisabledForTests;
  }

  @VisibleForTesting
  void setIBRDisabledForTest(boolean disabled) {
    this.ibrDisabledForTests = disabled;
  }

  @VisibleForTesting
  boolean areIBRDisabledForTests() {
    return this.ibrDisabledForTests;
  }

  void setCacheReportsDisabledForTest(boolean disabled) {
    this.cacheReportsDisabledForTests = disabled;
  }

  @VisibleForTesting
  boolean areCacheReportsDisabledForTests() {
    return this.cacheReportsDisabledForTests;
  }

  /**
   * This method starts the data node with the specified conf.
   * 
   * If conf's DFS_DATANODE_FSDATASET_FACTORY_KEY property is set
   * then a simulated storage based data node is created.
   * 
   * @param dataDirectories - only for a non-simulated storage data node
   * @throws IOException
   */
  void startDataNode(List<StorageLocation> dataDirectories,
                     SecureResources resources
                     ) throws IOException {

    // settings global for all BPs in the Data Node
    this.secureResources = resources;
    synchronized (this) {
      this.dataDirs = dataDirectories;
    }
    this.dnConf = new DNConf(this);
    checkSecureConfig(dnConf, getConf(), resources);

    if (dnConf.maxLockedMemory > 0) {
      if (!NativeIO.POSIX.getCacheManipulator().verifyCanMlock()) {
        throw new RuntimeException(String.format(
            "Cannot start datanode because the configured max locked memory" +
            " size (%s) is greater than zero and native code is not available.",
            DFS_DATANODE_MAX_LOCKED_MEMORY_KEY));
      }
      if (Path.WINDOWS) {
        NativeIO.Windows.extendWorkingSetSize(dnConf.maxLockedMemory);
      } else {
        long ulimit = NativeIO.POSIX.getCacheManipulator().getMemlockLimit();
        if (dnConf.maxLockedMemory > ulimit) {
          throw new RuntimeException(String.format(
            "Cannot start datanode because the configured max locked memory" +
            " size (%s) of %d bytes is more than the datanode's available" +
            " RLIMIT_MEMLOCK ulimit of %d bytes.",
            DFS_DATANODE_MAX_LOCKED_MEMORY_KEY,
            dnConf.maxLockedMemory,
            ulimit));
        }
      }
    }
    LOG.info("Starting DataNode with maxLockedMemory = {}",
        dnConf.maxLockedMemory);

    int volFailuresTolerated = dnConf.getVolFailuresTolerated();
    int volsConfigured = dnConf.getVolsConfigured();
    if (volFailuresTolerated < MAX_VOLUME_FAILURE_TOLERATED_LIMIT
        || volFailuresTolerated >= volsConfigured) {
      throw new HadoopIllegalArgumentException("Invalid value configured for "
          + "dfs.datanode.failed.volumes.tolerated - " + volFailuresTolerated
          + ". Value configured is either less than -1 or >= "
          + "to the number of configured volumes (" + volsConfigured + ").");
    }

    storage = new DataStorage();
    
    // global DN settings
    registerMXBean();
    initDataXceiver();
    startInfoServer();
    pauseMonitor = new JvmPauseMonitor();
    pauseMonitor.init(getConf());
    pauseMonitor.start();
  
    // BlockPoolTokenSecretManager is required to create ipc server.
    this.blockPoolTokenSecretManager = new BlockPoolTokenSecretManager();

    // Login is done by now. Set the DN user name.
    dnUserName = UserGroupInformation.getCurrentUser().getUserName();
    LOG.info("dnUserName = {}", dnUserName);
    LOG.info("supergroup = {}", supergroup);
    initIpcServer();

    metrics = DataNodeMetrics.create(getConf(), getDisplayName());
    peerMetrics = dnConf.peerStatsEnabled ?
        DataNodePeerMetrics.create(getDisplayName(), getConf()) : null;
    metrics.getJvmMetrics().setPauseMonitor(pauseMonitor);

    ecWorker = new ErasureCodingWorker(getConf(), this);
    blockRecoveryWorker = new BlockRecoveryWorker(this);

    blockPoolManager = new BlockPoolManager(this);
    blockPoolManager.refreshNamenodes(getConf());

    // Create the ReadaheadPool from the DataNode context so we can
    // exit without having to explicitly shutdown its thread pool.
    readaheadPool = ReadaheadPool.getInstance();
    saslClient = new SaslDataTransferClient(dnConf.getConf(),
        dnConf.saslPropsResolver, dnConf.trustedChannelResolver);
    saslServer = new SaslDataTransferServer(dnConf, blockPoolTokenSecretManager);
    startMetricsLogger();

    if (dnConf.diskStatsEnabled) {
      diskMetrics = new DataNodeDiskMetrics(this,
          dnConf.outliersReportIntervalMs, getConf());
    }
  }

  /**
   * Checks if the DataNode has a secure configuration if security is enabled.
   * There are 2 possible configurations that are considered secure:
   * 1. The server has bound to privileged ports for RPC and HTTP via
   *   SecureDataNodeStarter.
   * 2. The configuration enables SASL on DataTransferProtocol and HTTPS (no
   *   plain HTTP) for the HTTP server.  The SASL handshake guarantees
   *   authentication of the RPC server before a client transmits a secret, such
   *   as a block access token.  Similarly, SSL guarantees authentication of the
   *   HTTP server before a client transmits a secret, such as a delegation
   *   token.
   * It is not possible to run with both privileged ports and SASL on
   * DataTransferProtocol.  For backwards-compatibility, the connection logic
   * must check if the target port is a privileged port, and if so, skip the
   * SASL handshake.
   *
   * @param dnConf DNConf to check
   * @param conf Configuration to check
   * @param resources SecuredResources obtained for DataNode
   * @throws RuntimeException if security enabled, but configuration is insecure
   */
  private static void checkSecureConfig(DNConf dnConf, Configuration conf,
      SecureResources resources) throws RuntimeException {
    if (!UserGroupInformation.isSecurityEnabled()) {
      return;
    }

    // Abort out of inconsistent state if Kerberos is enabled
    // but block access tokens are not enabled.
    boolean isEnabled = conf.getBoolean(
        DFSConfigKeys.DFS_BLOCK_ACCESS_TOKEN_ENABLE_KEY,
        DFSConfigKeys.DFS_BLOCK_ACCESS_TOKEN_ENABLE_DEFAULT);
    if (!isEnabled) {
      String errMessage = "Security is enabled but block access tokens " +
          "(via " + DFSConfigKeys.DFS_BLOCK_ACCESS_TOKEN_ENABLE_KEY + ") " +
          "aren't enabled. This may cause issues " +
          "when clients attempt to connect to a DataNode. Aborting DataNode";
      throw new RuntimeException(errMessage);
    }

    if (dnConf.getIgnoreSecurePortsForTesting()) {
      return;
    }

    if (resources != null) {
      final boolean httpSecured = resources.isHttpPortPrivileged()
          || DFSUtil.getHttpPolicy(conf) == HttpConfig.Policy.HTTPS_ONLY;
      final boolean rpcSecured = resources.isRpcPortPrivileged()
          || resources.isSaslEnabled();

      // Allow secure DataNode to startup if:
      // 1. Http is secure.
      // 2. Rpc is secure
      if (rpcSecured && httpSecured) {
        return;
      }
    } else {
      // Handle cases when SecureDataNodeStarter#getSecureResources is not
      // invoked
      SaslPropertiesResolver saslPropsResolver = dnConf.getSaslPropsResolver();
      if (saslPropsResolver != null &&
          DFSUtil.getHttpPolicy(conf) == HttpConfig.Policy.HTTPS_ONLY) {
        return;
      }
    }

    throw new RuntimeException("Cannot start secure DataNode due to incorrect "
        + "config. See https://cwiki.apache.org/confluence/display/HADOOP/"
        + "Secure+DataNode for details.");
  }
  
  public static String generateUuid() {
    return UUID.randomUUID().toString();
  }

  public SaslDataTransferClient getSaslClient() {
    return saslClient;
  }

  /**
   * Verify that the DatanodeUuid has been initialized. If this is a new
   * datanode then we generate a new Datanode Uuid and persist it to disk.
   *
   * @throws IOException
   */
  synchronized void checkDatanodeUuid() throws IOException {
    if (storage.getDatanodeUuid() == null) {
      storage.setDatanodeUuid(generateUuid());
      storage.writeAll();
      LOG.info("Generated and persisted new Datanode UUID {}",
          storage.getDatanodeUuid());
    }
  }

  /**
   * Create a DatanodeRegistration for a specific block pool.
   * @param nsInfo the namespace info from the first part of the NN handshake
   */
  DatanodeRegistration createBPRegistration(NamespaceInfo nsInfo) {
    StorageInfo storageInfo = storage.getBPStorage(nsInfo.getBlockPoolID());
    if (storageInfo == null) {
      // it's null in the case of SimulatedDataSet
      storageInfo = new StorageInfo(
          DataNodeLayoutVersion.getCurrentLayoutVersion(),
          nsInfo.getNamespaceID(), nsInfo.clusterID, nsInfo.getCTime(),
          NodeType.DATA_NODE);
    }

    DatanodeID dnId = new DatanodeID(
        streamingAddr.getAddress().getHostAddress(), hostName, 
        storage.getDatanodeUuid(), getXferPort(), getInfoPort(),
            infoSecurePort, getIpcPort());
    return new DatanodeRegistration(dnId, storageInfo, 
        new ExportedBlockKeys(), VersionInfo.getVersion());
  }

  /**
   * Check that the registration returned from a NameNode is consistent
   * with the information in the storage. If the storage is fresh/unformatted,
   * sets the storage ID based on this registration.
   * Also updates the block pool's state in the secret manager.
   */
  synchronized void bpRegistrationSucceeded(DatanodeRegistration bpRegistration,
      String blockPoolId) throws IOException {
    id = bpRegistration;

    if(!storage.getDatanodeUuid().equals(bpRegistration.getDatanodeUuid())) {
      throw new IOException("Inconsistent Datanode IDs. Name-node returned "
          + bpRegistration.getDatanodeUuid()
          + ". Expecting " + storage.getDatanodeUuid());
    }
    
    registerBlockPoolWithSecretManager(bpRegistration, blockPoolId);
  }
  
  /**
   * After the block pool has contacted the NN, registers that block pool
   * with the secret manager, updating it with the secrets provided by the NN.
   * @throws IOException on error
   */
  private synchronized void registerBlockPoolWithSecretManager(
      DatanodeRegistration bpRegistration, String blockPoolId) throws IOException {
    ExportedBlockKeys keys = bpRegistration.getExportedKeys();
    if (!hasAnyBlockPoolRegistered) {
      hasAnyBlockPoolRegistered = true;
      isBlockTokenEnabled = keys.isBlockTokenEnabled();
    } else {
      if (isBlockTokenEnabled != keys.isBlockTokenEnabled()) {
        throw new RuntimeException("Inconsistent configuration of block access"
            + " tokens. Either all block pools must be configured to use block"
            + " tokens, or none may be.");
      }
    }
    if (!isBlockTokenEnabled) return;
    
    if (!blockPoolTokenSecretManager.isBlockPoolRegistered(blockPoolId)) {
      long blockKeyUpdateInterval = keys.getKeyUpdateInterval();
      long blockTokenLifetime = keys.getTokenLifetime();
      LOG.info("Block token params received from NN: " +
          "for block pool {} keyUpdateInterval={} min(s), " +
          "tokenLifetime={} min(s)",
          blockPoolId, blockKeyUpdateInterval / (60 * 1000),
          blockTokenLifetime / (60 * 1000));
      final boolean enableProtobuf = getConf().getBoolean(
          DFSConfigKeys.DFS_BLOCK_ACCESS_TOKEN_PROTOBUF_ENABLE,
          DFSConfigKeys.DFS_BLOCK_ACCESS_TOKEN_PROTOBUF_ENABLE_DEFAULT);
      final BlockTokenSecretManager secretMgr = 
          new BlockTokenSecretManager(0, blockTokenLifetime, blockPoolId,
              dnConf.encryptionAlgorithm, enableProtobuf);
      blockPoolTokenSecretManager.addBlockPool(blockPoolId, secretMgr);
    }
  }

  /**
   * Remove the given block pool from the block scanner, dataset, and storage.
   */
  void shutdownBlockPool(BPOfferService bpos) {
    blockPoolManager.remove(bpos);
    if (bpos.hasBlockPoolId()) {
      // Possible that this is shutting down before successfully
      // registering anywhere. If that's the case, we wouldn't have
      // a block pool id
      String bpId = bpos.getBlockPoolId();

      if (blockScanner.hasAnyRegisteredScanner()) {
        blockScanner.disableBlockPoolId(bpId);
      }

      if (data != null) {
        data.shutdownBlockPool(bpId);
      }

      if (storage != null) {
        storage.removeBlockPoolStorage(bpId);
      }
    }

  }

  /**
   * One of the Block Pools has successfully connected to its NN.
   * This initializes the local storage for that block pool,
   * checks consistency of the NN's cluster ID, etc.
   * 
   * If this is the first block pool to register, this also initializes
   * the datanode-scoped storage.
   * 
   * @param bpos Block pool offer service
   * @throws IOException if the NN is inconsistent with the local storage.
   */
  void initBlockPool(BPOfferService bpos) throws IOException {
    NamespaceInfo nsInfo = bpos.getNamespaceInfo();
    if (nsInfo == null) {
      throw new IOException("NamespaceInfo not found: Block pool " + bpos
          + " should have retrieved namespace info before initBlockPool.");
    }
    
    setClusterId(nsInfo.clusterID, nsInfo.getBlockPoolID());

    // Register the new block pool with the BP manager.
    blockPoolManager.addBlockPool(bpos);
    
    // In the case that this is the first block pool to connect, initialize
    // the dataset, block scanners, etc.
    initStorage(nsInfo);

    try {
      data.addBlockPool(nsInfo.getBlockPoolID(), getConf());
    } catch (AddBlockPoolException e) {
      handleAddBlockPoolError(e);
    }
    // HDFS-14993: check disk after add the block pool info.
    checkDiskError();

    blockScanner.enableBlockPoolId(bpos.getBlockPoolId());
    initDirectoryScanner(getConf());
    initDiskBalancer(data, getConf());
  }

  /**
   * Handles an AddBlockPoolException object thrown from
   * {@link org.apache.hadoop.hdfs.server.datanode.fsdataset.impl.FsVolumeList#
   * addBlockPool}. Will ensure that all volumes that encounted a
   * AddBlockPoolException are removed from the DataNode and marked as failed
   * volumes in the same way as a runtime volume failure.
   *
   * @param e this exception is a container for all IOException objects caught
   *          in FsVolumeList#addBlockPool.
   */
  private void handleAddBlockPoolError(AddBlockPoolException e)
      throws IOException {
    Map<FsVolumeSpi, IOException> unhealthyDataDirs =
        e.getFailingVolumes();
    if (unhealthyDataDirs != null && !unhealthyDataDirs.isEmpty()) {
      handleVolumeFailures(unhealthyDataDirs.keySet());
    } else {
      LOG.debug("HandleAddBlockPoolError called with empty exception list");
    }
  }

  List<BPOfferService> getAllBpOs() {
    return blockPoolManager.getAllNamenodeThreads();
  }

  BPOfferService getBPOfferService(String bpid){
    return blockPoolManager.get(bpid);
  }
  
  public int getBpOsCount() {
    return blockPoolManager.getAllNamenodeThreads().size();
  }
  
  /**
   * Initializes the {@link #data}. The initialization is done only once, when
   * handshake with the the first namenode is completed.
   */
  private void initStorage(final NamespaceInfo nsInfo) throws IOException {
    final FsDatasetSpi.Factory<? extends FsDatasetSpi<?>> factory
        = FsDatasetSpi.Factory.getFactory(getConf());
    
    if (!factory.isSimulated()) {
      final StartupOption startOpt = getStartupOption(getConf());
      if (startOpt == null) {
        throw new IOException("Startup option not set.");
      }
      final String bpid = nsInfo.getBlockPoolID();
      //read storage info, lock data dirs and transition fs state if necessary
      synchronized (this) {
        storage.recoverTransitionRead(this, nsInfo, dataDirs, startOpt);
      }
      final StorageInfo bpStorage = storage.getBPStorage(bpid);
      LOG.info("Setting up storage: nsid={};bpid={};lv={};" +
              "nsInfo={};dnuuid={}",
          bpStorage.getNamespaceID(), bpid, storage.getLayoutVersion(),
          nsInfo, storage.getDatanodeUuid());
    }

    // If this is a newly formatted DataNode then assign a new DatanodeUuid.
    checkDatanodeUuid();

    synchronized(this)  {
      if (data == null) {
        data = factory.newInstance(this, storage, getConf());
      }
    }
  }

  /**
   * Determine the http server's effective addr
   */
  public static InetSocketAddress getInfoAddr(Configuration conf) {
    return NetUtils.createSocketAddr(conf.getTrimmed(DFS_DATANODE_HTTP_ADDRESS_KEY,
        DFS_DATANODE_HTTP_ADDRESS_DEFAULT));
  }
  
  private void registerMXBean() {
    dataNodeInfoBeanName = MBeans.register("DataNode", "DataNodeInfo", this);
  }
  
  @VisibleForTesting
  public DataXceiverServer getXferServer() {
    return xserver;  
  }
  
  @VisibleForTesting
  public int getXferPort() {
    return streamingAddr.getPort();
  }

  @VisibleForTesting
  public SaslDataTransferServer getSaslServer() {
    return saslServer;
  }

  /**
   * @return name useful for logging or display
   */
  public String getDisplayName() {
    return hostName + ":" + getXferPort();
  }

  /**
   * NB: The datanode can perform data transfer on the streaming
   * address however clients are given the IPC IP address for data
   * transfer, and that may be a different address.
   * 
   * @return socket address for data transfer
   */
  public InetSocketAddress getXferAddress() {
    return streamingAddr;
  }

  /**
   * @return the datanode's IPC port
   */
  public int getIpcPort() {
    return ipcServer.getListenerAddress().getPort();
  }
  
  /**
   * get BP registration by blockPool id
   * @return BP registration object
   * @throws IOException on error
   */
  @VisibleForTesting
  public DatanodeRegistration getDNRegistrationForBP(String bpid) 
  throws IOException {
    DataNodeFaultInjector.get().noRegistration();
    BPOfferService bpos = blockPoolManager.get(bpid);
    if(bpos==null || bpos.bpRegistration==null) {
      throw new IOException("cannot find BPOfferService for bpid="+bpid);
    }
    return bpos.bpRegistration;
  }
  
  /**
   * Creates either NIO or regular depending on socketWriteTimeout.
   */
  public Socket newSocket() throws IOException {
    return socketFactory.createSocket();
  }

  /**
   * Connect to the NN. This is separated out for easier testing.
   */
  DatanodeProtocolClientSideTranslatorPB connectToNN(
      InetSocketAddress nnAddr) throws IOException {
    return new DatanodeProtocolClientSideTranslatorPB(nnAddr, getConf());
  }

  /**
   * Connect to the NN for the lifeline protocol. This is separated out for
   * easier testing.
   *
   * @param lifelineNnAddr address of lifeline RPC server
   * @return lifeline RPC proxy
   */
  DatanodeLifelineProtocolClientSideTranslatorPB connectToLifelineNN(
      InetSocketAddress lifelineNnAddr) throws IOException {
    return new DatanodeLifelineProtocolClientSideTranslatorPB(lifelineNnAddr,
        getConf());
  }

  public static InterDatanodeProtocol createInterDataNodeProtocolProxy(
      DatanodeID datanodeid, final Configuration conf, final int socketTimeout,
      final boolean connectToDnViaHostname) throws IOException {
    final String dnAddr = datanodeid.getIpcAddr(connectToDnViaHostname);
    final InetSocketAddress addr = NetUtils.createSocketAddr(dnAddr);
    LOG.debug("Connecting to datanode {} addr={}",
        dnAddr, addr);
    final UserGroupInformation loginUgi = UserGroupInformation.getLoginUser();
    try {
      return loginUgi
          .doAs(new PrivilegedExceptionAction<InterDatanodeProtocol>() {
            @Override
            public InterDatanodeProtocol run() throws IOException {
              return new InterDatanodeProtocolTranslatorPB(addr, loginUgi,
                  conf, NetUtils.getDefaultSocketFactory(conf), socketTimeout);
            }
          });
    } catch (InterruptedException ie) {
      throw new IOException(ie.getMessage());
    }
  }

  public DataNodeMetrics getMetrics() {
    return metrics;
  }

  public DataNodeDiskMetrics getDiskMetrics() {
    return diskMetrics;
  }
  
  public DataNodePeerMetrics getPeerMetrics() {
    return peerMetrics;
  }

  /** Ensure the authentication method is kerberos */
  private void checkKerberosAuthMethod(String msg) throws IOException {
    // User invoking the call must be same as the datanode user
    if (!UserGroupInformation.isSecurityEnabled()) {
      return;
    }
    if (UserGroupInformation.getCurrentUser().getAuthenticationMethod() != 
        AuthenticationMethod.KERBEROS) {
      throw new AccessControlException("Error in " + msg
          + "Only kerberos based authentication is allowed.");
    }
  }
  
  private void checkBlockLocalPathAccess() throws IOException {
    checkKerberosAuthMethod("getBlockLocalPathInfo()");
    String currentUser = UserGroupInformation.getCurrentUser().getShortUserName();
    if (!usersWithLocalPathAccess.contains(currentUser)) {
      throw new AccessControlException(
          "Can't continue with getBlockLocalPathInfo() "
              + "authorization. The user " + currentUser
              + " is not configured in "
              + DFSConfigKeys.DFS_BLOCK_LOCAL_PATH_ACCESS_USER_KEY);
    }
  }

  public long getMaxNumberOfBlocksToLog() {
    return maxNumberOfBlocksToLog;
  }

  @Override
  public BlockLocalPathInfo getBlockLocalPathInfo(ExtendedBlock block,
      Token<BlockTokenIdentifier> token) throws IOException {
    checkBlockLocalPathAccess();
    checkBlockToken(block, token, BlockTokenIdentifier.AccessMode.READ);
    Preconditions.checkNotNull(data, "Storage not yet initialized");
    BlockLocalPathInfo info = data.getBlockLocalPathInfo(block);
    if (info != null) {
      LOG.trace("getBlockLocalPathInfo successful " +
          "block={} blockfile {} metafile {}",
          block, info.getBlockPath(), info.getMetaPath());
    } else {
      LOG.trace("getBlockLocalPathInfo for block={} " +
          "returning null", block);
    }

    metrics.incrBlocksGetLocalPathInfo();
    return info;
  }

  @InterfaceAudience.LimitedPrivate("HDFS")
  static public class ShortCircuitFdsUnsupportedException extends IOException {
    private static final long serialVersionUID = 1L;
    public ShortCircuitFdsUnsupportedException(String msg) {
      super(msg);
    }
  }

  @InterfaceAudience.LimitedPrivate("HDFS")
  static public class ShortCircuitFdsVersionException extends IOException {
    private static final long serialVersionUID = 1L;
    public ShortCircuitFdsVersionException(String msg) {
      super(msg);
    }
  }

  FileInputStream[] requestShortCircuitFdsForRead(final ExtendedBlock blk,
      final Token<BlockTokenIdentifier> token, int maxVersion) 
          throws ShortCircuitFdsUnsupportedException,
            ShortCircuitFdsVersionException, IOException {
    if (fileDescriptorPassingDisabledReason != null) {
      throw new ShortCircuitFdsUnsupportedException(
          fileDescriptorPassingDisabledReason);
    }
    int blkVersion = CURRENT_BLOCK_FORMAT_VERSION;
    if (maxVersion < blkVersion) {
      throw new ShortCircuitFdsVersionException("Your client is too old " +
        "to read this block!  Its format version is " + 
        blkVersion + ", but the highest format version you can read is " +
        maxVersion);
    }
    metrics.incrBlocksGetLocalPathInfo();
    FileInputStream fis[] = new FileInputStream[2];
    
    try {
      Preconditions.checkNotNull(data, "Storage not yet initialized");
      fis[0] = (FileInputStream)data.getBlockInputStream(blk, 0);
      fis[1] = DatanodeUtil.getMetaDataInputStream(blk, data);
    } catch (ClassCastException e) {
      LOG.debug("requestShortCircuitFdsForRead failed", e);
      throw new ShortCircuitFdsUnsupportedException("This DataNode's " +
          "FsDatasetSpi does not support short-circuit local reads");
    }
    return fis;
  }

  private void checkBlockToken(ExtendedBlock block,
      Token<BlockTokenIdentifier> token, AccessMode accessMode)
      throws IOException {
    if (isBlockTokenEnabled) {
      BlockTokenIdentifier id = new BlockTokenIdentifier();
      ByteArrayInputStream buf = new ByteArrayInputStream(token.getIdentifier());
      DataInputStream in = new DataInputStream(buf);
      id.readFields(in);
      LOG.debug("BlockTokenIdentifier id: {}", id);
      blockPoolTokenSecretManager.checkAccess(id, null, block, accessMode,
          null, null);
    }
  }

  /**
   * Shut down this instance of the datanode.
   * Returns only after shutdown is complete.
   * This method can only be called by the offerService thread.
   * Otherwise, deadlock might occur.
   */
  public void shutdown() {
    stopMetricsLogger();
    if (plugins != null) {
      for (ServicePlugin p : plugins) {
        try {
          p.stop();
          LOG.info("Stopped plug-in {}", p);
        } catch (Throwable t) {
          LOG.warn("ServicePlugin {} could not be stopped", p, t);
        }
      }
    }

    List<BPOfferService> bposArray = (this.blockPoolManager == null)
        ? new ArrayList<BPOfferService>()
        : this.blockPoolManager.getAllNamenodeThreads();
    // If shutdown is not for restart, set shouldRun to false early. 
    if (!shutdownForUpgrade) {
      shouldRun = false;
    }

    // When shutting down for restart, DataXceiverServer is interrupted
    // in order to avoid any further acceptance of requests, but the peers
    // for block writes are not closed until the clients are notified.
    if (dataXceiverServer != null) {
      try {
        xserver.sendOOBToPeers();
        ((DataXceiverServer) this.dataXceiverServer.getRunnable()).kill();
        this.dataXceiverServer.interrupt();
      } catch (Exception e) {
        // Ignore, since the out of band messaging is advisory.
        LOG.trace("Exception interrupting DataXceiverServer", e);
      }
    }

    // Record the time of initial notification
    long timeNotified = Time.monotonicNow();

    if (localDataXceiverServer != null) {
      ((DataXceiverServer) this.localDataXceiverServer.getRunnable()).kill();
      this.localDataXceiverServer.interrupt();
    }

    // Terminate directory scanner and block scanner
    shutdownPeriodicScanners();
    shutdownDiskBalancer();

    // Stop the web server
    if (httpServer != null) {
      try {
        httpServer.close();
      } catch (Exception e) {
        LOG.warn("Exception shutting down DataNode HttpServer", e);
      }
    }

    volumeChecker.shutdownAndWait(1, TimeUnit.SECONDS);

    if (storageLocationChecker != null) {
      storageLocationChecker.shutdownAndWait(1, TimeUnit.SECONDS);
    }

    if (pauseMonitor != null) {
      pauseMonitor.stop();
    }

    // shouldRun is set to false here to prevent certain threads from exiting
    // before the restart prep is done.
    this.shouldRun = false;
    
    // wait reconfiguration thread, if any, to exit
    shutdownReconfigurationTask();

    LOG.info("Waiting up to 30 seconds for transfer threads to complete");
    HadoopExecutors.shutdown(this.xferService, LOG, 15L, TimeUnit.SECONDS);

    // wait for all data receiver threads to exit
    if (this.threadGroup != null) {
      int sleepMs = 2;
      while (true) {
        // When shutting down for restart, wait 2.5 seconds before forcing
        // termination of receiver threads.
        if (!this.shutdownForUpgrade ||
            (this.shutdownForUpgrade && (Time.monotonicNow() - timeNotified
                > 1000))) {
          this.threadGroup.interrupt();
          break;
        }
        LOG.info("Waiting for threadgroup to exit, active threads is {}",
                 this.threadGroup.activeCount());
        if (this.threadGroup.activeCount() == 0) {
          break;
        }
        try {
          Thread.sleep(sleepMs);
        } catch (InterruptedException e) {}
        sleepMs = sleepMs * 3 / 2; // exponential backoff
        if (sleepMs > 200) {
          sleepMs = 200;
        }
      }
      this.threadGroup = null;
    }
    if (this.dataXceiverServer != null) {
      // wait for dataXceiverServer to terminate
      try {
        this.dataXceiverServer.join();
      } catch (InterruptedException ie) {
      }
    }
    if (this.localDataXceiverServer != null) {
      // wait for localDataXceiverServer to terminate
      try {
        this.localDataXceiverServer.join();
      } catch (InterruptedException ie) {
      }
    }
    if (metrics != null) {
      metrics.setDataNodeActiveXceiversCount(0);
      metrics.setDataNodePacketResponderCount(0);
      metrics.setDataNodeBlockRecoveryWorkerCount(0);
    }

   // IPC server needs to be shutdown late in the process, otherwise
   // shutdown command response won't get sent.
   if (ipcServer != null) {
      ipcServer.stop();
    }

    if (ecWorker != null) {
      ecWorker.shutDown();
    }

    if(blockPoolManager != null) {
      try {
        this.blockPoolManager.shutDownAll(bposArray);
      } catch (InterruptedException ie) {
        LOG.warn("Received exception in BlockPoolManager#shutDownAll", ie);
      }
    }
    
    if (storage != null) {
      try {
        this.storage.unlockAll();
      } catch (IOException ie) {
        LOG.warn("Exception when unlocking storage", ie);
      }
    }
    if (data != null) {
      data.shutdown();
    }
    if (metrics != null) {
      metrics.shutdown();
    }
    if (dnConf.diskStatsEnabled && diskMetrics != null) {
      diskMetrics.shutdownAndWait();
    }
    if (dataNodeInfoBeanName != null) {
      MBeans.unregister(dataNodeInfoBeanName);
      dataNodeInfoBeanName = null;
    }
    if (shortCircuitRegistry != null) shortCircuitRegistry.shutdown();
    LOG.info("Shutdown complete.");
    synchronized(this) {
      // it is already false, but setting it again to avoid a findbug warning.
      this.shouldRun = false;
      // Notify the main thread.
      notifyAll();
    }
    tracer.close();
    dataSetLockManager.lockLeakCheck();
  }

  /**
   * Check if there is a disk failure asynchronously
   * and if so, handle the error.
   */
  public void checkDiskErrorAsync(FsVolumeSpi volume) {
    volumeChecker.checkVolume(
        volume, (healthyVolumes, failedVolumes) -> {
          if (failedVolumes.size() > 0) {
            LOG.warn("checkDiskErrorAsync callback got {} failed volumes: {}",
                failedVolumes.size(), failedVolumes);
          } else {
            LOG.debug("checkDiskErrorAsync: no volume failures detected");
          }
          lastDiskErrorCheck = Time.monotonicNow();
          handleVolumeFailures(failedVolumes);
        });
  }

  private void handleDiskError(String failedVolumes, int failedNumber) {
    final boolean hasEnoughResources = data.hasEnoughResource();
    LOG.warn("DataNode.handleDiskError on: " +
        "[{}] Keep Running: {}", failedVolumes, hasEnoughResources);
    
    // If we have enough active valid volumes then we do not want to 
    // shutdown the DN completely.
    int dpError = hasEnoughResources ? DatanodeProtocol.DISK_ERROR  
                                     : DatanodeProtocol.FATAL_DISK_ERROR;  
    metrics.incrVolumeFailures(failedNumber);

    //inform NameNodes
    for(BPOfferService bpos: blockPoolManager.getAllNamenodeThreads()) {
      bpos.trySendErrorReport(dpError, failedVolumes);
    }
    
    if(hasEnoughResources) {
      scheduleAllBlockReport(0);
      return; // do not shutdown
    }
    
    LOG.warn("DataNode is shutting down due to failed volumes: [{}]",
        failedVolumes);
    shouldRun = false;
  }
    
  /** Number of concurrent xceivers per node. */
  @Override // DataNodeMXBean
  public int getXceiverCount() {
    if (metrics == null) {
      return 0;
    }
    return metrics.getDataNodeActiveXceiverCount();
  }

  @Override // DataNodeMXBean
  public int getActiveTransferThreadCount() {
    if (metrics == null) {
      return 0;
    }
    return metrics.getDataNodeActiveXceiverCount()
        + metrics.getDataNodePacketResponderCount()
        + metrics.getDataNodeBlockRecoveryWorkerCount();
  }

  @Override // DataNodeMXBean
  public Map<String, Map<String, Long>> getDatanodeNetworkCounts() {
    return datanodeNetworkCounts.asMap();
  }

  void incrDatanodeNetworkErrors(String host) {
    metrics.incrDatanodeNetworkErrors();

    try {
      datanodeNetworkCounts.get(host).compute(NETWORK_ERRORS,
          (key, errors) -> errors == null ? 1L : errors + 1L);
    } catch (ExecutionException e) {
      LOG.warn("Failed to increment network error counts for host: {}", host);
    }
  }

  @Override //DataNodeMXBean
  public int getXmitsInProgress() {
    return xmitsInProgress.get();
  }
  
  /**
   * Increments the xmitsInProgress count. xmitsInProgress count represents the
   * number of data replication/reconstruction tasks running currently.
   */
  public void incrementXmitsInProgress() {
    xmitsInProgress.getAndIncrement();
  }

  /**
   * Increments the xmitInProgress count by given value.
   *
   * @param delta the amount of xmitsInProgress to increase.
   * @see #incrementXmitsInProgress()
   */
  public void incrementXmitsInProcess(int delta) {
    Preconditions.checkArgument(delta >= 0);
    xmitsInProgress.getAndAdd(delta);
  }

  /**
   * Decrements the xmitsInProgress count
   */
  public void decrementXmitsInProgress() {
    xmitsInProgress.getAndDecrement();
  }

  /**
   * Decrements the xmitsInProgress count by given value.
   *
   * @see #decrementXmitsInProgress()
   */
  public void decrementXmitsInProgress(int delta) {
    Preconditions.checkArgument(delta >= 0);
    xmitsInProgress.getAndAdd(0 - delta);
  }

  private void reportBadBlock(final BPOfferService bpos,
      final ExtendedBlock block, final String msg) {
    FsVolumeSpi volume = getFSDataset().getVolume(block);
    if (volume == null) {
      LOG.warn("Cannot find FsVolumeSpi to report bad block: {}", block);
      return;
    }
    bpos.reportBadBlocks(
        block, volume.getStorageID(), volume.getStorageType());
    LOG.warn(msg);
  }

  @VisibleForTesting
  void transferBlock(ExtendedBlock block, DatanodeInfo[] xferTargets,
      StorageType[] xferTargetStorageTypes, String[] xferTargetStorageIDs)
      throws IOException {
    BPOfferService bpos = getBPOSForBlock(block);
    DatanodeRegistration bpReg = getDNRegistrationForBP(block.getBlockPoolId());

    boolean replicaNotExist = false;
    boolean replicaStateNotFinalized = false;
    boolean blockFileNotExist = false;
    boolean lengthTooShort = false;

    try {
      data.checkBlock(block, block.getNumBytes(), ReplicaState.FINALIZED);
    } catch (ReplicaNotFoundException e) {
      replicaNotExist = true;
    } catch (UnexpectedReplicaStateException e) {
      replicaStateNotFinalized = true;
    } catch (FileNotFoundException e) {
      blockFileNotExist = true;
    } catch (EOFException e) {
      lengthTooShort = true;
    } catch (IOException e) {
      // The IOException indicates not being able to access block file,
      // treat it the same here as blockFileNotExist, to trigger 
      // reporting it as a bad block
      blockFileNotExist = true;      
    }

    if (replicaNotExist || replicaStateNotFinalized) {
      String errStr = "Can't send invalid block " + block;
      LOG.info(errStr);
      bpos.trySendErrorReport(DatanodeProtocol.INVALID_BLOCK, errStr);
      return;
    }
    if (blockFileNotExist) {
      // Report back to NN bad block caused by non-existent block file.
      reportBadBlock(bpos, block, "Can't replicate block " + block
          + " because the block file doesn't exist, or is not accessible");
      return;
    }
    if (lengthTooShort) {
      // Check if NN recorded length matches on-disk length 
      // Shorter on-disk len indicates corruption so report NN the corrupt block
      reportBadBlock(bpos, block, "Can't replicate block " + block
          + " because on-disk length " + data.getLength(block) 
          + " is shorter than NameNode recorded length " + block.getNumBytes());
      return;
    }
    
    int numTargets = xferTargets.length;
    if (numTargets > 0) {
      final String xferTargetsString =
          StringUtils.join(" ", Arrays.asList(xferTargets));
      LOG.info("{} Starting thread to transfer {} to {}", bpReg, block,
          xferTargetsString);

      final DataTransfer dataTransferTask = new DataTransfer(xferTargets,
          xferTargetStorageTypes, xferTargetStorageIDs, block,
          BlockConstructionStage.PIPELINE_SETUP_CREATE, "");

      this.xferService.execute(dataTransferTask);
    }
  }

  void transferBlocks(String poolId, Block blocks[],
      DatanodeInfo[][] xferTargets, StorageType[][] xferTargetStorageTypes,
      String[][] xferTargetStorageIDs) {
    for (int i = 0; i < blocks.length; i++) {
      try {
        transferBlock(new ExtendedBlock(poolId, blocks[i]), xferTargets[i],
            xferTargetStorageTypes[i], xferTargetStorageIDs[i]);
      } catch (IOException ie) {
        LOG.warn("Failed to transfer block {}", blocks[i], ie);
      }
    }
  }

  /* ********************************************************************
  Protocol when a client reads data from Datanode (Cur Ver: 9):
  
  Client's Request :
  =================
   
     Processed in DataXceiver:
     +----------------------------------------------+
     | Common Header   | 1 byte OP == OP_READ_BLOCK |
     +----------------------------------------------+
     
     Processed in readBlock() :
     +-------------------------------------------------------------------------+
     | 8 byte Block ID | 8 byte genstamp | 8 byte start offset | 8 byte length |
     +-------------------------------------------------------------------------+
     |   vInt length   |  <DFSClient id> |
     +-----------------------------------+
     
     Client sends optional response only at the end of receiving data.
       
  DataNode Response :
  ===================
   
    In readBlock() :
    If there is an error while initializing BlockSender :
       +---------------------------+
       | 2 byte OP_STATUS_ERROR    | and connection will be closed.
       +---------------------------+
    Otherwise
       +---------------------------+
       | 2 byte OP_STATUS_SUCCESS  |
       +---------------------------+
       
    Actual data, sent by BlockSender.sendBlock() :
    
      ChecksumHeader :
      +--------------------------------------------------+
      | 1 byte CHECKSUM_TYPE | 4 byte BYTES_PER_CHECKSUM |
      +--------------------------------------------------+
      Followed by actual data in the form of PACKETS: 
      +------------------------------------+
      | Sequence of data PACKETs ....      |
      +------------------------------------+
    
    A "PACKET" is defined further below.
    
    The client reads data until it receives a packet with 
    "LastPacketInBlock" set to true or with a zero length. It then replies
    to DataNode with one of the status codes:
    - CHECKSUM_OK:    All the chunk checksums have been verified
    - SUCCESS:        Data received; checksums not verified
    - ERROR_CHECKSUM: (Currently not used) Detected invalid checksums

      +---------------+
      | 2 byte Status |
      +---------------+
    
    The DataNode expects all well behaved clients to send the 2 byte
    status code. And if the the client doesn't, the DN will close the
    connection. So the status code is optional in the sense that it
    does not affect the correctness of the data. (And the client can
    always reconnect.)
    
    PACKET : Contains a packet header, checksum and data. Amount of data
    ======== carried is set by BUFFER_SIZE.
    
      +-----------------------------------------------------+
      | 4 byte packet length (excluding packet header)      |
      +-----------------------------------------------------+
      | 8 byte offset in the block | 8 byte sequence number |
      +-----------------------------------------------------+
      | 1 byte isLastPacketInBlock                          |
      +-----------------------------------------------------+
      | 4 byte Length of actual data                        |
      +-----------------------------------------------------+
      | x byte checksum data. x is defined below            |
      +-----------------------------------------------------+
      | actual data ......                                  |
      +-----------------------------------------------------+
      
      x = (length of data + BYTE_PER_CHECKSUM - 1)/BYTES_PER_CHECKSUM *
          CHECKSUM_SIZE
          
      CHECKSUM_SIZE depends on CHECKSUM_TYPE (usually, 4 for CRC32)
      
      The above packet format is used while writing data to DFS also.
      Not all the fields might be used while reading.
    
   ************************************************************************ */

  /**
   * Used for transferring a block of data.  This class
   * sends a piece of data to another DataNode.
   */
  private class DataTransfer implements Runnable {
    final DatanodeInfo[] targets;
    final StorageType[] targetStorageTypes;
    final private String[] targetStorageIds;
    final ExtendedBlock b;
    final BlockConstructionStage stage;
    final private DatanodeRegistration bpReg;
    final String clientname;
    final CachingStrategy cachingStrategy;

    /** Throttle to block replication when data transfers or writes. */
    private DataTransferThrottler throttler;

    /**
     * Connect to the first item in the target list.  Pass along the 
     * entire target list, the block, and the data.
     */
    DataTransfer(DatanodeInfo targets[], StorageType[] targetStorageTypes,
        String[] targetStorageIds, ExtendedBlock b,
        BlockConstructionStage stage, final String clientname) {
      DataTransferProtocol.LOG.debug("{}: {} (numBytes={}), stage={}, " +
              "clientname={}, targets={}, target storage types={}, " +
              "target storage IDs={}", getClass().getSimpleName(), b,
          b.getNumBytes(), stage, clientname, Arrays.asList(targets),
          targetStorageTypes == null ? "[]" :
              Arrays.asList(targetStorageTypes),
          targetStorageIds == null ? "[]" : Arrays.asList(targetStorageIds));
      this.targets = targets;
      this.targetStorageTypes = targetStorageTypes;
      this.targetStorageIds = targetStorageIds;
      this.b = b;
      this.stage = stage;
      BPOfferService bpos = blockPoolManager.get(b.getBlockPoolId());
      bpReg = bpos.bpRegistration;
      this.clientname = clientname;
      this.cachingStrategy =
          new CachingStrategy(true, getDnConf().readaheadLength);
      if (isTransfer(stage, clientname)) {
        this.throttler = xserver.getTransferThrottler();
      } else if(isWrite(stage)) {
        this.throttler = xserver.getWriteThrottler();
      }
    }

    /**
     * Do the deed, write the bytes
     */
    @Override
    public void run() {
      incrementXmitsInProgress();
      Socket sock = null;
      DataOutputStream out = null;
      DataInputStream in = null;
      BlockSender blockSender = null;
      final boolean isClient = clientname.length() > 0;
      
      try {
        final String dnAddr = targets[0].getXferAddr(connectToDnViaHostname);
        InetSocketAddress curTarget = NetUtils.createSocketAddr(dnAddr);
        LOG.debug("Connecting to datanode {}", dnAddr);
        sock = newSocket();
        NetUtils.connect(sock, curTarget, dnConf.socketTimeout);
        sock.setTcpNoDelay(dnConf.getDataTransferServerTcpNoDelay());
        sock.setSoTimeout(targets.length * dnConf.socketTimeout);

        //
        // Header info
        //
        Token<BlockTokenIdentifier> accessToken = getBlockAccessToken(b,
            EnumSet.of(BlockTokenIdentifier.AccessMode.WRITE),
            targetStorageTypes, targetStorageIds);

        long writeTimeout = dnConf.socketWriteTimeout + 
                            HdfsConstants.WRITE_TIMEOUT_EXTENSION * (targets.length-1);
        OutputStream unbufOut = NetUtils.getOutputStream(sock, writeTimeout);
        InputStream unbufIn = NetUtils.getInputStream(sock);
        DataEncryptionKeyFactory keyFactory =
          getDataEncryptionKeyFactoryForBlock(b);
        IOStreamPair saslStreams = saslClient.socketSend(sock, unbufOut,
          unbufIn, keyFactory, accessToken, bpReg);
        unbufOut = saslStreams.out;
        unbufIn = saslStreams.in;
        
        out = new DataOutputStream(new BufferedOutputStream(unbufOut,
            DFSUtilClient.getSmallBufferSize(getConf())));
        in = new DataInputStream(unbufIn);
        blockSender = new BlockSender(b, 0, b.getNumBytes(), 
            false, false, true, DataNode.this, null, cachingStrategy);
        DatanodeInfo srcNode = new DatanodeInfoBuilder().setNodeID(bpReg)
            .build();

        String storageId = targetStorageIds.length > 0 ?
            targetStorageIds[0] : null;
        new Sender(out).writeBlock(b, targetStorageTypes[0], accessToken,
            clientname, targets, targetStorageTypes, srcNode,
            stage, 0, 0, 0, 0, blockSender.getChecksum(), cachingStrategy,
            false, false, null, storageId,
            targetStorageIds);

        // send data & checksum
        blockSender.sendBlock(out, unbufOut, throttler);

        // no response necessary
        LOG.info("{}, at {}: Transmitted {} (numBytes={}) to {}",
            getClass().getSimpleName(), DataNode.this.getDisplayName(),
            b, b.getNumBytes(), curTarget);

        // read ack
        if (isClient) {
          DNTransferAckProto closeAck = DNTransferAckProto.parseFrom(
              PBHelperClient.vintPrefixed(in));
          LOG.debug("{}: close-ack={}", getClass().getSimpleName(), closeAck);
          if (closeAck.getStatus() != Status.SUCCESS) {
            if (closeAck.getStatus() == Status.ERROR_ACCESS_TOKEN) {
              throw new InvalidBlockTokenException(
                  "Got access token error for connect ack, targets="
                   + Arrays.asList(targets));
            } else {
              throw new IOException("Bad connect ack, targets="
                  + Arrays.asList(targets) + " status=" + closeAck.getStatus());
            }
          }
        } else {
          metrics.incrBlocksReplicated();
        }
      } catch (IOException ie) {
        handleBadBlock(b, ie, false);
        LOG.warn("{}:Failed to transfer {} to {} got",
            bpReg, b, targets[0], ie);
      } catch (Throwable t) {
        LOG.error("Failed to transfer block {}", b, t);
      } finally {
        decrementXmitsInProgress();
        IOUtils.closeStream(blockSender);
        IOUtils.closeStream(out);
        IOUtils.closeStream(in);
        IOUtils.closeSocket(sock);
      }
    }

    @Override
    public String toString() {
      return "DataTransfer " + b + " to " + Arrays.asList(targets);
    }
  }

  /***
   * Use BlockTokenSecretManager to generate block token for current user.
   */
  public Token<BlockTokenIdentifier> getBlockAccessToken(ExtendedBlock b,
      EnumSet<AccessMode> mode,
      StorageType[] storageTypes, String[] storageIds) throws IOException {
    Token<BlockTokenIdentifier> accessToken = 
        BlockTokenSecretManager.DUMMY_TOKEN;
    if (isBlockTokenEnabled) {
      accessToken = blockPoolTokenSecretManager.generateToken(b, mode,
          storageTypes, storageIds);
    }
    return accessToken;
  }

  /**
   * Returns a new DataEncryptionKeyFactory that generates a key from the
   * BlockPoolTokenSecretManager, using the block pool ID of the given block.
   *
   * @param block for which the factory needs to create a key
   * @return DataEncryptionKeyFactory for block's block pool ID
   */
  public DataEncryptionKeyFactory getDataEncryptionKeyFactoryForBlock(
      final ExtendedBlock block) {
    return new DataEncryptionKeyFactory() {
      @Override
      public DataEncryptionKey newDataEncryptionKey() {
        return dnConf.encryptDataTransfer ?
          blockPoolTokenSecretManager.generateDataEncryptionKey(
            block.getBlockPoolId()) : null;
      }
    };
  }

  /**
   * After a block becomes finalized, a datanode increases metric counter,
   * notifies namenode, and adds it to the block scanner
   * @param block block to close
   * @param delHint hint on which excess block to delete
   * @param storageUuid UUID of the storage where block is stored
   */
  void closeBlock(ExtendedBlock block, String delHint, String storageUuid,
      boolean isTransientStorage) {
    metrics.incrBlocksWritten();
    notifyNamenodeReceivedBlock(block, delHint, storageUuid,
        isTransientStorage);
  }

  /** Start a single datanode daemon and wait for it to finish.
   *  If this thread is specifically interrupted, it will stop waiting.
   */
  public void runDatanodeDaemon() throws IOException {

    // Verify that blockPoolManager has been started.
    if (!isDatanodeUp()) {
      throw new IOException("Failed to instantiate DataNode.");
    }

    // start dataXceiveServer
    dataXceiverServer.start();
    if (localDataXceiverServer != null) {
      localDataXceiverServer.start();
    }
    ipcServer.setTracer(tracer);
    ipcServer.start();
    startTime = now();
    startPlugins(getConf());
  }

  /**
   * A data node is considered to be up if one of the bp services is up
   */
  public boolean isDatanodeUp() {
    for (BPOfferService bp : blockPoolManager.getAllNamenodeThreads()) {
      if (bp.isAlive()) {
        return true;
      }
    }
    return false;
  }

  /** Instantiate a single datanode object. This must be run by invoking
   *  {@link DataNode#runDatanodeDaemon()} subsequently. 
   */
  public static DataNode instantiateDataNode(String args[],
                                      Configuration conf) throws IOException {
    return instantiateDataNode(args, conf, null);
  }
  
  /** Instantiate a single datanode object, along with its secure resources. 
   * This must be run by invoking{@link DataNode#runDatanodeDaemon()} 
   * subsequently. 
   */
  public static DataNode instantiateDataNode(String args [], Configuration conf,
      SecureResources resources) throws IOException {
    if (conf == null)
      conf = new HdfsConfiguration();
    
    if (args != null) {
      // parse generic hadoop options
      GenericOptionsParser hParser = new GenericOptionsParser(conf, args);
      args = hParser.getRemainingArgs();
    }
    
    if (!parseArguments(args, conf)) {
      printUsage(System.err);
      return null;
    }
    Collection<StorageLocation> dataLocations = getStorageLocations(conf);
    UserGroupInformation.setConfiguration(conf);
    SecurityUtil.login(conf, DFS_DATANODE_KEYTAB_FILE_KEY,
        DFS_DATANODE_KERBEROS_PRINCIPAL_KEY, getHostName(conf));
    return makeInstance(dataLocations, conf, resources);
  }

  /**
   * Get the effective file system where the path is located.
   * DF is a packaged cross-platform class, it can get volumes
   * information from current system.
   * @param path - absolute or fully qualified path
   * @param conf - the Configuration
   * @return the effective filesystem of the path
   */
  private static String getEffectiveFileSystem(
      String path, Configuration conf) {
    try {
      DF df = new DF(new File(path), conf);
      return df.getFilesystem();
    } catch (IOException ioe) {
      LOG.error("Failed to get filesystem for dir {}", path, ioe);
    }
    return null;
  }

  /**
   * Sometimes we mount different disks for different storage types
   * as the storage location. It's important to check the volume is
   * mounted rightly before initializing storage locations.
   * @param conf - Configuration
   * @param location - Storage location
   * @return false if the filesystem of location is configured and mismatch
   * with effective filesystem.
   */
  private static boolean checkFileSystemWithConfigured(
      Configuration conf, StorageLocation location) {
    String configFs = StorageType.getConf(
        conf, location.getStorageType(), "filesystem");
    if (configFs != null && !configFs.isEmpty()) {
      String effectiveFs = getEffectiveFileSystem(
          location.getUri().getPath(), conf);
      if (effectiveFs == null || !effectiveFs.equals(configFs)) {
        LOG.error("Filesystem mismatch for storage location {}. " +
            "Configured is {}, effective is {}.",
            location.getUri(), configFs, effectiveFs);
        return false;
      }
    }
    return true;
  }

  public static List<StorageLocation> getStorageLocations(Configuration conf) {
    Collection<String> rawLocations =
        conf.getTrimmedStringCollection(DFS_DATANODE_DATA_DIR_KEY);
    List<StorageLocation> locations =
        new ArrayList<StorageLocation>(rawLocations.size());

    for(String locationString : rawLocations) {
      final StorageLocation location;
      try {
        location = StorageLocation.parse(locationString);
      } catch (IOException | SecurityException ioe) {
        LOG.error("Failed to initialize storage directory {}." +
            "Exception details: {}", locationString, ioe.toString());
        // Ignore the exception.
        continue;
      }
      if(checkFileSystemWithConfigured(conf, location)) {
        locations.add(location);
      }
    }

    return locations;
  }

  /** Instantiate &amp; Start a single datanode daemon and wait for it to
   * finish.
   *  If this thread is specifically interrupted, it will stop waiting.
   */
  @VisibleForTesting
  public static DataNode createDataNode(String args[],
                                 Configuration conf) throws IOException {
    return createDataNode(args, conf, null);
  }
  
  /** Instantiate &amp; Start a single datanode daemon and wait for it to
   * finish.
   *  If this thread is specifically interrupted, it will stop waiting.
   */
  @VisibleForTesting
  @InterfaceAudience.Private
  public static DataNode createDataNode(String args[], Configuration conf,
      SecureResources resources) throws IOException {
    DataNode dn = instantiateDataNode(args, conf, resources);
    if (dn != null) {
      dn.runDatanodeDaemon();
    }
    return dn;
  }

  void join() {
    while (shouldRun) {
      try {
        blockPoolManager.joinAll();
        if (blockPoolManager.getAllNamenodeThreads().size() == 0) {
          shouldRun = false;
        }
        // Terminate if shutdown is complete or 2 seconds after all BPs
        // are shutdown.
        synchronized(this) {
          wait(2000);
        }
      } catch (InterruptedException ex) {
        LOG.warn("Received exception in Datanode#join: {}", ex.toString());
      }
    }
  }

  /**
   * Make an instance of DataNode after ensuring that at least one of the
   * given data directories (and their parent directories, if necessary)
   * can be created.
   * @param dataDirs List of directories, where the new DataNode instance should
   * keep its files.
   * @param conf Configuration instance to use.
   * @param resources Secure resources needed to run under Kerberos
   * @return DataNode instance for given list of data dirs and conf, or null if
   * no directory from this directory list can be created.
   * @throws IOException
   */
  static DataNode makeInstance(Collection<StorageLocation> dataDirs,
      Configuration conf, SecureResources resources) throws IOException {
    List<StorageLocation> locations;
    StorageLocationChecker storageLocationChecker =
        new StorageLocationChecker(conf, new Timer());
    try {
      locations = storageLocationChecker.check(conf, dataDirs);
    } catch (InterruptedException ie) {
      throw new IOException("Failed to instantiate DataNode", ie);
    }
    DefaultMetricsSystem.initialize("DataNode");

    assert locations.size() > 0 : "number of data directories should be > 0";
    return new DataNode(conf, locations, storageLocationChecker, resources);
  }

  @Override
  public String toString() {
    return "DataNode{data=" + data + ", localName='" + getDisplayName()
        + "', datanodeUuid='" + storage.getDatanodeUuid() + "', xmitsInProgress="
        + xmitsInProgress.get() + "}";
  }

  private static void printUsage(PrintStream out) {
    out.println(USAGE + "\n");
  }

  /**
   * Parse and verify command line arguments and set configuration parameters.
   *
   * @return false if passed argements are incorrect
   */
  @VisibleForTesting
  static boolean parseArguments(String args[], Configuration conf) {
    StartupOption startOpt = StartupOption.REGULAR;
    int i = 0;

    if (args != null && args.length != 0) {
      String cmd = args[i++];
      if ("-r".equalsIgnoreCase(cmd) || "--rack".equalsIgnoreCase(cmd)) {
        LOG.error("-r, --rack arguments are not supported anymore. RackID " +
            "resolution is handled by the NameNode.");
        return false;
      } else if (StartupOption.ROLLBACK.getName().equalsIgnoreCase(cmd)) {
        startOpt = StartupOption.ROLLBACK;
      } else if (StartupOption.REGULAR.getName().equalsIgnoreCase(cmd)) {
        startOpt = StartupOption.REGULAR;
      } else {
        return false;
      }
    }

    setStartupOption(conf, startOpt);
    return (args == null || i == args.length);    // Fail if more than one cmd specified!
  }

  private static void setStartupOption(Configuration conf, StartupOption opt) {
    conf.set(DFS_DATANODE_STARTUP_KEY, opt.toString());
  }

  static StartupOption getStartupOption(Configuration conf) {
    String value = conf.get(DFS_DATANODE_STARTUP_KEY,
                            StartupOption.REGULAR.toString());
    return StartupOption.getEnum(value);
  }

  /**
   * This methods  arranges for the data node to send 
   * the block report at the next heartbeat.
   */
  public void scheduleAllBlockReport(long delay) {
    for(BPOfferService bpos : blockPoolManager.getAllNamenodeThreads()) {
      bpos.scheduleBlockReport(delay);
    }
  }

  /**
   * Examples are adding and deleting blocks directly.
   * The most common usage will be when the data node's storage is simulated.
   * 
   * @return the fsdataset that stores the blocks
   */
  @VisibleForTesting
  public FsDatasetSpi<?> getFSDataset() {
    return data;
  }

  @VisibleForTesting
  /** @return the block scanner. */
  public BlockScanner getBlockScanner() {
    return blockScanner;
  }

  @VisibleForTesting
  DirectoryScanner getDirectoryScanner() {
    return directoryScanner;
  }

  @VisibleForTesting
  public BlockPoolTokenSecretManager getBlockPoolTokenSecretManager() {
    return blockPoolTokenSecretManager;
  }

  public static void secureMain(String args[], SecureResources resources) {
    int errorCode = 0;
    try {
      StringUtils.startupShutdownMessage(DataNode.class, args, LOG);
      DataNode datanode = createDataNode(args, null, resources);
      if (datanode != null) {
        datanode.join();
      } else {
        errorCode = 1;
      }
    } catch (Throwable e) {
      LOG.error("Exception in secureMain", e);
      terminate(1, e);
    } finally {
      // We need to terminate the process here because either shutdown was called
      // or some disk related conditions like volumes tolerated or volumes required
      // condition was not met. Also, In secure mode, control will go to Jsvc
      // and Datanode process hangs if it does not exit.
      LOG.warn("Exiting Datanode");
      terminate(errorCode);
    }
  }
  
  public static void main(String args[]) {
    if (DFSUtil.parseHelpArgument(args, DataNode.USAGE, System.out, true)) {
      System.exit(0);
    }

    secureMain(args, null);
  }

  // InterDataNodeProtocol implementation
  @Override // InterDatanodeProtocol
  public ReplicaRecoveryInfo initReplicaRecovery(RecoveringBlock rBlock)
      throws IOException {
    Preconditions.checkNotNull(data, "Storage not yet initialized");
    return data.initReplicaRecovery(rBlock);
  }

  /**
   * Update replica with the new generation stamp and length.  
   */
  @Override // InterDatanodeProtocol
  public String updateReplicaUnderRecovery(final ExtendedBlock oldBlock,
      final long recoveryId, final long newBlockId, final long newLength)
      throws IOException {
    Preconditions.checkNotNull(data, "Storage not yet initialized");
    final Replica r = data.updateReplicaUnderRecovery(oldBlock,
        recoveryId, newBlockId, newLength);
    // Notify the namenode of the updated block info. This is important
    // for HA, since otherwise the standby node may lose track of the
    // block locations until the next block report.
    ExtendedBlock newBlock = new ExtendedBlock(oldBlock);
    newBlock.setGenerationStamp(recoveryId);
    newBlock.setBlockId(newBlockId);
    newBlock.setNumBytes(newLength);
    final String storageID = r.getStorageUuid();
    notifyNamenodeReceivedBlock(newBlock, null, storageID,
        r.isOnTransientStorage());
    return storageID;
  }

  @Override // ClientDataNodeProtocol
  public long getReplicaVisibleLength(final ExtendedBlock block) throws IOException {
    checkReadAccess(block);
    return data.getReplicaVisibleLength(block);
  }

  private void checkReadAccess(final ExtendedBlock block) throws IOException {
    // Make sure this node has registered for the block pool.
    try {
      getDNRegistrationForBP(block.getBlockPoolId());
    } catch (IOException e) {
      // if it has not registered with the NN, throw an exception back.
      throw new org.apache.hadoop.ipc.RetriableException(
          "Datanode not registered. Try again later.");
    }

    if (isBlockTokenEnabled) {
      Set<TokenIdentifier> tokenIds = UserGroupInformation.getCurrentUser()
          .getTokenIdentifiers();
      if (tokenIds.size() != 1) {
        throw new IOException("Can't continue since none or more than one "
            + "BlockTokenIdentifier is found.");
      }
      for (TokenIdentifier tokenId : tokenIds) {
        BlockTokenIdentifier id = (BlockTokenIdentifier) tokenId;
        LOG.debug("BlockTokenIdentifier: {}", id);
        blockPoolTokenSecretManager.checkAccess(id, null, block,
            BlockTokenIdentifier.AccessMode.READ, null, null);
      }
    }
  }

  /**
   * Transfer a replica to the datanode targets.
   * @param b the block to transfer.
   *          The corresponding replica must be an RBW or a Finalized.
   *          Its GS and numBytes will be set to
   *          the stored GS and the visible length. 
   * @param targets targets to transfer the block to
   * @param client client name
   */
  void transferReplicaForPipelineRecovery(final ExtendedBlock b,
      final DatanodeInfo[] targets, final StorageType[] targetStorageTypes,
      final String[] targetStorageIds, final String client)
      throws IOException {
    final long storedGS;
    final long visible;
    final BlockConstructionStage stage;

    //get replica information
    try (AutoCloseableLock lock = dataSetLockManager.readLock(
        LockLevel.BLOCK_POOl, b.getBlockPoolId())) {
      Block storedBlock = data.getStoredBlock(b.getBlockPoolId(),
          b.getBlockId());
      if (null == storedBlock) {
        throw new IOException(b + " not found in datanode.");
      }
      storedGS = storedBlock.getGenerationStamp();
      if (storedGS < b.getGenerationStamp()) {
        throw new IOException(storedGS
            + " = storedGS < b.getGenerationStamp(), b=" + b);
      }
      // Update the genstamp with storedGS
      b.setGenerationStamp(storedGS);
      if (data.isValidRbw(b)) {
        stage = BlockConstructionStage.TRANSFER_RBW;
        LOG.debug("Replica is being written!");
      } else if (data.isValidBlock(b)) {
        stage = BlockConstructionStage.TRANSFER_FINALIZED;
        LOG.debug("Replica is finalized!");
      } else {
        final String r = data.getReplicaString(b.getBlockPoolId(), b.getBlockId());
        throw new IOException(b + " is neither a RBW nor a Finalized, r=" + r);
      }
      visible = data.getReplicaVisibleLength(b);
    }
    //set visible length
    b.setNumBytes(visible);

    if (targets.length > 0) {
      if (LOG.isDebugEnabled()) {
        final String xferTargetsString =
            StringUtils.join(" ", Arrays.asList(targets));
        LOG.debug("Transferring a replica to {}", xferTargetsString);
      }

      final DataTransfer dataTransferTask = new DataTransfer(targets,
          targetStorageTypes, targetStorageIds, b, stage, client);

      @SuppressWarnings("unchecked")
      Future<Void> f = (Future<Void>) this.xferService.submit(dataTransferTask);
      try {
        f.get();
      } catch (InterruptedException | ExecutionException e) {
        throw new IOException("Pipeline recovery for " + b + " is interrupted.",
            e);
      }
    }
  }

  /**
   * Finalize a pending upgrade in response to DNA_FINALIZE.
   * @param blockPoolId the block pool to finalize
   */
  void finalizeUpgradeForPool(String blockPoolId) throws IOException {
    storage.finalizeUpgrade(blockPoolId);
  }

  static InetSocketAddress getStreamingAddr(Configuration conf) {
    return NetUtils.createSocketAddr(
        conf.getTrimmed(DFS_DATANODE_ADDRESS_KEY, DFS_DATANODE_ADDRESS_DEFAULT));
  }

  @Override // DataNodeMXBean
  public String getSoftwareVersion() {
    return VersionInfo.getVersion();
  }

  @Override // DataNodeMXBean
  public String getVersion() {
    return VersionInfo.getVersion() + ", r" + VersionInfo.getRevision();
  }
  
  @Override // DataNodeMXBean
  public String getRpcPort(){
    InetSocketAddress ipcAddr = NetUtils.createSocketAddr(
        this.getConf().get(DFS_DATANODE_IPC_ADDRESS_KEY));
    return Integer.toString(ipcAddr.getPort());
  }

  @Override // DataNodeMXBean
  public String getDataPort(){
    InetSocketAddress dataAddr = NetUtils.createSocketAddr(
        this.getConf().get(DFS_DATANODE_ADDRESS_KEY));
    return Integer.toString(dataAddr.getPort());
  }

  @Override // DataNodeMXBean
  public String getHttpPort(){
    return this.getConf().get("dfs.datanode.info.port");
  }

  @Override // DataNodeMXBean
  public long getDNStartedTimeInMillis() {
    return this.startTime;
  }

  public String getRevision() {
    return VersionInfo.getRevision();
  }

  /**
   * @return the datanode's http port
   */
  public int getInfoPort() {
    return infoPort;
  }

  /**
   * @return the datanode's https port
   */
  public int getInfoSecurePort() {
    return infoSecurePort;
  }

  /**
   * Returned information is a JSON representation of a map with 
   * name node host name as the key and block pool Id as the value.
   * Note that, if there are multiple NNs in an NA nameservice,
   * a given block pool may be represented twice.
   */
  @Override // DataNodeMXBean
  public String getNamenodeAddresses() {
    final Map<String, String> info = new HashMap<String, String>();
    for (BPOfferService bpos : blockPoolManager.getAllNamenodeThreads()) {
      if (bpos != null) {
        for (BPServiceActor actor : bpos.getBPServiceActors()) {
          info.put(actor.getNNSocketAddress().getHostName(),
              bpos.getBlockPoolId());
        }
      }
    }
    return JSON.toString(info);
  }

 /**
   * Return hostname of the datanode.
   */
  @Override // DataNodeMXBean
  public String getDatanodeHostname() {
    return this.hostName;
  }

  /**
   * Returned information is a JSON representation of an array,
   * each element of the array is a map contains the information
   * about a block pool service actor.
   */
  @Override // DataNodeMXBean
  public String getBPServiceActorInfo() {
    final ArrayList<Map<String, String>> infoArray =
        new ArrayList<Map<String, String>>();
    for (BPOfferService bpos : blockPoolManager.getAllNamenodeThreads()) {
      if (bpos != null) {
        for (BPServiceActor actor : bpos.getBPServiceActors()) {
          infoArray.add(actor.getActorInfoMap());
        }
      }
    }
    return JSON.toString(infoArray);
  }

  /**
   * Returned information is a JSON representation of a map with 
   * volume name as the key and value is a map of volume attribute 
   * keys to its values
   */
  @Override // DataNodeMXBean
  public String getVolumeInfo() {
    Preconditions.checkNotNull(data, "Storage not yet initialized");
    return JSON.toString(data.getVolumeInfoMap());
  }
  
  @Override // DataNodeMXBean
  public synchronized String getClusterId() {
    return clusterId;
  }

  @Override // DataNodeMXBean
  public String getDiskBalancerStatus() {
    try {
      return getDiskBalancer().queryWorkStatus().toJsonString();
    } catch (IOException ex) {
      LOG.debug("Reading diskbalancer Status failed. ex:{}", ex);
      return "";
    }
  }

  @Override
  public boolean isSecurityEnabled() {
    return UserGroupInformation.isSecurityEnabled();
  }

  public void refreshNamenodes(Configuration conf) throws IOException {
    blockPoolManager.refreshNamenodes(conf);
  }

  @Override // ClientDatanodeProtocol
  public void refreshNamenodes() throws IOException {
    checkSuperuserPrivilege();
    setConf(new Configuration());
    refreshNamenodes(getConf());
  }
  
  @Override // ClientDatanodeProtocol
  public void deleteBlockPool(String blockPoolId, boolean force)
      throws IOException {
    checkSuperuserPrivilege();
    LOG.info("deleteBlockPool command received for block pool {}, " +
        "force={}", blockPoolId, force);
    if (blockPoolManager.get(blockPoolId) != null) {
      LOG.warn("The block pool {} is still running, cannot be deleted.",
          blockPoolId);
      throw new IOException(
          "The block pool is still running. First do a refreshNamenodes to " +
          "shutdown the block pool service");
    }
    Preconditions.checkNotNull(data, "Storage not yet initialized");
    data.deleteBlockPool(blockPoolId, force);
  }

  @Override // ClientDatanodeProtocol
  public synchronized void shutdownDatanode(boolean forUpgrade) throws IOException {
    checkSuperuserPrivilege();
    LOG.info("shutdownDatanode command received (upgrade={}). " +
        "Shutting down Datanode...", forUpgrade);

    // Shutdown can be called only once.
    if (shutdownInProgress) {
      throw new IOException("Shutdown already in progress.");
    }
    shutdownInProgress = true;
    shutdownForUpgrade = forUpgrade;

    // Asynchronously start the shutdown process so that the rpc response can be
    // sent back.
    Thread shutdownThread = new Thread("Async datanode shutdown thread") {
      @Override public void run() {
        if (!shutdownForUpgrade) {
          // Delay the shutdown a bit if not doing for restart.
          try {
            Thread.sleep(1000);
          } catch (InterruptedException ie) { }
        }
        shutdown();
      }
    };

    shutdownThread.setDaemon(true);
    shutdownThread.start();
  }

  @Override //ClientDatanodeProtocol
  public void evictWriters() throws IOException {
    checkSuperuserPrivilege();
    LOG.info("Evicting all writers.");
    xserver.stopWriters();
  }

  @Override //ClientDatanodeProtocol
  public DatanodeLocalInfo getDatanodeInfo() {
    long uptime = ManagementFactory.getRuntimeMXBean().getUptime()/1000;
    return new DatanodeLocalInfo(VersionInfo.getVersion(),
        confVersion, uptime);
  }

  @Override // ClientDatanodeProtocol & ReconfigurationProtocol
  public void startReconfiguration() throws IOException {
    checkSuperuserPrivilege();
    startReconfigurationTask();
  }

  @Override // ClientDatanodeProtocol & ReconfigurationProtocol
  public ReconfigurationTaskStatus getReconfigurationStatus() throws IOException {
    checkSuperuserPrivilege();
    return getReconfigurationTaskStatus();
  }

  @Override // ClientDatanodeProtocol & ReconfigurationProtocol
  public List<String> listReconfigurableProperties()
      throws IOException {
    checkSuperuserPrivilege();
    return RECONFIGURABLE_PROPERTIES;
  }

  @Override // ClientDatanodeProtocol
  public void triggerBlockReport(BlockReportOptions options)
      throws IOException {
    checkSuperuserPrivilege();
    InetSocketAddress namenodeAddr = options.getNamenodeAddr();
    boolean shouldTriggerToAllNn = (namenodeAddr == null);
    for (BPOfferService bpos : blockPoolManager.getAllNamenodeThreads()) {
      if (bpos != null) {
        for (BPServiceActor actor : bpos.getBPServiceActors()) {
          if (shouldTriggerToAllNn || namenodeAddr.equals(actor.nnAddr)) {
            actor.triggerBlockReport(options);
          }
        }
      }
    }
  }

  /**
   * @param addr rpc address of the namenode
   * @return true if the datanode is connected to a NameNode at the
   * given address
   */
  public boolean isConnectedToNN(InetSocketAddress addr) {
    for (BPOfferService bpos : getAllBpOs()) {
      for (BPServiceActor bpsa : bpos.getBPServiceActors()) {
        if (addr.equals(bpsa.getNNSocketAddress())) {
          return bpsa.isAlive();
        }
      }
    }
    return false;
  }
  
  /**
   * @param bpid block pool Id
   * @return true - if BPOfferService thread is alive
   */
  public boolean isBPServiceAlive(String bpid) {
    BPOfferService bp = blockPoolManager.get(bpid);
    return bp != null ? bp.isAlive() : false;
  }

  boolean isRestarting() {
    return shutdownForUpgrade;
  }

  /**
   * A datanode is considered to be fully started if all the BP threads are
   * alive and all the block pools are initialized.
   * 
   * @return true - if the data node is fully started
   */
  public boolean isDatanodeFullyStarted() {
    for (BPOfferService bp : blockPoolManager.getAllNamenodeThreads()) {
      if (!bp.isInitialized() || !bp.isAlive()) {
        return false;
      }
    }
    return true;
  }
  
  @VisibleForTesting
  public DatanodeID getDatanodeId() {
    return id;
  }
  
  @VisibleForTesting
  public void clearAllBlockSecretKeys() {
    blockPoolTokenSecretManager.clearAllKeysForTesting();
  }

  @Override // ClientDatanodeProtocol
  public long getBalancerBandwidth() {
    DataXceiverServer dxcs =
                       (DataXceiverServer) this.dataXceiverServer.getRunnable();
    return dxcs.balanceThrottler.getBandwidth();
  }
  
  public DNConf getDnConf() {
    return dnConf;
  }

  public String getDatanodeUuid() {
    return storage == null ? null : storage.getDatanodeUuid();
  }

  boolean shouldRun() {
    return shouldRun;
  }

  @VisibleForTesting
  DataStorage getStorage() {
    return storage;
  }

  public ShortCircuitRegistry getShortCircuitRegistry() {
    return shortCircuitRegistry;
  }

  /**
   * Check the disk error synchronously.
   */
  @VisibleForTesting
  public void checkDiskError() throws IOException {
    Set<FsVolumeSpi> unhealthyVolumes;
    try {
      unhealthyVolumes = volumeChecker.checkAllVolumes(data);
      lastDiskErrorCheck = Time.monotonicNow();
    } catch (InterruptedException e) {
      LOG.error("Interrupted while running disk check", e);
      throw new IOException("Interrupted while running disk check", e);
    }

    if (unhealthyVolumes.size() > 0) {
      LOG.warn("checkDiskError got {} failed volumes - {}",
          unhealthyVolumes.size(), unhealthyVolumes);
      handleVolumeFailures(unhealthyVolumes);
    } else {
      LOG.debug("checkDiskError encountered no failures");
    }
  }

  private void handleVolumeFailures(Set<FsVolumeSpi> unhealthyVolumes) {
    if (unhealthyVolumes.isEmpty()) {
      LOG.debug("handleVolumeFailures done with empty " +
          "unhealthyVolumes");
      return;
    }

    data.handleVolumeFailures(unhealthyVolumes);
    int failedNumber = unhealthyVolumes.size();
    Set<StorageLocation> unhealthyLocations = new HashSet<>(failedNumber);

    StringBuilder sb = new StringBuilder("DataNode failed volumes:");
    for (FsVolumeSpi vol : unhealthyVolumes) {
      unhealthyLocations.add(vol.getStorageLocation());
      sb.append(vol.getStorageLocation()).append(";");
    }

    try {
      // Remove all unhealthy volumes from DataNode.
      removeVolumes(unhealthyLocations, false);
    } catch (IOException e) {
      LOG.warn("Error occurred when removing unhealthy storage dirs", e);
    }
    LOG.debug("{}", sb);
    // send blockreport regarding volume failure
    handleDiskError(sb.toString(), failedNumber);
  }

  /**
   * A bad block need to be handled, either to add to blockScanner suspect queue
   * or report to NameNode directly.
   *
   * If the method is called by scanner, then the block must be a bad block, we
   * report it to NameNode directly. Otherwise if we judge it as a bad block
   * according to exception type, then we try to add the bad block to
   * blockScanner suspect queue if blockScanner is enabled, or report to
   * NameNode directly otherwise.
   *
   * @param block The suspicious block
   * @param e The exception encountered when accessing the block
   * @param fromScanner Is it from blockScanner. The blockScanner will call this
   *          method only when it's sure that the block is corrupt.
   */
  void handleBadBlock(ExtendedBlock block, IOException e, boolean fromScanner) {

    boolean isBadBlock = fromScanner || (e instanceof DiskFileCorruptException
        || e instanceof CorruptMetaHeaderException);

    if (!isBadBlock) {
      return;
    }
    if (!fromScanner && blockScanner.isEnabled()) {
      blockScanner.markSuspectBlock(data.getVolume(block).getStorageID(),
          block);
    } else {
      try {
        reportBadBlocks(block);
      } catch (IOException ie) {
        LOG.warn("report bad block {} failed", block, ie);
      }
    }
  }

  @VisibleForTesting
  public long getLastDiskErrorCheck() {
    return lastDiskErrorCheck;
  }

  public BlockRecoveryWorker getBlockRecoveryWorker(){
    return blockRecoveryWorker;
  }

  public ErasureCodingWorker getErasureCodingWorker(){
    return ecWorker;
  }

  IOStreamPair connectToDN(DatanodeInfo datanodeID, int timeout,
                           ExtendedBlock block,
                           Token<BlockTokenIdentifier> blockToken)
      throws IOException {

    return DFSUtilClient.connectToDN(datanodeID, timeout, getConf(),
        saslClient, NetUtils.getDefaultSocketFactory(getConf()), false,
        getDataEncryptionKeyFactoryForBlock(block), blockToken);
  }

  /**
   * Get timeout value of each OOB type from configuration
   */
  private void initOOBTimeout() {
    final int oobStart = Status.OOB_RESTART_VALUE; // the first OOB type
    final int oobEnd = Status.OOB_RESERVED3_VALUE; // the last OOB type
    final int numOobTypes = oobEnd - oobStart + 1;
    oobTimeouts = new long[numOobTypes];

    final String[] ele = getConf().get(DFS_DATANODE_OOB_TIMEOUT_KEY,
        DFS_DATANODE_OOB_TIMEOUT_DEFAULT).split(",");
    for (int i = 0; i < numOobTypes; i++) {
      oobTimeouts[i] = (i < ele.length) ? Long.parseLong(ele[i]) : 0;
    }
  }

  /**
   * Get the timeout to be used for transmitting the OOB type
   * @return the timeout in milliseconds
   */
  public long getOOBTimeout(Status status)
      throws IOException {
    if (status.getNumber() < Status.OOB_RESTART_VALUE ||
        status.getNumber() > Status.OOB_RESERVED3_VALUE) {
      // Not an OOB.
      throw new IOException("Not an OOB status: " + status);
    }

    return oobTimeouts[status.getNumber() - Status.OOB_RESTART_VALUE];
  }

  /**
   * Start a timer to periodically write DataNode metrics to the log file. This
   * behavior can be disabled by configuration.
   *
   */
  protected void startMetricsLogger() {
    long metricsLoggerPeriodSec = getConf().getInt(
        DFS_DATANODE_METRICS_LOGGER_PERIOD_SECONDS_KEY,
        DFS_DATANODE_METRICS_LOGGER_PERIOD_SECONDS_DEFAULT);

    if (metricsLoggerPeriodSec <= 0) {
      return;
    }

    MetricsLoggerTask.makeMetricsLoggerAsync(METRICS_LOG);

    // Schedule the periodic logging.
    metricsLoggerTimer = new ScheduledThreadPoolExecutor(1);
    metricsLoggerTimer.setExecuteExistingDelayedTasksAfterShutdownPolicy(false);
    metricsLoggerTimer.scheduleWithFixedDelay(new MetricsLoggerTask(METRICS_LOG,
        "DataNode", (short) 0), metricsLoggerPeriodSec, metricsLoggerPeriodSec,
        TimeUnit.SECONDS);
  }

  protected void stopMetricsLogger() {
    if (metricsLoggerTimer != null) {
      metricsLoggerTimer.shutdown();
      metricsLoggerTimer = null;
    }
  }

  @VisibleForTesting
  ScheduledThreadPoolExecutor getMetricsLoggerTimer() {
    return metricsLoggerTimer;
  }

  public Tracer getTracer() {
    return tracer;
  }

  /**
   * Allows submission of a disk balancer Job.
   * @param planID  - Hash value of the plan.
   * @param planVersion - Plan version, reserved for future use. We have only
   *                    version 1 now.
   * @param planFile - Plan file name
   * @param planData - Actual plan data in json format
   * @throws IOException
   */
  @Override
  public void submitDiskBalancerPlan(String planID, long planVersion,
      String planFile, String planData, boolean skipDateCheck)
      throws IOException {
    checkSuperuserPrivilege();
    if (getStartupOption(getConf()) != StartupOption.REGULAR) {
      throw new DiskBalancerException(
          "Datanode is in special state, e.g. Upgrade/Rollback etc."
              + " Disk balancing not permitted.",
          DiskBalancerException.Result.DATANODE_STATUS_NOT_REGULAR);
    }

    getDiskBalancer().submitPlan(planID, planVersion, planFile, planData,
            skipDateCheck);
  }

  /**
   * Cancels a running plan.
   * @param planID - Hash string that identifies a plan
   */
  @Override
  public void cancelDiskBalancePlan(String planID) throws
      IOException {
    checkSuperuserPrivilege();
    getDiskBalancer().cancelPlan(planID);
  }

  /**
   * Returns the status of current or last executed work plan.
   * @return DiskBalancerWorkStatus.
   * @throws IOException
   */
  @Override
  public DiskBalancerWorkStatus queryDiskBalancerPlan() throws IOException {
    checkSuperuserPrivilege();
    return getDiskBalancer().queryWorkStatus();
  }

  /**
   * Gets a runtime configuration value from  diskbalancer instance. For
   * example : DiskBalancer bandwidth.
   *
   * @param key - String that represents the run time key value.
   * @return value of the key as a string.
   * @throws IOException - Throws if there is no such key
   */
  @Override
  public String getDiskBalancerSetting(String key) throws IOException {
    checkSuperuserPrivilege();
    Preconditions.checkNotNull(key);
    switch (key) {
    case DiskBalancerConstants.DISKBALANCER_VOLUME_NAME:
      return getDiskBalancer().getVolumeNames();
    case DiskBalancerConstants.DISKBALANCER_BANDWIDTH :
      return Long.toString(getDiskBalancer().getBandwidth());
    default:
      LOG.error("Disk Balancer - Unknown key in get balancer setting. Key: {}",
          key);
      throw new DiskBalancerException("Unknown key",
          DiskBalancerException.Result.UNKNOWN_KEY);
    }
  }

  @VisibleForTesting
  void setBlockScanner(BlockScanner blockScanner) {
    this.blockScanner = blockScanner;
  }

  @Override // DataNodeMXBean
  public String getSendPacketDownstreamAvgInfo() {
    return dnConf.peerStatsEnabled && peerMetrics != null ?
        peerMetrics.dumpSendPacketDownstreamAvgInfoAsJson() : null;
  }

  @Override // DataNodeMXBean
  public String getSlowDisks() {
    if (!dnConf.diskStatsEnabled || diskMetrics == null) {
      //Disk Stats not enabled
      return null;
    }
    Set<String> slowDisks = diskMetrics.getDiskOutliersStats().keySet();
    return JSON.toString(slowDisks);
  }


  @Override
  public List<DatanodeVolumeInfo> getVolumeReport() throws IOException {
    checkSuperuserPrivilege();
    Preconditions.checkNotNull(data, "Storage not yet initialized");
    Map<String, Object> volumeInfoMap = data.getVolumeInfoMap();
    if (volumeInfoMap == null) {
      LOG.warn("DataNode volume info not available.");
      return new ArrayList<>(0);
    }
    List<DatanodeVolumeInfo> volumeInfoList = new ArrayList<>();
    for (Entry<String, Object> volume : volumeInfoMap.entrySet()) {
      @SuppressWarnings("unchecked")
      Map<String, Object> volumeInfo = (Map<String, Object>) volume.getValue();
      DatanodeVolumeInfo dnStorageInfo = new DatanodeVolumeInfo(
          volume.getKey(), (Long) volumeInfo.get("usedSpace"),
          (Long) volumeInfo.get("freeSpace"),
          (Long) volumeInfo.get("reservedSpace"),
          (Long) volumeInfo.get("reservedSpaceForReplicas"),
          (Long) volumeInfo.get("numBlocks"),
          (StorageType) volumeInfo.get("storageType"));
      volumeInfoList.add(dnStorageInfo);
    }
    return volumeInfoList;
  }

  private DiskBalancer getDiskBalancer() throws IOException {
    if (this.diskBalancer == null) {
      throw new IOException("DiskBalancer is not initialized");
    }
    return this.diskBalancer;
  }

  /**
   * Construct DataTransfer in {@link DataNode#transferBlock}, the
   * BlockConstructionStage is PIPELINE_SETUP_CREATE and clientName is "".
   */
  private static boolean isTransfer(BlockConstructionStage stage,
      String clientName) {
    if (stage == PIPELINE_SETUP_CREATE && clientName.isEmpty()) {
      return true;
    }
    return false;
  }

  /**
   * Construct DataTransfer in
   * {@link DataNode#transferReplicaForPipelineRecovery}.
   *
   * When recover pipeline, BlockConstructionStage is
   * PIPELINE_SETUP_APPEND_RECOVERY,
   * PIPELINE_SETUP_STREAMING_RECOVERY,PIPELINE_CLOSE_RECOVERY. If
   * BlockConstructionStage is PIPELINE_CLOSE_RECOVERY, don't need transfer
   * replica. So BlockConstructionStage is PIPELINE_SETUP_APPEND_RECOVERY,
   * PIPELINE_SETUP_STREAMING_RECOVERY.
   */
  private static boolean isWrite(BlockConstructionStage stage) {
    return (stage == PIPELINE_SETUP_STREAMING_RECOVERY
        || stage == PIPELINE_SETUP_APPEND_RECOVERY);
  }

  public DataSetLockManager getDataSetLockManager() {
    return dataSetLockManager;
  }

  boolean isSlownodeByNameserviceId(String nsId) {
    return blockPoolManager.isSlownodeByNameserviceId(nsId);
  }

  boolean isSlownodeByBlockPoolId(String bpId) {
    return blockPoolManager.isSlownodeByBlockPoolId(bpId);
  }

  boolean isSlownode() {
    return blockPoolManager.isSlownode();
  }

  @VisibleForTesting
  public BlockPoolManager getBlockPoolManager() {
    return blockPoolManager;
  }
}<|MERGE_RESOLUTION|>--- conflicted
+++ resolved
@@ -154,13 +154,8 @@
 import org.apache.hadoop.hdfs.server.common.DataNodeLockManager.LockLevel;
 import org.apache.hadoop.hdfs.server.datanode.checker.DatasetVolumeChecker;
 import org.apache.hadoop.hdfs.server.datanode.checker.StorageLocationChecker;
-<<<<<<< HEAD
-import org.apache.hadoop.hdfs.server.datanode.fsdataset.impl.FsVolumeImpl;
-import org.apache.hadoop.hdfs.server.datanode.fsdataset.impl.BlockPoolSlice;
-=======
 import org.apache.hadoop.hdfs.server.datanode.fsdataset.impl.BlockPoolSlice;
 import org.apache.hadoop.hdfs.server.datanode.fsdataset.impl.FsVolumeImpl;
->>>>>>> ab8c3606
 import org.apache.hadoop.hdfs.util.DataTransferThrottler;
 import org.apache.hadoop.util.*;
 import org.apache.hadoop.hdfs.client.BlockReportOptions;
@@ -354,12 +349,9 @@
               DFS_DATANODE_OUTLIERS_REPORT_INTERVAL_KEY,
               DFS_DATANODE_MIN_OUTLIER_DETECTION_DISKS_KEY,
               DFS_DATANODE_SLOWDISK_LOW_THRESHOLD_MS_KEY,
-<<<<<<< HEAD
+              FS_DU_INTERVAL_KEY,
+              FS_GETSPACEUSED_JITTER_KEY,
               FS_GETSPACEUSED_CLASSNAME));
-=======
-              FS_DU_INTERVAL_KEY,
-              FS_GETSPACEUSED_JITTER_KEY));
->>>>>>> ab8c3606
 
   public static final Log METRICS_LOG = LogFactory.getLog("DataNodeMetricsLog");
 
@@ -691,15 +683,12 @@
     case DFS_DATANODE_MIN_OUTLIER_DETECTION_DISKS_KEY:
     case DFS_DATANODE_SLOWDISK_LOW_THRESHOLD_MS_KEY:
       return reconfSlowDiskParameters(property, newVal);
-<<<<<<< HEAD
+    case FS_DU_INTERVAL_KEY:
+    case FS_GETSPACEUSED_JITTER_KEY:
+      return reconfDfsUsageParameters(property, newVal);
     case FS_GETSPACEUSED_CLASSNAME:
       reconfSpaceUsedKlass();
       return newVal;
-=======
-    case FS_DU_INTERVAL_KEY:
-    case FS_GETSPACEUSED_JITTER_KEY:
-      return reconfDfsUsageParameters(property, newVal);
->>>>>>> ab8c3606
     default:
       break;
     }
