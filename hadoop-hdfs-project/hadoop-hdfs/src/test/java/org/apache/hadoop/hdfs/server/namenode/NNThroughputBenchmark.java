--- conflicted
+++ resolved
@@ -107,7 +107,7 @@
       LoggerFactory.getLogger(NNThroughputBenchmark.class);
   private static final int BLOCK_SIZE = 16;
   private static final String GENERAL_OPTIONS_USAGE =
-      "[-keepResults] | [-logLevel L] | [-UGCacheRefreshCount G]";
+      "[-keepResults] | [-logLevel L] | [-UGCacheRefreshCount G] [-nonSuperUser]";
 
   static Configuration config;
   static NameNode nameNode;
@@ -806,13 +806,8 @@
     static final String OP_OPEN_NAME = "open";
     static final String OP_USAGE_ARGS =
         " [-threads T] [-files N] [-blockSize S] [-filesPerDir P]"
-<<<<<<< HEAD
-        + " [-useExisting]";
-    static final String OP_OPEN_USAGE =
-=======
-        + " [-useExisting] [-baseDirName D]";
+        + " [-useExisting] [-baseDirName D] [-nonSuperUser]";
     static final String OP_OPEN_USAGE = 
->>>>>>> 76489e57
       "-op " + OP_OPEN_NAME + OP_USAGE_ARGS;
 
     private boolean useExisting;  // do not generate files, use existing ones
@@ -840,30 +835,19 @@
     void generateInputs(int[] opsPerThread) throws IOException {
       // create files using opsPerThread
       String[] createArgs = new String[] {
-<<<<<<< HEAD
               "-op", "create",
               "-threads", String.valueOf(this.numThreads),
               "-files", String.valueOf(numOpsRequired),
               "-blockSize", String.valueOf(blockSize),
               "-filesPerDir",
               String.valueOf(nameGenerator.getFilesPerDirectory()),
+              "-baseDirName", getBaseDirName(),
               "-close"};
       List<String> createArgsList = new ArrayList<String>(Arrays.asList(createArgs));
       if (this.nonSuperUser){
         createArgsList.add("-nonSuperUser");
       }
       CreateFileStats opCreate =  new CreateFileStats(createArgsList);
-=======
-          "-op", "create",
-          "-threads", String.valueOf(this.numThreads),
-          "-files", String.valueOf(numOpsRequired),
-          "-blockSize", String.valueOf(blockSize),
-          "-filesPerDir",
-          String.valueOf(nameGenerator.getFilesPerDirectory()),
-          "-baseDirName", getBaseDirName(),
-          "-close"};
-      CreateFileStats opCreate =  new CreateFileStats(Arrays.asList(createArgs));
->>>>>>> 76489e57
 
       if(!useExisting) {  // create files if they were not created before
         opCreate.benchmark();
@@ -1227,13 +1211,8 @@
   class BlockReportStats extends OperationStatsBase {
     static final String OP_BLOCK_REPORT_NAME = "blockReport";
     static final String OP_BLOCK_REPORT_USAGE =
-<<<<<<< HEAD
-      "-op blockReport [-datanodes T] [-reports N] " +
-      "[-blocksPerReport B] [-blocksPerFile F] [-blockSize S]";
-=======
         "-op blockReport [-datanodes T] [-reports N] " +
         "[-blocksPerReport B] [-blocksPerFile F] [-blockSize S] [-baseDirName D]";
->>>>>>> 76489e57
 
     private int blocksPerReport;
     private int blocksPerFile;
