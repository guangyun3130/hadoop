<?xml version="1.0" encoding="UTF-8"?>
<!--
  Licensed under the Apache License, Version 2.0 (the "License");
  you may not use this file except in compliance with the License.
  You may obtain a copy of the License at

    http://www.apache.org/licenses/LICENSE-2.0

  Unless required by applicable law or agreed to in writing, software
  distributed under the License is distributed on an "AS IS" BASIS,
  WITHOUT WARRANTIES OR CONDITIONS OF ANY KIND, either express or implied.
  See the License for the specific language governing permissions and
  limitations under the License. See accompanying LICENSE file.
-->
<project xmlns="http://maven.apache.org/POM/4.0.0"
xmlns:xsi="http://www.w3.org/2001/XMLSchema-instance"
xsi:schemaLocation="http://maven.apache.org/POM/4.0.0
https://maven.apache.org/xsd/maven-4.0.0.xsd">
  <modelVersion>4.0.0</modelVersion>
  <parent>
    <groupId>org.apache.hadoop</groupId>
    <artifactId>hadoop-project-dist</artifactId>
    <version>3.4.0-SNAPSHOT</version>
    <relativePath>../../hadoop-project-dist</relativePath>
  </parent>
  <artifactId>hadoop-hdfs-rbf</artifactId>
  <version>3.4.0-SNAPSHOT</version>
  <description>Apache Hadoop HDFS-RBF</description>
  <name>Apache Hadoop HDFS-RBF</name>
  <packaging>jar</packaging>

  <properties>
    <hadoop.component>hdfs</hadoop.component>
  </properties>

  <dependencies>
    <dependency>
      <groupId>org.bouncycastle</groupId>
      <artifactId>bcprov-jdk15on</artifactId>
      <scope>test</scope>
    </dependency>
    <dependency>
      <groupId>org.apache.hadoop</groupId>
      <artifactId>hadoop-minikdc</artifactId>
      <scope>test</scope>
    </dependency>
    <dependency>
      <groupId>org.apache.hadoop</groupId>
      <artifactId>hadoop-common</artifactId>
      <scope>provided</scope>
      <exclusions>
        <exclusion>
          <groupId>log4j</groupId>
          <artifactId>log4j</artifactId>
        </exclusion>
      </exclusions>
    </dependency>
    <dependency>
      <groupId>org.apache.hadoop</groupId>
      <artifactId>hadoop-hdfs</artifactId>
      <scope>provided</scope>
      <exclusions>
        <exclusion>
          <groupId>org.ow2.asm</groupId>
          <artifactId>asm-commons</artifactId>
        </exclusion>
      </exclusions>
    </dependency>
    <dependency>
      <groupId>org.apache.hadoop</groupId>
      <artifactId>hadoop-hdfs-client</artifactId>
      <scope>provided</scope>
    </dependency>
    <dependency>
      <groupId>org.apache.hadoop</groupId>
      <artifactId>hadoop-federation-balance</artifactId>
      <scope>provided</scope>
    </dependency>
    <dependency>
      <groupId>org.slf4j</groupId>
      <artifactId>slf4j-log4j12</artifactId>
      <scope>provided</scope>
    </dependency>
    <dependency>
      <groupId>org.eclipse.jetty</groupId>
      <artifactId>jetty-util-ajax</artifactId>
      <scope>compile</scope>
    </dependency>
    <dependency>
      <groupId>org.apache.hadoop</groupId>
      <artifactId>hadoop-common</artifactId>
      <scope>test</scope>
      <type>test-jar</type>
    </dependency>
    <dependency>
      <groupId>org.apache.hadoop</groupId>
      <artifactId>hadoop-federation-balance</artifactId>
      <scope>test</scope>
      <type>test-jar</type>
    </dependency>
    <dependency>
      <groupId>org.apache.hadoop</groupId>
      <artifactId>hadoop-distcp</artifactId>
      <scope>test</scope>
    </dependency>
    <dependency>
      <groupId>org.apache.zookeeper</groupId>
      <artifactId>zookeeper</artifactId>
      <scope>test</scope>
      <type>test-jar</type>
    </dependency>
    <dependency>
      <groupId>com.fasterxml.jackson.core</groupId>
      <artifactId>jackson-annotations</artifactId>
    </dependency>
    <dependency>
      <groupId>com.fasterxml.jackson.core</groupId>
      <artifactId>jackson-databind</artifactId>
    </dependency>
    <dependency>
      <groupId>com.zaxxer</groupId>
      <artifactId>HikariCP</artifactId>
    </dependency>
    <dependency>
      <groupId>mysql</groupId>
      <artifactId>mysql-connector-java</artifactId>
      <scope>provided</scope>
    </dependency>
    <dependency>
      <groupId>junit</groupId>
      <artifactId>junit</artifactId>
      <scope>test</scope>
    </dependency>
    <dependency>
      <groupId>org.apache.hadoop</groupId>
      <artifactId>hadoop-hdfs</artifactId>
      <scope>test</scope>
      <type>test-jar</type>
    </dependency>
    <dependency>
      <groupId>org.apache.hadoop</groupId>
      <artifactId>hadoop-mapreduce-client-app</artifactId>
      <scope>test</scope>
    </dependency>
    <dependency>
      <groupId>org.apache.hadoop</groupId>
      <artifactId>hadoop-mapreduce-client-hs</artifactId>
      <scope>test</scope>
    </dependency>
    <dependency>
      <groupId>org.apache.hadoop</groupId>
      <artifactId>hadoop-mapreduce-client-core</artifactId>
      <scope>test</scope>
    </dependency>
    <dependency>
      <groupId>org.apache.hadoop</groupId>
      <artifactId>hadoop-mapreduce-client-jobclient</artifactId>
      <scope>test</scope>
    </dependency>
    <dependency>
      <groupId>org.apache.curator</groupId>
      <artifactId>curator-test</artifactId>
      <scope>test</scope>
    </dependency>
    <dependency>
      <groupId>org.apache.derby</groupId>
      <artifactId>derby</artifactId>
      <scope>test</scope>
    </dependency>
    <dependency>
      <groupId>org.mockito</groupId>
      <artifactId>mockito-core</artifactId>
      <scope>test</scope>
    </dependency>
    <dependency>
      <groupId>org.assertj</groupId>
      <artifactId>assertj-core</artifactId>
      <scope>test</scope>
    </dependency>
    <dependency>
<<<<<<< HEAD
      <groupId>org.apache.hadoop</groupId>
      <artifactId>hadoop-logging</artifactId>
      <scope>test</scope>
      <type>test-jar</type>
=======
      <groupId>org.junit.jupiter</groupId>
      <artifactId>junit-jupiter-params</artifactId>
      <scope>test</scope>
>>>>>>> 160b9fc3
    </dependency>
  </dependencies>

  <build>
    <plugins>
      <plugin>
        <groupId>org.apache.maven.plugins</groupId>
        <artifactId>maven-surefire-plugin</artifactId>
        <configuration>
          <systemProperties>
            <property>
              <name>derby.stream.error.file</name>
              <value>${project.build.directory}/derby.log</value>
            </property>
          </systemProperties>
        </configuration>
      </plugin>
      <plugin>
        <groupId>org.apache.maven.plugins</groupId>
        <artifactId>maven-antrun-plugin</artifactId>
        <configuration>
          <skipTests>false</skipTests>
        </configuration>
        <executions>
          <execution>
            <id>create-web-xmls</id>
            <phase>compile</phase>
            <goals>
              <goal>run</goal>
            </goals>
            <configuration>
              <target>
                <copy file="${basedir}/src/main/webapps/proto-web.xml"
                      tofile="${project.build.directory}/webapps/router/WEB-INF/web.xml"
                      filtering="true"/>
                <copy toDir="${project.build.directory}/webapps">
                  <fileset dir="${basedir}/src/main/webapps">
                    <exclude name="**/proto-web.xml"/>
                  </fileset>
                </copy>
                <replace dir="${project.build.directory}/webapps" value="${release-year}">
                  <include name="**/*.html"/>
                  <replacetoken>{release-year-token}</replacetoken>
                </replace>
              </target>
            </configuration>
          </execution>
          <execution>
            <id>create-log-dir</id>
            <phase>process-test-resources</phase>
            <goals>
              <goal>run</goal>
            </goals>
            <configuration>
              <target>
                <copy todir="${project.build.directory}/test-classes/webapps">
                  <fileset dir="${project.build.directory}/webapps">
                    <exclude name="proto-*-web.xml"/>
                    <exclude name="**/proto-web.xml"/>
                  </fileset>
                </copy>
              </target>
            </configuration>
          </execution>
          <execution>
            <phase>pre-site</phase>
            <goals>
              <goal>run</goal>
            </goals>
            <configuration>
              <tasks>
                <copy file="src/main/resources/hdfs-rbf-default.xml" todir="src/site/resources"/>
                <copy file="src/main/xsl/configuration.xsl" todir="src/site/resources"/>
              </tasks>
            </configuration>
          </execution>
        </executions>
      </plugin>
      <plugin>
        <groupId>org.xolstice.maven.plugins</groupId>
        <artifactId>protobuf-maven-plugin</artifactId>
        <executions>
          <execution>
            <id>src-compile-protoc</id>
            <configuration>
              <skip>false</skip>
              <additionalProtoPathElements>
                <additionalProtoPathElement>
                  ${basedir}/../../hadoop-common-project/hadoop-common/src/main/proto
                </additionalProtoPathElement>
                <additionalProtoPathElement>
                  ${basedir}/../hadoop-hdfs-client/src/main/proto
                </additionalProtoPathElement>
              </additionalProtoPathElements>
            </configuration>
          </execution>
        </executions>
      </plugin>
      <plugin>
        <groupId>com.google.code.maven-replacer-plugin</groupId>
        <artifactId>replacer</artifactId>
        <executions>
          <execution>
            <id>replace-generated-sources</id>
            <configuration>
              <skip>false</skip>
            </configuration>
          </execution>
          <execution>
            <id>replace-sources</id>
            <configuration>
              <skip>false</skip>
            </configuration>
          </execution>
          <execution>
            <id>replace-test-sources</id>
            <configuration>
              <skip>false</skip>
            </configuration>
          </execution>
        </executions>
      </plugin>
      <plugin>
        <groupId>org.apache.maven.plugins</groupId>
        <artifactId>maven-javadoc-plugin</artifactId>
        <configuration>
          <excludePackageNames>
            org.apache.hadoop.hdfs.federation.protocol.proto:org.apache.hadoop.hdfs.protocol.proto
          </excludePackageNames>
        </configuration>
      </plugin>
      <plugin>
        <groupId>org.apache.rat</groupId>
        <artifactId>apache-rat-plugin</artifactId>
        <configuration>
          <excludes>
            <exclude>.gitattributes</exclude>
            <exclude>.idea/**</exclude>
            <exclude>dev-support/findbugsExcludeFile.xml</exclude>
            <exclude>src/main/webapps/router/robots.txt</exclude>
            <exclude>src/site/resources/images/*</exclude>
          </excludes>
        </configuration>
      </plugin>
      <plugin>
        <artifactId>maven-clean-plugin</artifactId>
        <configuration>
          <filesets>
            <fileset>
              <directory>src/site/resources</directory>
              <includes>
                <include>hdfs-rbf-default.xml</include>
              </includes>
              <followSymlinks>false</followSymlinks>
            </fileset>
          </filesets>
        </configuration>
      </plugin>
    </plugins>
  </build>
  <profiles>
    <profile>
      <id>parallel-tests</id>
      <build>
        <plugins>
          <plugin>
            <groupId>org.apache.hadoop</groupId>
            <artifactId>hadoop-maven-plugins</artifactId>
            <executions>
              <execution>
                <id>parallel-tests-createdir</id>
                <goals>
                  <goal>parallel-tests-createdir</goal>
                </goals>
              </execution>
            </executions>
          </plugin>
          <plugin>
            <groupId>org.apache.maven.plugins</groupId>
            <artifactId>maven-surefire-plugin</artifactId>
            <configuration>
              <forkCount>${testsThreadCount}</forkCount>
              <reuseForks>false</reuseForks>
              <argLine>${maven-surefire-plugin.argLine} -DminiClusterDedicatedDirs=true</argLine>
              <systemPropertyVariables>
                <testsThreadCount>${testsThreadCount}</testsThreadCount>
                <test.build.data>${test.build.data}/${surefire.forkNumber}</test.build.data>
                <test.build.dir>${test.build.dir}/${surefire.forkNumber}</test.build.dir>
                <hadoop.tmp.dir>${hadoop.tmp.dir}/${surefire.forkNumber}</hadoop.tmp.dir>

                <!-- This is intentionally the same directory for all JUnit -->
                <!-- forks, for use in the very rare situation that -->
                <!-- concurrent tests need to coordinate, such as using lock -->
                <!-- files. -->
                <test.build.shared.data>${test.build.data}</test.build.shared.data>

                <!-- Due to a Maven quirk, setting this to just -->
                <!-- surefire.forkNumber won't do the parameter substitution. -->
                <!-- Putting a prefix in front of it like "fork-" makes it -->
                <!-- work. -->
                <test.unique.fork.id>fork-${surefire.forkNumber}</test.unique.fork.id>
              </systemPropertyVariables>
            </configuration>
          </plugin>
        </plugins>
      </build>
    </profile>
    </profiles>
</project><|MERGE_RESOLUTION|>--- conflicted
+++ resolved
@@ -178,16 +178,15 @@
       <scope>test</scope>
     </dependency>
     <dependency>
-<<<<<<< HEAD
-      <groupId>org.apache.hadoop</groupId>
-      <artifactId>hadoop-logging</artifactId>
-      <scope>test</scope>
-      <type>test-jar</type>
-=======
       <groupId>org.junit.jupiter</groupId>
       <artifactId>junit-jupiter-params</artifactId>
       <scope>test</scope>
->>>>>>> 160b9fc3
+    </dependency>
+    <dependency>
+      <groupId>org.apache.hadoop</groupId>
+      <artifactId>hadoop-logging</artifactId>
+      <scope>test</scope>
+      <type>test-jar</type>
     </dependency>
   </dependencies>
 
