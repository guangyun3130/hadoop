--- conflicted
+++ resolved
@@ -774,14 +774,9 @@
         eTag = ((VersionedFileStatus) fileStatus).getVersion();
       } else {
         if (fileStatus != null) {
-<<<<<<< HEAD
-          LOG.debug("Fallback to getPathStatus REST call as provided fileStatus "
-              + "is not of type VersionedFileStatus, or file is encrypted");
-=======
           LOG.debug(
               "Fallback to getPathStatus REST call as provided filestatus "
-                  + "is not of type VersionedFileStatus");
->>>>>>> 09a69f99
+                  + "is not of type VersionedFileStatus, or file is encrypted");
         }
         AbfsHttpOperation op = client.getPathStatus(relativePath, false,
             tracingContext).getResult();
@@ -915,10 +910,6 @@
     client.breakLease(getRelativePath(path), tracingContext);
   }
 
-<<<<<<< HEAD
-  public void rename(final Path source, final Path destination, TracingContext tracingContext)
-      throws IOException {
-=======
   /**
    * Rename a file or directory.
    * If a source etag is passed in, the operation will attempt to recover
@@ -935,8 +926,7 @@
       final Path destination,
       final TracingContext tracingContext,
       final String sourceEtag) throws
-          AzureBlobFileSystemException {
->>>>>>> 09a69f99
+    IOException {
     final Instant startAggregate = abfsPerfTracker.getLatencyInstant();
     long countAggregate = 0;
     boolean shouldContinue;
