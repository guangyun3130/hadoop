/**
 * Licensed to the Apache Software Foundation (ASF) under one
 * or more contributor license agreements.  See the NOTICE file
 * distributed with this work for additional information
 * regarding copyright ownership.  The ASF licenses this file
 * to you under the Apache License, Version 2.0 (the
 * "License"); you may not use this file except in compliance
 * with the License.  You may obtain a copy of the License at
 *
 *     http://www.apache.org/licenses/LICENSE-2.0
 *
 * Unless required by applicable law or agreed to in writing, software
 * distributed under the License is distributed on an "AS IS" BASIS,
 * WITHOUT WARRANTIES OR CONDITIONS OF ANY KIND, either express or implied.
 * See the License for the specific language governing permissions and
 * limitations under the License.
 */
package org.apache.hadoop.fs.azurebfs;

import java.io.Closeable;
import java.io.File;
import java.io.IOException;
import java.io.OutputStream;
import java.lang.reflect.InvocationTargetException;
import java.io.UnsupportedEncodingException;
import java.net.HttpURLConnection;
import java.net.MalformedURLException;
import java.net.URI;
import java.net.URISyntaxException;
import java.net.URL;
import java.nio.ByteBuffer;
import java.nio.CharBuffer;
import java.nio.charset.CharacterCodingException;
import java.nio.charset.Charset;
import java.nio.charset.CharsetDecoder;
import java.nio.charset.CharsetEncoder;
import java.nio.charset.StandardCharsets;
import java.text.SimpleDateFormat;
import java.time.Instant;
import java.util.ArrayList;
import java.util.Arrays;
import java.util.Collections;
import java.util.Date;
import java.util.HashMap;
import java.util.HashSet;
import java.util.Hashtable;
import java.util.List;
import java.util.Locale;
import java.util.Map;
import java.util.Optional;
import java.util.Set;
import java.util.WeakHashMap;
import java.util.concurrent.ExecutionException;
import java.util.concurrent.ExecutorService;
import java.util.concurrent.TimeUnit;

import org.apache.hadoop.classification.VisibleForTesting;
<<<<<<< HEAD
import org.apache.hadoop.fs.azurebfs.services.HttpOperation;
=======
import org.apache.hadoop.fs.azurebfs.extensions.EncryptionContextProvider;
import org.apache.hadoop.fs.azurebfs.security.ContextProviderEncryptionAdapter;
import org.apache.hadoop.fs.azurebfs.security.ContextEncryptionAdapter;
import org.apache.hadoop.fs.azurebfs.security.NoContextEncryptionAdapter;
import org.apache.hadoop.fs.azurebfs.utils.EncryptionType;
import org.apache.hadoop.fs.azurebfs.utils.NamespaceUtil;
>>>>>>> 5584efd8
import org.apache.hadoop.fs.impl.BackReference;
import org.apache.hadoop.fs.PathIOException;

import org.apache.hadoop.util.Preconditions;
import org.apache.hadoop.thirdparty.com.google.common.base.Strings;
import org.apache.hadoop.thirdparty.com.google.common.util.concurrent.Futures;
import org.apache.hadoop.thirdparty.com.google.common.util.concurrent.ListenableFuture;
import org.slf4j.Logger;
import org.slf4j.LoggerFactory;

import org.apache.hadoop.classification.InterfaceAudience;
import org.apache.hadoop.classification.InterfaceStability;
import org.apache.hadoop.conf.Configuration;
import org.apache.hadoop.fs.EtagSource;
import org.apache.hadoop.fs.FileStatus;
import org.apache.hadoop.fs.FileSystem;
import org.apache.hadoop.fs.Path;
import org.apache.hadoop.fs.azurebfs.constants.AbfsHttpConstants;
import org.apache.hadoop.fs.azurebfs.constants.FileSystemUriSchemes;
import org.apache.hadoop.fs.azurebfs.constants.FileSystemConfigurations;
import org.apache.hadoop.fs.azurebfs.constants.HttpHeaderConfigurations;
import org.apache.hadoop.fs.azurebfs.contracts.exceptions.AbfsRestOperationException;
import org.apache.hadoop.fs.azurebfs.contracts.exceptions.AzureBlobFileSystemException;
import org.apache.hadoop.fs.azurebfs.contracts.exceptions.ConcurrentWriteOperationDetectedException;
import org.apache.hadoop.fs.azurebfs.contracts.exceptions.FileSystemOperationUnhandledException;
import org.apache.hadoop.fs.azurebfs.contracts.exceptions.InvalidAbfsRestOperationException;
import org.apache.hadoop.fs.azurebfs.contracts.exceptions.InvalidFileSystemPropertyException;
import org.apache.hadoop.fs.azurebfs.contracts.exceptions.InvalidUriAuthorityException;
import org.apache.hadoop.fs.azurebfs.contracts.exceptions.InvalidUriException;
import org.apache.hadoop.fs.azurebfs.contracts.services.AzureServiceErrorCode;
import org.apache.hadoop.fs.azurebfs.contracts.services.ListResultEntrySchema;
import org.apache.hadoop.fs.azurebfs.contracts.services.ListResultSchema;
import org.apache.hadoop.fs.azurebfs.contracts.exceptions.TrileanConversionException;
import org.apache.hadoop.fs.azurebfs.enums.Trilean;
import org.apache.hadoop.fs.azurebfs.extensions.SASTokenProvider;
import org.apache.hadoop.fs.azurebfs.extensions.ExtensionHelper;
import org.apache.hadoop.fs.azurebfs.oauth2.AccessTokenProvider;
import org.apache.hadoop.fs.azurebfs.oauth2.AzureADAuthenticator;
import org.apache.hadoop.fs.azurebfs.oauth2.IdentityTransformer;
import org.apache.hadoop.fs.azurebfs.oauth2.IdentityTransformerInterface;
import org.apache.hadoop.fs.azurebfs.services.AbfsAclHelper;
import org.apache.hadoop.fs.azurebfs.services.AbfsClient;
import org.apache.hadoop.fs.azurebfs.services.AbfsClientContext;
import org.apache.hadoop.fs.azurebfs.services.AbfsClientContextBuilder;
import org.apache.hadoop.fs.azurebfs.services.AbfsClientRenameResult;
import org.apache.hadoop.fs.azurebfs.services.AbfsCounters;
import org.apache.hadoop.fs.azurebfs.services.AbfsInputStream;
import org.apache.hadoop.fs.azurebfs.services.AbfsInputStreamContext;
import org.apache.hadoop.fs.azurebfs.services.AbfsInputStreamStatisticsImpl;
import org.apache.hadoop.fs.azurebfs.services.AbfsOutputStream;
import org.apache.hadoop.fs.azurebfs.services.AbfsOutputStreamContext;
import org.apache.hadoop.fs.azurebfs.services.AbfsOutputStreamStatisticsImpl;
import org.apache.hadoop.fs.azurebfs.services.AbfsPermission;
import org.apache.hadoop.fs.azurebfs.services.AbfsRestOperation;
import org.apache.hadoop.fs.azurebfs.services.AuthType;
import org.apache.hadoop.fs.azurebfs.services.ExponentialRetryPolicy;
import org.apache.hadoop.fs.azurebfs.services.StaticRetryPolicy;
import org.apache.hadoop.fs.azurebfs.services.AbfsLease;
import org.apache.hadoop.fs.azurebfs.services.SharedKeyCredentials;
import org.apache.hadoop.fs.azurebfs.services.AbfsPerfTracker;
import org.apache.hadoop.fs.azurebfs.services.AbfsPerfInfo;
import org.apache.hadoop.fs.azurebfs.services.ListingSupport;
import org.apache.hadoop.fs.azurebfs.utils.Base64;
import org.apache.hadoop.fs.azurebfs.utils.CRC64;
import org.apache.hadoop.fs.azurebfs.utils.DateTimeUtils;
import org.apache.hadoop.fs.azurebfs.utils.TracingContext;
import org.apache.hadoop.fs.azurebfs.utils.UriUtils;
import org.apache.hadoop.fs.impl.OpenFileParameters;
import org.apache.hadoop.fs.permission.AclEntry;
import org.apache.hadoop.fs.permission.AclStatus;
import org.apache.hadoop.fs.permission.FsAction;
import org.apache.hadoop.fs.permission.FsPermission;
import org.apache.hadoop.fs.store.DataBlocks;
import org.apache.hadoop.io.IOUtils;
import org.apache.hadoop.security.UserGroupInformation;
import org.apache.hadoop.util.BlockingThreadPoolExecutorService;
import org.apache.hadoop.util.SemaphoredDelegatingExecutor;
import org.apache.hadoop.util.concurrent.HadoopExecutors;
import org.apache.http.client.utils.URIBuilder;

import static org.apache.hadoop.fs.azurebfs.AbfsStatistic.METADATA_INCOMPLETE_RENAME_FAILURES;
import static org.apache.hadoop.fs.azurebfs.AbfsStatistic.RENAME_RECOVERY;
import static org.apache.hadoop.fs.azurebfs.constants.AbfsHttpConstants.CHAR_EQUALS;
import static org.apache.hadoop.fs.azurebfs.constants.AbfsHttpConstants.CHAR_FORWARD_SLASH;
import static org.apache.hadoop.fs.azurebfs.constants.AbfsHttpConstants.CHAR_HYPHEN;
import static org.apache.hadoop.fs.azurebfs.constants.AbfsHttpConstants.CHAR_PLUS;
import static org.apache.hadoop.fs.azurebfs.constants.AbfsHttpConstants.CHAR_STAR;
import static org.apache.hadoop.fs.azurebfs.constants.AbfsHttpConstants.CHAR_UNDERSCORE;
import static org.apache.hadoop.fs.azurebfs.constants.AbfsHttpConstants.DIRECTORY;
import static org.apache.hadoop.fs.azurebfs.constants.AbfsHttpConstants.FILE;
import static org.apache.hadoop.fs.azurebfs.constants.AbfsHttpConstants.ROOT_PATH;
import static org.apache.hadoop.fs.azurebfs.constants.AbfsHttpConstants.SINGLE_WHITE_SPACE;
import static org.apache.hadoop.fs.azurebfs.constants.AbfsHttpConstants.TOKEN_VERSION;
import static org.apache.hadoop.fs.azurebfs.constants.ConfigurationKeys.AZURE_ABFS_ENDPOINT;
import static org.apache.hadoop.fs.azurebfs.constants.ConfigurationKeys.AZURE_FOOTER_READ_BUFFER_SIZE;
import static org.apache.hadoop.fs.azurebfs.constants.ConfigurationKeys.FS_AZURE_BUFFERED_PREAD_DISABLE;
import static org.apache.hadoop.fs.azurebfs.constants.ConfigurationKeys.FS_AZURE_IDENTITY_TRANSFORM_CLASS;
import static org.apache.hadoop.fs.azurebfs.constants.HttpHeaderConfigurations.X_MS_ENCRYPTION_CONTEXT;

/**
 * Provides the bridging logic between Hadoop's abstract filesystem and Azure Storage.
 */
@InterfaceAudience.Public
@InterfaceStability.Evolving
public class AzureBlobFileSystemStore implements Closeable, ListingSupport {
  private static final Logger LOG = LoggerFactory.getLogger(AzureBlobFileSystemStore.class);

  private AbfsClient client;
  private URI uri;
  private String userName;
  private String primaryUserGroup;
  private static final String TOKEN_DATE_PATTERN = "yyyy-MM-dd'T'HH:mm:ss.SSSSSSS'Z'";
  private static final String XMS_PROPERTIES_ENCODING = "ISO-8859-1";
  private static final int GET_SET_AGGREGATE_COUNT = 2;

  private final Map<AbfsLease, Object> leaseRefs;

  private final AbfsConfiguration abfsConfiguration;
  private final Set<String> azureAtomicRenameDirSet;
  private Set<String> azureInfiniteLeaseDirSet;
  private Trilean isNamespaceEnabled;
  private final AuthType authType;
  private final UserGroupInformation userGroupInformation;
  private final IdentityTransformerInterface identityTransformer;
  private final AbfsPerfTracker abfsPerfTracker;
  private final AbfsCounters abfsCounters;

  /**
   * The set of directories where we should store files as append blobs.
   */
  private Set<String> appendBlobDirSet;

  /** BlockFactory being used by this instance.*/
  private DataBlocks.BlockFactory blockFactory;
  /** Number of active data blocks per AbfsOutputStream */
  private int blockOutputActiveBlocks;
  /** Bounded ThreadPool for this instance. */
  private ExecutorService boundedThreadPool;

  /** ABFS instance reference to be held by the store to avoid GC close. */
  private BackReference fsBackRef;

  /**
   * FileSystem Store for {@link AzureBlobFileSystem} for Abfs operations.
   * Built using the {@link AzureBlobFileSystemStoreBuilder} with parameters
   * required.
   * @param abfsStoreBuilder Builder for AzureBlobFileSystemStore.
   * @throws IOException Throw IOE in case of failure during constructing.
   */
  public AzureBlobFileSystemStore(
      AzureBlobFileSystemStoreBuilder abfsStoreBuilder) throws IOException {
    this.uri = abfsStoreBuilder.uri;
    String[] authorityParts = authorityParts(uri);
    final String fileSystemName = authorityParts[0];
    final String accountName = authorityParts[1];
    this.fsBackRef = abfsStoreBuilder.fsBackRef;

    leaseRefs = Collections.synchronizedMap(new WeakHashMap<>());

    try {
      this.abfsConfiguration = new AbfsConfiguration(abfsStoreBuilder.configuration, accountName);
    } catch (IllegalAccessException exception) {
      throw new FileSystemOperationUnhandledException(exception);
    }

    LOG.trace("AbfsConfiguration init complete");

    this.isNamespaceEnabled = abfsConfiguration.getIsNamespaceEnabledAccount();

    this.userGroupInformation = UserGroupInformation.getCurrentUser();
    this.userName = userGroupInformation.getShortUserName();
    LOG.trace("UGI init complete");
    if (!abfsConfiguration.getSkipUserGroupMetadataDuringInitialization()) {
      try {
        this.primaryUserGroup = userGroupInformation.getPrimaryGroupName();
      } catch (IOException ex) {
        LOG.error("Failed to get primary group for {}, using user name as primary group name", userName);
        this.primaryUserGroup = userName;
      }
    } else {
      //Provide a default group name
      this.primaryUserGroup = userName;
    }
    LOG.trace("primaryUserGroup is {}", this.primaryUserGroup);

    this.azureAtomicRenameDirSet = new HashSet<>(Arrays.asList(
        abfsConfiguration.getAzureAtomicRenameDirs().split(AbfsHttpConstants.COMMA)));
    updateInfiniteLeaseDirs();
    this.authType = abfsConfiguration.getAuthType(accountName);
    boolean usingOauth = (authType == AuthType.OAuth);
    boolean useHttps = (usingOauth || abfsConfiguration.isHttpsAlwaysUsed()) ? true : abfsStoreBuilder.isSecureScheme;
    this.abfsPerfTracker = new AbfsPerfTracker(fileSystemName, accountName, this.abfsConfiguration);
    this.abfsCounters = abfsStoreBuilder.abfsCounters;
    initializeClient(uri, fileSystemName, accountName, useHttps);
    final Class<? extends IdentityTransformerInterface> identityTransformerClass =
        abfsStoreBuilder.configuration.getClass(FS_AZURE_IDENTITY_TRANSFORM_CLASS, IdentityTransformer.class,
            IdentityTransformerInterface.class);
    try {
      this.identityTransformer =
          identityTransformerClass.getConstructor(Configuration.class).newInstance(abfsStoreBuilder.configuration);
    } catch (IllegalAccessException | InstantiationException | IllegalArgumentException | InvocationTargetException | NoSuchMethodException e) {
      throw new IOException(e);
    }
    LOG.trace("IdentityTransformer init complete");

    // Extract the directories that should contain append blobs
    String appendBlobDirs = abfsConfiguration.getAppendBlobDirs();
    if (appendBlobDirs.trim().isEmpty()) {
      this.appendBlobDirSet = new HashSet<String>();
    } else {
      this.appendBlobDirSet = new HashSet<>(Arrays.asList(
          abfsConfiguration.getAppendBlobDirs().split(AbfsHttpConstants.COMMA)));
    }
    this.blockFactory = abfsStoreBuilder.blockFactory;
    this.blockOutputActiveBlocks = abfsStoreBuilder.blockOutputActiveBlocks;
    this.boundedThreadPool = BlockingThreadPoolExecutorService.newInstance(
        abfsConfiguration.getWriteMaxConcurrentRequestCount(),
        abfsConfiguration.getMaxWriteRequestsToQueue(),
        10L, TimeUnit.SECONDS,
        "abfs-bounded");
  }

  /**
   * Checks if the given key in Azure Storage should be stored as a page
   * blob instead of block blob.
   */
  public boolean isAppendBlobKey(String key) {
    return isKeyForDirectorySet(key, appendBlobDirSet);
  }

  /**
   * @return local user name.
   * */
  public String getUser() {
    return this.userName;
  }

  /**
  * @return primary group that user belongs to.
  * */
  public String getPrimaryGroup() {
    return this.primaryUserGroup;
  }

  @Override
  public void close() throws IOException {
    List<ListenableFuture<?>> futures = new ArrayList<>();
    for (AbfsLease lease : leaseRefs.keySet()) {
      if (lease == null) {
        continue;
      }
      ListenableFuture<?> future = client.submit(() -> lease.free());
      futures.add(future);
    }
    try {
      Futures.allAsList(futures).get();
      // shutdown the threadPool and set it to null.
      HadoopExecutors.shutdown(boundedThreadPool, LOG,
          30, TimeUnit.SECONDS);
      boundedThreadPool = null;
    } catch (InterruptedException e) {
      LOG.error("Interrupted freeing leases", e);
      Thread.currentThread().interrupt();
    } catch (ExecutionException e) {
      LOG.error("Error freeing leases", e);
    } finally {
      IOUtils.cleanupWithLogger(LOG, client);
    }
  }

  byte[] encodeAttribute(String value) throws UnsupportedEncodingException {
    return value.getBytes(XMS_PROPERTIES_ENCODING);
  }

  String decodeAttribute(byte[] value) throws UnsupportedEncodingException {
    return new String(value, XMS_PROPERTIES_ENCODING);
  }

  private String[] authorityParts(URI uri) throws InvalidUriAuthorityException, InvalidUriException {
    final String authority = uri.getRawAuthority();
    if (null == authority) {
      throw new InvalidUriAuthorityException(uri.toString());
    }

    if (!authority.contains(AbfsHttpConstants.AZURE_DISTRIBUTED_FILE_SYSTEM_AUTHORITY_DELIMITER)) {
      throw new InvalidUriAuthorityException(uri.toString());
    }

    final String[] authorityParts = authority.split(AbfsHttpConstants.AZURE_DISTRIBUTED_FILE_SYSTEM_AUTHORITY_DELIMITER, 2);

    if (authorityParts.length < 2 || authorityParts[0] != null
        && authorityParts[0].isEmpty()) {
      final String errMsg = String
              .format("'%s' has a malformed authority, expected container name. "
                      + "Authority takes the form "
                      + FileSystemUriSchemes.ABFS_SCHEME + "://[<container name>@]<account name>",
                      uri.toString());
      throw new InvalidUriException(errMsg);
    }
    return authorityParts;
  }

  public boolean getIsNamespaceEnabled(TracingContext tracingContext)
      throws AzureBlobFileSystemException {
    try {
      return this.isNamespaceEnabled.toBoolean();
    } catch (TrileanConversionException e) {
      LOG.debug("isNamespaceEnabled is UNKNOWN; fall back and determine through"
          + " getAcl server call", e);
    }

    isNamespaceEnabled = Trilean.getTrilean(NamespaceUtil.isNamespaceEnabled(client, tracingContext));
    return isNamespaceEnabled.toBoolean();
  }

  @VisibleForTesting
  URIBuilder getURIBuilder(final String hostName, boolean isSecure) {
    String scheme = isSecure ? FileSystemUriSchemes.HTTPS_SCHEME : FileSystemUriSchemes.HTTP_SCHEME;

    final URIBuilder uriBuilder = new URIBuilder();
    uriBuilder.setScheme(scheme);

    // For testing purposes, an IP address and port may be provided to override
    // the host specified in the FileSystem URI.  Also note that the format of
    // the Azure Storage Service URI changes from
    // http[s]://[account][domain-suffix]/[filesystem] to
    // http[s]://[ip]:[port]/[account]/[filesystem].
    String endPoint = abfsConfiguration.get(AZURE_ABFS_ENDPOINT);
    if (endPoint == null || !endPoint.contains(AbfsHttpConstants.COLON)) {
      uriBuilder.setHost(hostName);
      return uriBuilder;
    }

    // Split ip and port
    String[] data = endPoint.split(AbfsHttpConstants.COLON);
    if (data.length != 2) {
      throw new RuntimeException(String.format("ABFS endpoint is not set correctly : %s, "
              + "Do not specify scheme when using {IP}:{PORT}", endPoint));
    }
    uriBuilder.setHost(data[0].trim());
    uriBuilder.setPort(Integer.parseInt(data[1].trim()));
    uriBuilder.setPath("/" + UriUtils.extractAccountNameFromHostName(hostName));

    return uriBuilder;
  }

  public AbfsConfiguration getAbfsConfiguration() {
    return this.abfsConfiguration;
  }

  public Hashtable<String, String> getFilesystemProperties(
      TracingContext tracingContext) throws AzureBlobFileSystemException {
    try (AbfsPerfInfo perfInfo = startTracking("getFilesystemProperties",
            "getFilesystemProperties")) {
      LOG.debug("getFilesystemProperties for filesystem: {}",
              client.getFileSystem());

      final Hashtable<String, String> parsedXmsProperties;

      final AbfsRestOperation op = client
          .getFilesystemProperties(tracingContext);
      perfInfo.registerResult(op.getResult());

      final String xMsProperties = op.getResult().getResponseHeader(HttpHeaderConfigurations.X_MS_PROPERTIES);

      parsedXmsProperties = parseCommaSeparatedXmsProperties(xMsProperties);
      perfInfo.registerSuccess(true);

      return parsedXmsProperties;
    }
  }

  public void setFilesystemProperties(
      final Hashtable<String, String> properties, TracingContext tracingContext)
      throws AzureBlobFileSystemException {
    if (properties == null || properties.isEmpty()) {
      LOG.trace("setFilesystemProperties no properties present");
      return;
    }

    LOG.debug("setFilesystemProperties for filesystem: {} with properties: {}",
            client.getFileSystem(),
            properties);

    try (AbfsPerfInfo perfInfo = startTracking("setFilesystemProperties",
            "setFilesystemProperties")) {
      final String commaSeparatedProperties;
      try {
        commaSeparatedProperties = convertXmsPropertiesToCommaSeparatedString(properties);
      } catch (CharacterCodingException ex) {
        throw new InvalidAbfsRestOperationException(ex);
      }

      final AbfsRestOperation op = client
          .setFilesystemProperties(commaSeparatedProperties, tracingContext);
      perfInfo.registerResult(op.getResult()).registerSuccess(true);
    }
  }

  public Hashtable<String, String> getPathStatus(final Path path,
      TracingContext tracingContext) throws IOException {
    try (AbfsPerfInfo perfInfo = startTracking("getPathStatus", "getPathStatus")){
      LOG.debug("getPathStatus for filesystem: {} path: {}",
              client.getFileSystem(),
              path);

      final Hashtable<String, String> parsedXmsProperties;
      final String relativePath = getRelativePath(path);
      final ContextEncryptionAdapter contextEncryptionAdapter
          = createEncryptionAdapterFromServerStoreContext(relativePath,
          tracingContext);
      final AbfsRestOperation op = client
          .getPathStatus(relativePath, true, tracingContext,
              contextEncryptionAdapter);
      perfInfo.registerResult(op.getResult());
      contextEncryptionAdapter.destroy();

      final String xMsProperties = op.getResult().getResponseHeader(HttpHeaderConfigurations.X_MS_PROPERTIES);

      parsedXmsProperties = parseCommaSeparatedXmsProperties(xMsProperties);

      perfInfo.registerSuccess(true);

      return parsedXmsProperties;
    }
  }

  /**
   * Creates an object of {@link ContextEncryptionAdapter}
   * from a file path. It calls {@link  org.apache.hadoop.fs.azurebfs.services.AbfsClient
   * #getPathStatus(String, boolean, TracingContext, EncryptionAdapter)} method to get
   * contextValue (x-ms-encryption-context) from the server. The contextValue is passed
   * to the constructor of EncryptionAdapter to create the required object of
   * EncryptionAdapter.
   * @param path Path of the file for which the object of EncryptionAdapter is required.
   * @return <ul>
   *   <li>
   *     {@link NoContextEncryptionAdapter}: if encryptionType is not of type
   *     {@link org.apache.hadoop.fs.azurebfs.utils.EncryptionType#ENCRYPTION_CONTEXT}.
   *   </li>
   *   <li>
   *     new object of {@link ContextProviderEncryptionAdapter} containing required encryptionKeys for the give file:
   *     if encryptionType is of type {@link org.apache.hadoop.fs.azurebfs.utils.EncryptionType#ENCRYPTION_CONTEXT}.
   *   </li>
   * </ul>
   */
  private ContextEncryptionAdapter createEncryptionAdapterFromServerStoreContext(final String path,
      final TracingContext tracingContext) throws IOException {
    if (client.getEncryptionType() != EncryptionType.ENCRYPTION_CONTEXT) {
      return NoContextEncryptionAdapter.getInstance();
    }
    final String responseHeaderEncryptionContext = client.getPathStatus(path,
            false, tracingContext, null).getResult()
        .getResponseHeader(X_MS_ENCRYPTION_CONTEXT);
    if (responseHeaderEncryptionContext == null) {
      throw new PathIOException(path,
          "EncryptionContext not present in GetPathStatus response");
    }
    byte[] encryptionContext = responseHeaderEncryptionContext.getBytes(
        StandardCharsets.UTF_8);

    try {
      return new ContextProviderEncryptionAdapter(client.getEncryptionContextProvider(),
          new Path(path).toUri().getPath(), encryptionContext);
    } catch (IOException e) {
      LOG.debug("Could not initialize EncryptionAdapter");
      throw e;
    }
  }

  public void setPathProperties(final Path path,
      final Hashtable<String, String> properties, TracingContext tracingContext)
      throws IOException {
    try (AbfsPerfInfo perfInfo = startTracking("setPathProperties", "setPathProperties")){
      LOG.debug("setPathProperties for filesystem: {} path: {} with properties: {}",
              client.getFileSystem(),
              path,
              properties);

      final String commaSeparatedProperties;
      try {
        commaSeparatedProperties = convertXmsPropertiesToCommaSeparatedString(properties);
      } catch (CharacterCodingException ex) {
        throw new InvalidAbfsRestOperationException(ex);
      }
      final String relativePath = getRelativePath(path);
      final ContextEncryptionAdapter contextEncryptionAdapter
          = createEncryptionAdapterFromServerStoreContext(relativePath,
          tracingContext);
      final AbfsRestOperation op = client
          .setPathProperties(getRelativePath(path), commaSeparatedProperties,
              tracingContext, contextEncryptionAdapter);
      contextEncryptionAdapter.destroy();
      perfInfo.registerResult(op.getResult()).registerSuccess(true);
    }
  }

  public void createFilesystem(TracingContext tracingContext)
      throws AzureBlobFileSystemException {
    try (AbfsPerfInfo perfInfo = startTracking("createFilesystem", "createFilesystem")){
      LOG.debug("createFilesystem for filesystem: {}",
              client.getFileSystem());

      final AbfsRestOperation op = client.createFilesystem(tracingContext);
      perfInfo.registerResult(op.getResult()).registerSuccess(true);
    }
  }

  public void deleteFilesystem(TracingContext tracingContext)
      throws AzureBlobFileSystemException {
    try (AbfsPerfInfo perfInfo = startTracking("deleteFilesystem", "deleteFilesystem")) {
      LOG.debug("deleteFilesystem for filesystem: {}",
              client.getFileSystem());

      final AbfsRestOperation op = client.deleteFilesystem(tracingContext);
      perfInfo.registerResult(op.getResult()).registerSuccess(true);
    }
  }

  public OutputStream createFile(final Path path,
      final FileSystem.Statistics statistics, final boolean overwrite,
      final FsPermission permission, final FsPermission umask,
      TracingContext tracingContext) throws IOException {
    try (AbfsPerfInfo perfInfo = startTracking("createFile", "createPath")) {
      boolean isNamespaceEnabled = getIsNamespaceEnabled(tracingContext);
      LOG.debug("createFile filesystem: {} path: {} overwrite: {} permission: {} umask: {} isNamespaceEnabled: {}",
              client.getFileSystem(),
              path,
              overwrite,
              permission,
              umask,
              isNamespaceEnabled);

      String relativePath = getRelativePath(path);
      boolean isAppendBlob = false;
      if (isAppendBlobKey(path.toString())) {
        isAppendBlob = true;
      }

      // if "fs.azure.enable.conditional.create.overwrite" is enabled and
      // is a create request with overwrite=true, create will follow different
      // flow.
      boolean triggerConditionalCreateOverwrite = false;
      if (overwrite
          && abfsConfiguration.isConditionalCreateOverwriteEnabled()) {
        triggerConditionalCreateOverwrite = true;
      }

      final ContextEncryptionAdapter contextEncryptionAdapter;
      if (client.getEncryptionType() == EncryptionType.ENCRYPTION_CONTEXT) {
        contextEncryptionAdapter = new ContextProviderEncryptionAdapter(
            client.getEncryptionContextProvider(), getRelativePath(path));
      } else {
        contextEncryptionAdapter = NoContextEncryptionAdapter.getInstance();
      }
      AbfsRestOperation op;
      if (triggerConditionalCreateOverwrite) {
        op = conditionalCreateOverwriteFile(relativePath,
            statistics,
            new Permissions(isNamespaceEnabled, permission, umask),
            isAppendBlob,
            contextEncryptionAdapter,
            tracingContext
        );

      } else {
        op = client.createPath(relativePath, true,
            overwrite,
            new Permissions(isNamespaceEnabled, permission, umask),
            isAppendBlob,
            null,
            contextEncryptionAdapter,
            tracingContext);

      }
      perfInfo.registerResult(op.getResult()).registerSuccess(true);

      AbfsLease lease = maybeCreateLease(relativePath, tracingContext);

      return new AbfsOutputStream(
          populateAbfsOutputStreamContext(
              isAppendBlob,
              lease,
              client,
              statistics,
              relativePath,
              0,
              contextEncryptionAdapter,
              tracingContext));
    }
  }

  /**
   * Conditional create overwrite flow ensures that create overwrites is done
   * only if there is match for eTag of existing file.
   * @param relativePath
   * @param statistics
   * @param permissions contains permission and umask
   * @param isAppendBlob
   * @return
   * @throws AzureBlobFileSystemException
   */
  private AbfsRestOperation conditionalCreateOverwriteFile(final String relativePath,
      final FileSystem.Statistics statistics,
      final Permissions permissions,
      final boolean isAppendBlob,
      final ContextEncryptionAdapter contextEncryptionAdapter,
      final TracingContext tracingContext) throws IOException {
    AbfsRestOperation op;

    try {
      // Trigger a create with overwrite=false first so that eTag fetch can be
      // avoided for cases when no pre-existing file is present (major portion
      // of create file traffic falls into the case of no pre-existing file).
      op = client.createPath(relativePath, true, false, permissions,
          isAppendBlob, null, contextEncryptionAdapter, tracingContext);

    } catch (AbfsRestOperationException e) {
      if (e.getStatusCode() == HttpURLConnection.HTTP_CONFLICT) {
        // File pre-exists, fetch eTag
        try {
          op = client.getPathStatus(relativePath, false, tracingContext, null);
        } catch (AbfsRestOperationException ex) {
          if (ex.getStatusCode() == HttpURLConnection.HTTP_NOT_FOUND) {
            // Is a parallel access case, as file which was found to be
            // present went missing by this request.
            throw new ConcurrentWriteOperationDetectedException(
                "Parallel access to the create path detected. Failing request "
                    + "to honor single writer semantics");
          } else {
            throw ex;
          }
        }

        String eTag = op.getResult()
            .getResponseHeader(HttpHeaderConfigurations.ETAG);

        try {
          // overwrite only if eTag matches with the file properties fetched befpre
          op = client.createPath(relativePath, true, true, permissions,
              isAppendBlob, eTag, contextEncryptionAdapter, tracingContext);
        } catch (AbfsRestOperationException ex) {
          if (ex.getStatusCode() == HttpURLConnection.HTTP_PRECON_FAILED) {
            // Is a parallel access case, as file with eTag was just queried
            // and precondition failure can happen only when another file with
            // different etag got created.
            throw new ConcurrentWriteOperationDetectedException(
                "Parallel access to the create path detected. Failing request "
                    + "to honor single writer semantics");
          } else {
            throw ex;
          }
        }
      } else {
        throw e;
      }
    }

    return op;
  }

  /**
   * Method to populate AbfsOutputStreamContext with different parameters to
   * be used to construct {@link AbfsOutputStream}.
   *
   * @param isAppendBlob   is Append blob support enabled?
   * @param lease          instance of AbfsLease for this AbfsOutputStream.
   * @param client         AbfsClient.
   * @param statistics     FileSystem statistics.
   * @param path           Path for AbfsOutputStream.
   * @param position       Position or offset of the file being opened, set to 0
   *                       when creating a new file, but needs to be set for APPEND
   *                       calls on the same file.
   * @param tracingContext instance of TracingContext for this AbfsOutputStream.
   * @return AbfsOutputStreamContext instance with the desired parameters.
   */
  private AbfsOutputStreamContext populateAbfsOutputStreamContext(
      boolean isAppendBlob,
      AbfsLease lease,
      AbfsClient client,
      FileSystem.Statistics statistics,
      String path,
      long position,
      ContextEncryptionAdapter contextEncryptionAdapter,
      TracingContext tracingContext) {
    int bufferSize = abfsConfiguration.getWriteBufferSize();
    if (isAppendBlob && bufferSize > FileSystemConfigurations.APPENDBLOB_MAX_WRITE_BUFFER_SIZE) {
      bufferSize = FileSystemConfigurations.APPENDBLOB_MAX_WRITE_BUFFER_SIZE;
    }
    return new AbfsOutputStreamContext(abfsConfiguration.getSasTokenRenewPeriodForStreamsInSeconds())
            .withWriteBufferSize(bufferSize)
            .enableExpectHeader(abfsConfiguration.isExpectHeaderEnabled())
            .enableFlush(abfsConfiguration.isFlushEnabled())
            .enableSmallWriteOptimization(abfsConfiguration.isSmallWriteOptimizationEnabled())
            .disableOutputStreamFlush(abfsConfiguration.isOutputStreamFlushDisabled())
            .withStreamStatistics(new AbfsOutputStreamStatisticsImpl())
            .withAppendBlob(isAppendBlob)
            .withWriteMaxConcurrentRequestCount(abfsConfiguration.getWriteMaxConcurrentRequestCount())
            .withMaxWriteRequestsToQueue(abfsConfiguration.getMaxWriteRequestsToQueue())
            .withLease(lease)
            .withEncryptionAdapter(contextEncryptionAdapter)
            .withBlockFactory(getBlockFactory())
            .withBlockOutputActiveBlocks(blockOutputActiveBlocks)
            .withClient(client)
            .withPosition(position)
            .withFsStatistics(statistics)
            .withPath(path)
            .withExecutorService(new SemaphoredDelegatingExecutor(boundedThreadPool,
                blockOutputActiveBlocks, true))
            .withTracingContext(tracingContext)
            .withAbfsBackRef(fsBackRef)
            .build();
  }

  public void createDirectory(final Path path, final FsPermission permission,
      final FsPermission umask, TracingContext tracingContext)
      throws IOException {
    try (AbfsPerfInfo perfInfo = startTracking("createDirectory", "createPath")) {
      boolean isNamespaceEnabled = getIsNamespaceEnabled(tracingContext);
      LOG.debug("createDirectory filesystem: {} path: {} permission: {} umask: {} isNamespaceEnabled: {}",
              client.getFileSystem(),
              path,
              permission,
              umask,
              isNamespaceEnabled);

      boolean overwrite =
          !isNamespaceEnabled || abfsConfiguration.isEnabledMkdirOverwrite();
      Permissions permissions = new Permissions(isNamespaceEnabled,
          permission, umask);
      final AbfsRestOperation op = client.createPath(getRelativePath(path),
          false, overwrite, permissions, false, null, null, tracingContext);
      perfInfo.registerResult(op.getResult()).registerSuccess(true);
    }
  }

  public AbfsInputStream openFileForRead(final Path path,
      final FileSystem.Statistics statistics, TracingContext tracingContext)
      throws IOException {
    return openFileForRead(path, Optional.empty(), statistics,
        tracingContext);
  }

  public AbfsInputStream openFileForRead(Path path,
      final Optional<OpenFileParameters> parameters,
      final FileSystem.Statistics statistics, TracingContext tracingContext)
      throws IOException {
    try (AbfsPerfInfo perfInfo = startTracking("openFileForRead",
        "getPathStatus")) {
      LOG.debug("openFileForRead filesystem: {} path: {}",
          client.getFileSystem(), path);

      FileStatus fileStatus = parameters.map(OpenFileParameters::getStatus)
          .orElse(null);
      String relativePath = getRelativePath(path);
      String resourceType, eTag;
      long contentLength;
      ContextEncryptionAdapter contextEncryptionAdapter = NoContextEncryptionAdapter.getInstance();
      /*
      * GetPathStatus API has to be called in case of:
      *   1.  fileStatus is null or not an object of VersionedFileStatus: as eTag
      *       would not be there in the fileStatus object.
      *   2.  fileStatus is an object of VersionedFileStatus and the object doesn't
      *       have encryptionContext field when client's encryptionType is
      *       ENCRYPTION_CONTEXT.
      */
      if ((fileStatus instanceof VersionedFileStatus) && (
          client.getEncryptionType() != EncryptionType.ENCRYPTION_CONTEXT
              || ((VersionedFileStatus) fileStatus).getEncryptionContext()
              != null)) {
        path = path.makeQualified(this.uri, path);
        Preconditions.checkArgument(fileStatus.getPath().equals(path),
            String.format(
                "Filestatus path [%s] does not match with given path [%s]",
                fileStatus.getPath(), path));
        resourceType = fileStatus.isFile() ? FILE : DIRECTORY;
        contentLength = fileStatus.getLen();
        eTag = ((VersionedFileStatus) fileStatus).getVersion();
        final String encryptionContext
            = ((VersionedFileStatus) fileStatus).getEncryptionContext();
        if (client.getEncryptionType() == EncryptionType.ENCRYPTION_CONTEXT) {
          contextEncryptionAdapter = new ContextProviderEncryptionAdapter(
              client.getEncryptionContextProvider(), getRelativePath(path),
              encryptionContext.getBytes(StandardCharsets.UTF_8));
        }
<<<<<<< HEAD
        HttpOperation op = client.getPathStatus(relativePath, false,
            tracingContext).getResult();
=======
      } else {
        AbfsHttpOperation op = client.getPathStatus(relativePath, false,
            tracingContext, null).getResult();
>>>>>>> 5584efd8
        resourceType = op.getResponseHeader(
            HttpHeaderConfigurations.X_MS_RESOURCE_TYPE);
        contentLength = Long.parseLong(
            op.getResponseHeader(HttpHeaderConfigurations.CONTENT_LENGTH));
        eTag = op.getResponseHeader(HttpHeaderConfigurations.ETAG);
        /*
         * For file created with ENCRYPTION_CONTEXT, client shall receive
         * encryptionContext from header field: X_MS_ENCRYPTION_CONTEXT.
         */
        if (client.getEncryptionType() == EncryptionType.ENCRYPTION_CONTEXT) {
          final String fileEncryptionContext = op.getResponseHeader(
              HttpHeaderConfigurations.X_MS_ENCRYPTION_CONTEXT);
          if (fileEncryptionContext == null) {
            LOG.debug("EncryptionContext missing in GetPathStatus response");
            throw new PathIOException(path.toString(),
                "EncryptionContext not present in GetPathStatus response headers");
          }
          contextEncryptionAdapter = new ContextProviderEncryptionAdapter(
              client.getEncryptionContextProvider(), getRelativePath(path),
              fileEncryptionContext.getBytes(StandardCharsets.UTF_8));
        }
      }

      if (parseIsDirectory(resourceType)) {
        throw new AbfsRestOperationException(
            AzureServiceErrorCode.PATH_NOT_FOUND.getStatusCode(),
            AzureServiceErrorCode.PATH_NOT_FOUND.getErrorCode(),
            "openFileForRead must be used with files and not directories",
            null);
      }

      perfInfo.registerSuccess(true);

      // Add statistics for InputStream
      return new AbfsInputStream(client, statistics, relativePath,
          contentLength, populateAbfsInputStreamContext(
          parameters.map(OpenFileParameters::getOptions),
          contextEncryptionAdapter),
          eTag, tracingContext);
    }
  }

  private AbfsInputStreamContext populateAbfsInputStreamContext(
      Optional<Configuration> options, ContextEncryptionAdapter contextEncryptionAdapter) {
    boolean bufferedPreadDisabled = options
        .map(c -> c.getBoolean(FS_AZURE_BUFFERED_PREAD_DISABLE, false))
        .orElse(false);
    int footerReadBufferSize = options.map(c -> c.getInt(
        AZURE_FOOTER_READ_BUFFER_SIZE, abfsConfiguration.getFooterReadBufferSize()))
        .orElse(abfsConfiguration.getFooterReadBufferSize());
    return new AbfsInputStreamContext(abfsConfiguration.getSasTokenRenewPeriodForStreamsInSeconds())
            .withReadBufferSize(abfsConfiguration.getReadBufferSize())
            .withReadAheadQueueDepth(abfsConfiguration.getReadAheadQueueDepth())
            .withTolerateOobAppends(abfsConfiguration.getTolerateOobAppends())
            .isReadAheadEnabled(abfsConfiguration.isReadAheadEnabled())
            .withReadSmallFilesCompletely(abfsConfiguration.readSmallFilesCompletely())
            .withOptimizeFooterRead(abfsConfiguration.optimizeFooterRead())
            .withFooterReadBufferSize(footerReadBufferSize)
            .withReadAheadRange(abfsConfiguration.getReadAheadRange())
            .withStreamStatistics(new AbfsInputStreamStatisticsImpl())
            .withShouldReadBufferSizeAlways(
                abfsConfiguration.shouldReadBufferSizeAlways())
            .withReadAheadBlockSize(abfsConfiguration.getReadAheadBlockSize())
            .withBufferedPreadDisabled(bufferedPreadDisabled)
            .withEncryptionAdapter(contextEncryptionAdapter)
            .withAbfsBackRef(fsBackRef)
            .build();
  }

  public OutputStream openFileForWrite(final Path path,
      final FileSystem.Statistics statistics, final boolean overwrite,
      TracingContext tracingContext) throws IOException {
    try (AbfsPerfInfo perfInfo = startTracking("openFileForWrite", "getPathStatus")) {
      LOG.debug("openFileForWrite filesystem: {} path: {} overwrite: {}",
              client.getFileSystem(),
              path,
              overwrite);

      String relativePath = getRelativePath(path);

      final AbfsRestOperation op = client
          .getPathStatus(relativePath, false, tracingContext, null);
      perfInfo.registerResult(op.getResult());

      final String resourceType = op.getResult().getResponseHeader(HttpHeaderConfigurations.X_MS_RESOURCE_TYPE);
      final Long contentLength = Long.valueOf(op.getResult().getResponseHeader(HttpHeaderConfigurations.CONTENT_LENGTH));

      if (parseIsDirectory(resourceType)) {
        throw new AbfsRestOperationException(
                AzureServiceErrorCode.PATH_NOT_FOUND.getStatusCode(),
                AzureServiceErrorCode.PATH_NOT_FOUND.getErrorCode(),
                "openFileForRead must be used with files and not directories",
                null);
      }

      final long offset = overwrite ? 0 : contentLength;

      perfInfo.registerSuccess(true);

      boolean isAppendBlob = false;
      if (isAppendBlobKey(path.toString())) {
        isAppendBlob = true;
      }

      AbfsLease lease = maybeCreateLease(relativePath, tracingContext);
      final ContextEncryptionAdapter contextEncryptionAdapter;
      if (client.getEncryptionType() == EncryptionType.ENCRYPTION_CONTEXT) {
        final String encryptionContext = op.getResult()
            .getResponseHeader(
                HttpHeaderConfigurations.X_MS_ENCRYPTION_CONTEXT);
        if (encryptionContext == null) {
          throw new PathIOException(path.toString(),
              "File doesn't have encryptionContext.");
        }
        contextEncryptionAdapter = new ContextProviderEncryptionAdapter(
            client.getEncryptionContextProvider(), getRelativePath(path),
            encryptionContext.getBytes(StandardCharsets.UTF_8));
      } else {
        contextEncryptionAdapter = NoContextEncryptionAdapter.getInstance();
      }

      return new AbfsOutputStream(
          populateAbfsOutputStreamContext(
              isAppendBlob,
              lease,
              client,
              statistics,
              relativePath,
              offset,
              contextEncryptionAdapter,
              tracingContext));
    }
  }

  /**
   * Break any current lease on an ABFS file.
   *
   * @param path file name
   * @param tracingContext TracingContext instance to track correlation IDs
   * @throws AzureBlobFileSystemException on any exception while breaking the lease
   */
  public void breakLease(final Path path, final TracingContext tracingContext) throws AzureBlobFileSystemException {
    LOG.debug("lease path: {}", path);

    client.breakLease(getRelativePath(path), tracingContext);
  }

  /**
   * Rename a file or directory.
   * If a source etag is passed in, the operation will attempt to recover
   * from a missing source file by probing the destination for
   * existence and comparing etags.
   * @param source path to source file
   * @param destination destination of rename.
   * @param tracingContext trace context
   * @param sourceEtag etag of source file. may be null or empty
   * @throws AzureBlobFileSystemException failure, excluding any recovery from overload failures.
   * @return true if recovery was needed and succeeded.
   */
  public boolean rename(final Path source,
      final Path destination,
      final TracingContext tracingContext,
      final String sourceEtag) throws
    IOException {
    final Instant startAggregate = abfsPerfTracker.getLatencyInstant();
    long countAggregate = 0;
    boolean shouldContinue;

    if (isAtomicRenameKey(source.getName())) {
      LOG.warn("The atomic rename feature is not supported by the ABFS scheme; however rename,"
              +" create and delete operations are atomic if Namespace is enabled for your Azure Storage account.");
    }

    LOG.debug("renameAsync filesystem: {} source: {} destination: {}",
            client.getFileSystem(),
            source,
            destination);

    String continuation = null;

    String sourceRelativePath = getRelativePath(source);
    String destinationRelativePath = getRelativePath(destination);
    // was any operation recovered from?
    boolean recovered = false;

    do {
      try (AbfsPerfInfo perfInfo = startTracking("rename", "renamePath")) {
        boolean isNamespaceEnabled = getIsNamespaceEnabled(tracingContext);
        final AbfsClientRenameResult abfsClientRenameResult =
            client.renamePath(sourceRelativePath, destinationRelativePath,
                continuation, tracingContext, sourceEtag, false,
                    isNamespaceEnabled);

        AbfsRestOperation op = abfsClientRenameResult.getOp();
        perfInfo.registerResult(op.getResult());
        continuation = op.getResult().getResponseHeader(HttpHeaderConfigurations.X_MS_CONTINUATION);
        perfInfo.registerSuccess(true);
        countAggregate++;
        shouldContinue = continuation != null && !continuation.isEmpty();
        // update the recovery flag.
        recovered |= abfsClientRenameResult.isRenameRecovered();
        populateRenameRecoveryStatistics(abfsClientRenameResult);
        if (!shouldContinue) {
          perfInfo.registerAggregates(startAggregate, countAggregate);
        }
      }
    } while (shouldContinue);
    return recovered;
  }

  public void delete(final Path path, final boolean recursive,
      TracingContext tracingContext) throws AzureBlobFileSystemException {
    final Instant startAggregate = abfsPerfTracker.getLatencyInstant();
    long countAggregate = 0;
    boolean shouldContinue = true;

    LOG.debug("delete filesystem: {} path: {} recursive: {}",
            client.getFileSystem(),
            path,
            String.valueOf(recursive));

    String continuation = null;

    String relativePath = getRelativePath(path);

    do {
      try (AbfsPerfInfo perfInfo = startTracking("delete", "deletePath")) {
        AbfsRestOperation op = client
            .deletePath(relativePath, recursive, continuation, tracingContext);
        perfInfo.registerResult(op.getResult());
        continuation = op.getResult().getResponseHeader(HttpHeaderConfigurations.X_MS_CONTINUATION);
        perfInfo.registerSuccess(true);
        countAggregate++;
        shouldContinue = continuation != null && !continuation.isEmpty();

        if (!shouldContinue) {
          perfInfo.registerAggregates(startAggregate, countAggregate);
        }
      }
    } while (shouldContinue);
  }

  public FileStatus getFileStatus(final Path path,
      TracingContext tracingContext) throws IOException {
    try (AbfsPerfInfo perfInfo = startTracking("getFileStatus", "undetermined")) {
      boolean isNamespaceEnabled = getIsNamespaceEnabled(tracingContext);
      LOG.debug("getFileStatus filesystem: {} path: {} isNamespaceEnabled: {}",
              client.getFileSystem(),
              path,
              isNamespaceEnabled);

      final AbfsRestOperation op;
      if (path.isRoot()) {
        if (isNamespaceEnabled) {
          perfInfo.registerCallee("getAclStatus");
          op = client.getAclStatus(getRelativePath(path), tracingContext);
        } else {
          perfInfo.registerCallee("getFilesystemProperties");
          op = client.getFilesystemProperties(tracingContext);
        }
      } else {
        perfInfo.registerCallee("getPathStatus");
        op = client.getPathStatus(getRelativePath(path), false, tracingContext, null);
      }

      perfInfo.registerResult(op.getResult());
      final long blockSize = abfsConfiguration.getAzureBlockSize();
      final HttpOperation result = op.getResult();

      String eTag = extractEtagHeader(result);
      final String lastModified = result.getResponseHeader(HttpHeaderConfigurations.LAST_MODIFIED);
      final String permissions = result.getResponseHeader((HttpHeaderConfigurations.X_MS_PERMISSIONS));
      final String encryptionContext = op.getResult().getResponseHeader(X_MS_ENCRYPTION_CONTEXT);
      final boolean hasAcl = AbfsPermission.isExtendedAcl(permissions);
      final long contentLength;
      final boolean resourceIsDir;

      if (path.isRoot()) {
        contentLength = 0;
        resourceIsDir = true;
      } else {
        contentLength = parseContentLength(result.getResponseHeader(HttpHeaderConfigurations.CONTENT_LENGTH));
        resourceIsDir = parseIsDirectory(result.getResponseHeader(HttpHeaderConfigurations.X_MS_RESOURCE_TYPE));
      }

      final String transformedOwner = identityTransformer.transformIdentityForGetRequest(
              result.getResponseHeader(HttpHeaderConfigurations.X_MS_OWNER),
              true,
              userName);

      final String transformedGroup = identityTransformer.transformIdentityForGetRequest(
              result.getResponseHeader(HttpHeaderConfigurations.X_MS_GROUP),
              false,
              primaryUserGroup);

      perfInfo.registerSuccess(true);

      return new VersionedFileStatus(
              transformedOwner,
              transformedGroup,
              permissions == null ? new AbfsPermission(FsAction.ALL, FsAction.ALL, FsAction.ALL)
                      : AbfsPermission.valueOf(permissions),
              hasAcl,
              contentLength,
              resourceIsDir,
              1,
              blockSize,
              DateTimeUtils.parseLastModifiedTime(lastModified),
              path,
              eTag,
              encryptionContext);
    }
  }

  /**
   * @param path The list path.
   * @param tracingContext Tracks identifiers for request header
   * @return the entries in the path.
   * */
  @Override
  public FileStatus[] listStatus(final Path path, TracingContext tracingContext) throws IOException {
    return listStatus(path, null, tracingContext);
  }

  /**
   * @param path Path the list path.
   * @param startFrom the entry name that list results should start with.
   *                  For example, if folder "/folder" contains four files: "afile", "bfile", "hfile", "ifile".
   *                  Then listStatus(Path("/folder"), "hfile") will return "/folder/hfile" and "folder/ifile"
   *                  Notice that if startFrom is a non-existent entry name, then the list response contains
   *                  all entries after this non-existent entry in lexical order:
   *                  listStatus(Path("/folder"), "cfile") will return "/folder/hfile" and "/folder/ifile".
   * @param tracingContext Tracks identifiers for request header
   * @return the entries in the path start from  "startFrom" in lexical order.
   * */
  @InterfaceStability.Unstable
  @Override
  public FileStatus[] listStatus(final Path path, final String startFrom, TracingContext tracingContext) throws IOException {
    List<FileStatus> fileStatuses = new ArrayList<>();
    listStatus(path, startFrom, fileStatuses, true, null, tracingContext);
    return fileStatuses.toArray(new FileStatus[fileStatuses.size()]);
  }

  @Override
  public String listStatus(final Path path, final String startFrom,
      List<FileStatus> fileStatuses, final boolean fetchAll,
      String continuation, TracingContext tracingContext) throws IOException {
    final Instant startAggregate = abfsPerfTracker.getLatencyInstant();
    long countAggregate = 0;
    boolean shouldContinue = true;

    LOG.debug("listStatus filesystem: {} path: {}, startFrom: {}",
            client.getFileSystem(),
            path,
            startFrom);

    final String relativePath = getRelativePath(path);

    if (continuation == null || continuation.isEmpty()) {
      // generate continuation token if a valid startFrom is provided.
      if (startFrom != null && !startFrom.isEmpty()) {
        continuation = getIsNamespaceEnabled(tracingContext)
            ? generateContinuationTokenForXns(startFrom)
            : generateContinuationTokenForNonXns(relativePath, startFrom);
      }
    }

    do {
      try (AbfsPerfInfo perfInfo = startTracking("listStatus", "listPath")) {
        AbfsRestOperation op = client.listPath(relativePath, false,
            abfsConfiguration.getListMaxResults(), continuation,
            tracingContext);
        perfInfo.registerResult(op.getResult());
        continuation = op.getResult().getResponseHeader(HttpHeaderConfigurations.X_MS_CONTINUATION);
        ListResultSchema retrievedSchema = op.getResult().getListResultSchema();
        if (retrievedSchema == null) {
          throw new AbfsRestOperationException(
                  AzureServiceErrorCode.PATH_NOT_FOUND.getStatusCode(),
                  AzureServiceErrorCode.PATH_NOT_FOUND.getErrorCode(),
                  "listStatusAsync path not found",
                  null, op.getResult());
        }

        long blockSize = abfsConfiguration.getAzureBlockSize();

        for (ListResultEntrySchema entry : retrievedSchema.paths()) {
          final String owner = identityTransformer.transformIdentityForGetRequest(entry.owner(), true, userName);
          final String group = identityTransformer.transformIdentityForGetRequest(entry.group(), false, primaryUserGroup);
          final String encryptionContext = entry.getXMsEncryptionContext();
          final FsPermission fsPermission = entry.permissions() == null
                  ? new AbfsPermission(FsAction.ALL, FsAction.ALL, FsAction.ALL)
                  : AbfsPermission.valueOf(entry.permissions());
          final boolean hasAcl = AbfsPermission.isExtendedAcl(entry.permissions());

          long lastModifiedMillis = 0;
          long contentLength = entry.contentLength() == null ? 0 : entry.contentLength();
          boolean isDirectory = entry.isDirectory() == null ? false : entry.isDirectory();
          if (entry.lastModified() != null && !entry.lastModified().isEmpty()) {
            lastModifiedMillis = DateTimeUtils.parseLastModifiedTime(
                entry.lastModified());
          }

          Path entryPath = new Path(File.separator + entry.name());
          entryPath = entryPath.makeQualified(this.uri, entryPath);

          fileStatuses.add(
                  new VersionedFileStatus(
                          owner,
                          group,
                          fsPermission,
                          hasAcl,
                          contentLength,
                          isDirectory,
                          1,
                          blockSize,
                          lastModifiedMillis,
                          entryPath,
                          entry.eTag(),
                          encryptionContext));
        }

        perfInfo.registerSuccess(true);
        countAggregate++;
        shouldContinue =
            fetchAll && continuation != null && !continuation.isEmpty();

        if (!shouldContinue) {
          perfInfo.registerAggregates(startAggregate, countAggregate);
        }
      }
    } while (shouldContinue);

    return continuation;
  }

  // generate continuation token for xns account
  private String generateContinuationTokenForXns(final String firstEntryName) {
    Preconditions.checkArgument(!Strings.isNullOrEmpty(firstEntryName)
            && !firstEntryName.startsWith(AbfsHttpConstants.ROOT_PATH),
            "startFrom must be a dir/file name and it can not be a full path");

    StringBuilder sb = new StringBuilder();
    sb.append(firstEntryName).append("#$").append("0");

    CRC64 crc64 = new CRC64();
    StringBuilder token = new StringBuilder();
    token.append(crc64.compute(sb.toString().getBytes(StandardCharsets.UTF_8)))
            .append(SINGLE_WHITE_SPACE)
            .append("0")
            .append(SINGLE_WHITE_SPACE)
            .append(firstEntryName);

    return Base64.encode(token.toString().getBytes(StandardCharsets.UTF_8));
  }

  // generate continuation token for non-xns account
  private String generateContinuationTokenForNonXns(String path, final String firstEntryName) {
    Preconditions.checkArgument(!Strings.isNullOrEmpty(firstEntryName)
            && !firstEntryName.startsWith(AbfsHttpConstants.ROOT_PATH),
            "startFrom must be a dir/file name and it can not be a full path");

    // Notice: non-xns continuation token requires full path (first "/" is not included) for startFrom
    path = AbfsClient.getDirectoryQueryParameter(path);
    final String startFrom = (path.isEmpty() || path.equals(ROOT_PATH))
            ? firstEntryName
            : path + ROOT_PATH + firstEntryName;

    SimpleDateFormat simpleDateFormat = new SimpleDateFormat(TOKEN_DATE_PATTERN, Locale.US);
    String date = simpleDateFormat.format(new Date());
    String token = String.format("%06d!%s!%06d!%s!%06d!%s!",
            path.length(), path, startFrom.length(), startFrom, date.length(), date);
    String base64EncodedToken = Base64.encode(token.getBytes(StandardCharsets.UTF_8));

    StringBuilder encodedTokenBuilder = new StringBuilder(base64EncodedToken.length() + 5);
    encodedTokenBuilder.append(String.format("%s!%d!", TOKEN_VERSION, base64EncodedToken.length()));

    for (int i = 0; i < base64EncodedToken.length(); i++) {
      char current = base64EncodedToken.charAt(i);
      if (CHAR_FORWARD_SLASH == current) {
        current = CHAR_UNDERSCORE;
      } else if (CHAR_PLUS == current) {
        current = CHAR_STAR;
      } else if (CHAR_EQUALS == current) {
        current = CHAR_HYPHEN;
      }
      encodedTokenBuilder.append(current);
    }

    return encodedTokenBuilder.toString();
  }

  public void setOwner(final Path path, final String owner, final String group,
      TracingContext tracingContext) throws AzureBlobFileSystemException {
    if (!getIsNamespaceEnabled(tracingContext)) {
      throw new UnsupportedOperationException(
          "This operation is only valid for storage accounts with the hierarchical namespace enabled.");
    }

    try (AbfsPerfInfo perfInfo = startTracking("setOwner", "setOwner")) {

      LOG.debug(
              "setOwner filesystem: {} path: {} owner: {} group: {}",
              client.getFileSystem(),
              path,
              owner,
              group);

      final String transformedOwner = identityTransformer.transformUserOrGroupForSetRequest(owner);
      final String transformedGroup = identityTransformer.transformUserOrGroupForSetRequest(group);

      final AbfsRestOperation op = client.setOwner(getRelativePath(path),
              transformedOwner,
              transformedGroup,
              tracingContext);

      perfInfo.registerResult(op.getResult()).registerSuccess(true);
    }
  }

  public void setPermission(final Path path, final FsPermission permission,
      TracingContext tracingContext) throws AzureBlobFileSystemException {
    if (!getIsNamespaceEnabled(tracingContext)) {
      throw new UnsupportedOperationException(
          "This operation is only valid for storage accounts with the hierarchical namespace enabled.");
    }

    try (AbfsPerfInfo perfInfo = startTracking("setPermission", "setPermission")) {

      LOG.debug(
              "setPermission filesystem: {} path: {} permission: {}",
              client.getFileSystem(),
              path,
              permission);

      final AbfsRestOperation op = client.setPermission(getRelativePath(path),
          String.format(AbfsHttpConstants.PERMISSION_FORMAT,
              permission.toOctal()), tracingContext);

      perfInfo.registerResult(op.getResult()).registerSuccess(true);
    }
  }

  public void modifyAclEntries(final Path path, final List<AclEntry> aclSpec,
      TracingContext tracingContext) throws AzureBlobFileSystemException {
    if (!getIsNamespaceEnabled(tracingContext)) {
      throw new UnsupportedOperationException(
          "This operation is only valid for storage accounts with the hierarchical namespace enabled.");
    }

    try (AbfsPerfInfo perfInfoGet = startTracking("modifyAclEntries", "getAclStatus")) {

      LOG.debug(
              "modifyAclEntries filesystem: {} path: {} aclSpec: {}",
              client.getFileSystem(),
              path,
              AclEntry.aclSpecToString(aclSpec));

      identityTransformer.transformAclEntriesForSetRequest(aclSpec);
      final Map<String, String> modifyAclEntries = AbfsAclHelper.deserializeAclSpec(AclEntry.aclSpecToString(aclSpec));
      boolean useUpn = AbfsAclHelper.isUpnFormatAclEntries(modifyAclEntries);

      String relativePath = getRelativePath(path);

      final AbfsRestOperation op = client
          .getAclStatus(relativePath, useUpn, tracingContext);
      perfInfoGet.registerResult(op.getResult());
      final String eTag = op.getResult().getResponseHeader(HttpHeaderConfigurations.ETAG);

      final Map<String, String> aclEntries = AbfsAclHelper.deserializeAclSpec(op.getResult().getResponseHeader(HttpHeaderConfigurations.X_MS_ACL));

      AbfsAclHelper.modifyAclEntriesInternal(aclEntries, modifyAclEntries);

      perfInfoGet.registerSuccess(true).finishTracking();

      try (AbfsPerfInfo perfInfoSet = startTracking("modifyAclEntries", "setAcl")) {
        final AbfsRestOperation setAclOp = client
            .setAcl(relativePath, AbfsAclHelper.serializeAclSpec(aclEntries),
                eTag, tracingContext);
        perfInfoSet.registerResult(setAclOp.getResult())
                .registerSuccess(true)
                .registerAggregates(perfInfoGet.getTrackingStart(), GET_SET_AGGREGATE_COUNT);
      }
    }
  }

  public void removeAclEntries(final Path path, final List<AclEntry> aclSpec,
      TracingContext tracingContext) throws AzureBlobFileSystemException {
    if (!getIsNamespaceEnabled(tracingContext)) {
      throw new UnsupportedOperationException(
          "This operation is only valid for storage accounts with the hierarchical namespace enabled.");
    }

    try (AbfsPerfInfo perfInfoGet = startTracking("removeAclEntries", "getAclStatus")) {

      LOG.debug(
              "removeAclEntries filesystem: {} path: {} aclSpec: {}",
              client.getFileSystem(),
              path,
              AclEntry.aclSpecToString(aclSpec));

      identityTransformer.transformAclEntriesForSetRequest(aclSpec);
      final Map<String, String> removeAclEntries = AbfsAclHelper.deserializeAclSpec(AclEntry.aclSpecToString(aclSpec));
      boolean isUpnFormat = AbfsAclHelper.isUpnFormatAclEntries(removeAclEntries);

      String relativePath = getRelativePath(path);

      final AbfsRestOperation op = client
          .getAclStatus(relativePath, isUpnFormat, tracingContext);
      perfInfoGet.registerResult(op.getResult());
      final String eTag = op.getResult().getResponseHeader(HttpHeaderConfigurations.ETAG);

      final Map<String, String> aclEntries = AbfsAclHelper.deserializeAclSpec(op.getResult().getResponseHeader(HttpHeaderConfigurations.X_MS_ACL));

      AbfsAclHelper.removeAclEntriesInternal(aclEntries, removeAclEntries);

      perfInfoGet.registerSuccess(true).finishTracking();

      try (AbfsPerfInfo perfInfoSet = startTracking("removeAclEntries", "setAcl")) {
        final AbfsRestOperation setAclOp = client
            .setAcl(relativePath, AbfsAclHelper.serializeAclSpec(aclEntries),
                eTag, tracingContext);
        perfInfoSet.registerResult(setAclOp.getResult())
                .registerSuccess(true)
                .registerAggregates(perfInfoGet.getTrackingStart(), GET_SET_AGGREGATE_COUNT);
      }
    }
  }

  public void removeDefaultAcl(final Path path, TracingContext tracingContext)
      throws AzureBlobFileSystemException {
    if (!getIsNamespaceEnabled(tracingContext)) {
      throw new UnsupportedOperationException(
          "This operation is only valid for storage accounts with the hierarchical namespace enabled.");
    }

    try (AbfsPerfInfo perfInfoGet = startTracking("removeDefaultAcl", "getAclStatus")) {

      LOG.debug(
              "removeDefaultAcl filesystem: {} path: {}",
              client.getFileSystem(),
              path);

      String relativePath = getRelativePath(path);

      final AbfsRestOperation op = client
          .getAclStatus(relativePath, tracingContext);
      perfInfoGet.registerResult(op.getResult());
      final String eTag = op.getResult().getResponseHeader(HttpHeaderConfigurations.ETAG);
      final Map<String, String> aclEntries = AbfsAclHelper.deserializeAclSpec(op.getResult().getResponseHeader(HttpHeaderConfigurations.X_MS_ACL));
      final Map<String, String> defaultAclEntries = new HashMap<>();

      for (Map.Entry<String, String> aclEntry : aclEntries.entrySet()) {
        if (aclEntry.getKey().startsWith("default:")) {
          defaultAclEntries.put(aclEntry.getKey(), aclEntry.getValue());
        }
      }

      aclEntries.keySet().removeAll(defaultAclEntries.keySet());

      perfInfoGet.registerSuccess(true).finishTracking();

      try (AbfsPerfInfo perfInfoSet = startTracking("removeDefaultAcl", "setAcl")) {
        final AbfsRestOperation setAclOp = client
            .setAcl(relativePath, AbfsAclHelper.serializeAclSpec(aclEntries),
                eTag, tracingContext);
        perfInfoSet.registerResult(setAclOp.getResult())
                .registerSuccess(true)
                .registerAggregates(perfInfoGet.getTrackingStart(), GET_SET_AGGREGATE_COUNT);
      }
    }
  }

  public void removeAcl(final Path path, TracingContext tracingContext)
      throws AzureBlobFileSystemException {
    if (!getIsNamespaceEnabled(tracingContext)) {
      throw new UnsupportedOperationException(
          "This operation is only valid for storage accounts with the hierarchical namespace enabled.");
    }

    try (AbfsPerfInfo perfInfoGet = startTracking("removeAcl", "getAclStatus")){

      LOG.debug(
              "removeAcl filesystem: {} path: {}",
              client.getFileSystem(),
              path);

      String relativePath = getRelativePath(path);

      final AbfsRestOperation op = client
          .getAclStatus(relativePath, tracingContext);
      perfInfoGet.registerResult(op.getResult());
      final String eTag = op.getResult().getResponseHeader(HttpHeaderConfigurations.ETAG);

      final Map<String, String> aclEntries = AbfsAclHelper.deserializeAclSpec(op.getResult().getResponseHeader(HttpHeaderConfigurations.X_MS_ACL));
      final Map<String, String> newAclEntries = new HashMap<>();

      newAclEntries.put(AbfsHttpConstants.ACCESS_USER, aclEntries.get(AbfsHttpConstants.ACCESS_USER));
      newAclEntries.put(AbfsHttpConstants.ACCESS_GROUP, aclEntries.get(AbfsHttpConstants.ACCESS_GROUP));
      newAclEntries.put(AbfsHttpConstants.ACCESS_OTHER, aclEntries.get(AbfsHttpConstants.ACCESS_OTHER));

      perfInfoGet.registerSuccess(true).finishTracking();

      try (AbfsPerfInfo perfInfoSet = startTracking("removeAcl", "setAcl")) {
        final AbfsRestOperation setAclOp = client
            .setAcl(relativePath, AbfsAclHelper.serializeAclSpec(newAclEntries),
                eTag, tracingContext);
        perfInfoSet.registerResult(setAclOp.getResult())
                .registerSuccess(true)
                .registerAggregates(perfInfoGet.getTrackingStart(), GET_SET_AGGREGATE_COUNT);
      }
    }
  }

  public void setAcl(final Path path, final List<AclEntry> aclSpec,
      TracingContext tracingContext) throws AzureBlobFileSystemException {
    if (!getIsNamespaceEnabled(tracingContext)) {
      throw new UnsupportedOperationException(
          "This operation is only valid for storage accounts with the hierarchical namespace enabled.");
    }

    try (AbfsPerfInfo perfInfoGet = startTracking("setAcl", "getAclStatus")) {

      LOG.debug(
              "setAcl filesystem: {} path: {} aclspec: {}",
              client.getFileSystem(),
              path,
              AclEntry.aclSpecToString(aclSpec));

      identityTransformer.transformAclEntriesForSetRequest(aclSpec);
      final Map<String, String> aclEntries = AbfsAclHelper.deserializeAclSpec(AclEntry.aclSpecToString(aclSpec));
      final boolean isUpnFormat = AbfsAclHelper.isUpnFormatAclEntries(aclEntries);

      String relativePath = getRelativePath(path);

      final AbfsRestOperation op = client
          .getAclStatus(relativePath, isUpnFormat, tracingContext);
      perfInfoGet.registerResult(op.getResult());
      final String eTag = op.getResult().getResponseHeader(HttpHeaderConfigurations.ETAG);

      final Map<String, String> getAclEntries = AbfsAclHelper.deserializeAclSpec(op.getResult().getResponseHeader(HttpHeaderConfigurations.X_MS_ACL));

      AbfsAclHelper.setAclEntriesInternal(aclEntries, getAclEntries);

      perfInfoGet.registerSuccess(true).finishTracking();

      try (AbfsPerfInfo perfInfoSet = startTracking("setAcl", "setAcl")) {
        final AbfsRestOperation setAclOp =
                client.setAcl(relativePath,
                AbfsAclHelper.serializeAclSpec(aclEntries), eTag, tracingContext);
        perfInfoSet.registerResult(setAclOp.getResult())
                .registerSuccess(true)
                .registerAggregates(perfInfoGet.getTrackingStart(), GET_SET_AGGREGATE_COUNT);
      }
    }
  }

  public AclStatus getAclStatus(final Path path, TracingContext tracingContext)
      throws IOException {
    if (!getIsNamespaceEnabled(tracingContext)) {
      throw new UnsupportedOperationException(
          "This operation is only valid for storage accounts with the hierarchical namespace enabled.");
    }

    try (AbfsPerfInfo perfInfo = startTracking("getAclStatus", "getAclStatus")) {

      LOG.debug(
              "getAclStatus filesystem: {} path: {}",
              client.getFileSystem(),
              path);

      AbfsRestOperation op = client
          .getAclStatus(getRelativePath(path), tracingContext);
      HttpOperation result = op.getResult();
      perfInfo.registerResult(result);

      final String transformedOwner = identityTransformer.transformIdentityForGetRequest(
              result.getResponseHeader(HttpHeaderConfigurations.X_MS_OWNER),
              true,
              userName);
      final String transformedGroup = identityTransformer.transformIdentityForGetRequest(
              result.getResponseHeader(HttpHeaderConfigurations.X_MS_GROUP),
              false,
              primaryUserGroup);

      final String permissions = result.getResponseHeader(HttpHeaderConfigurations.X_MS_PERMISSIONS);
      final String aclSpecString = op.getResult().getResponseHeader(HttpHeaderConfigurations.X_MS_ACL);

      final List<AclEntry> aclEntries = AclEntry.parseAclSpec(AbfsAclHelper.processAclString(aclSpecString), true);
      identityTransformer.transformAclEntriesForGetRequest(aclEntries, userName, primaryUserGroup);
      final FsPermission fsPermission = permissions == null ? new AbfsPermission(FsAction.ALL, FsAction.ALL, FsAction.ALL)
              : AbfsPermission.valueOf(permissions);

      final AclStatus.Builder aclStatusBuilder = new AclStatus.Builder();
      aclStatusBuilder.owner(transformedOwner);
      aclStatusBuilder.group(transformedGroup);

      aclStatusBuilder.setPermission(fsPermission);
      aclStatusBuilder.stickyBit(fsPermission.getStickyBit());
      aclStatusBuilder.addEntries(aclEntries);
      perfInfo.registerSuccess(true);
      return aclStatusBuilder.build();
    }
  }

  public void access(final Path path, final FsAction mode,
      TracingContext tracingContext) throws AzureBlobFileSystemException {
    LOG.debug("access for filesystem: {}, path: {}, mode: {}",
        this.client.getFileSystem(), path, mode);
    if (!this.abfsConfiguration.isCheckAccessEnabled()
        || !getIsNamespaceEnabled(tracingContext)) {
      LOG.debug("Returning; either check access is not enabled or the account"
          + " used is not namespace enabled");
      return;
    }
    try (AbfsPerfInfo perfInfo = startTracking("access", "checkAccess")) {
      final AbfsRestOperation op = this.client
          .checkAccess(getRelativePath(path), mode.SYMBOL, tracingContext);
      perfInfo.registerResult(op.getResult()).registerSuccess(true);
    }
  }

  public boolean isAtomicRenameKey(String key) {
    return isKeyForDirectorySet(key, azureAtomicRenameDirSet);
  }

  public boolean isInfiniteLeaseKey(String key) {
    if (azureInfiniteLeaseDirSet.isEmpty()) {
      return false;
    }
    return isKeyForDirectorySet(key, azureInfiniteLeaseDirSet);
  }

  /**
   * A on-off operation to initialize AbfsClient for AzureBlobFileSystem
   * Operations.
   *
   * @param uri            Uniform resource identifier for Abfs.
   * @param fileSystemName Name of the fileSystem being used.
   * @param accountName    Name of the account being used to access Azure
   *                       data store.
   * @param isSecure       Tells if https is being used or http.
   * @throws IOException
   */
  private void initializeClient(URI uri, String fileSystemName,
      String accountName, boolean isSecure)
      throws IOException {
    if (this.client != null) {
      return;
    }

    final URIBuilder uriBuilder = getURIBuilder(accountName, isSecure);

    final String url = uriBuilder.toString() + AbfsHttpConstants.FORWARD_SLASH + fileSystemName;

    URL baseUrl;
    try {
      baseUrl = new URL(url);
    } catch (MalformedURLException e) {
      throw new InvalidUriException(uri.toString());
    }

    SharedKeyCredentials creds = null;
    AccessTokenProvider tokenProvider = null;
    SASTokenProvider sasTokenProvider = null;

    if (authType == AuthType.OAuth) {
      AzureADAuthenticator.init(abfsConfiguration);
    }

    if (authType == AuthType.SharedKey) {
      LOG.trace("Fetching SharedKey credentials");
      int dotIndex = accountName.indexOf(AbfsHttpConstants.DOT);
      if (dotIndex <= 0) {
        throw new InvalidUriException(
                uri.toString() + " - account name is not fully qualified.");
      }
      creds = new SharedKeyCredentials(accountName.substring(0, dotIndex),
            abfsConfiguration.getStorageAccountKey());
    } else if (authType == AuthType.SAS) {
      LOG.trace("Fetching SAS token provider");
      sasTokenProvider = abfsConfiguration.getSASTokenProvider();
    } else {
      LOG.trace("Fetching token provider");
      tokenProvider = abfsConfiguration.getTokenProvider();
      ExtensionHelper.bind(tokenProvider, uri,
            abfsConfiguration.getRawConfiguration());
    }

    // Encryption setup
    EncryptionContextProvider encryptionContextProvider = null;
    if (isSecure) {
      encryptionContextProvider =
          abfsConfiguration.createEncryptionContextProvider();
      if (encryptionContextProvider != null) {
        if (abfsConfiguration.getEncodedClientProvidedEncryptionKey() != null) {
          throw new PathIOException(uri.getPath(),
              "Both global key and encryption context are set, only one allowed");
        }
        encryptionContextProvider.initialize(
            abfsConfiguration.getRawConfiguration(), accountName,
            fileSystemName);
      } else if (abfsConfiguration.getEncodedClientProvidedEncryptionKey() != null) {
        if (abfsConfiguration.getEncodedClientProvidedEncryptionKeySHA() == null) {
          throw new PathIOException(uri.getPath(),
              "Encoded SHA256 hash must be provided for global encryption");
        }
      }
    }

    LOG.trace("Initializing AbfsClient for {}", baseUrl);
    if (tokenProvider != null) {
      this.client = new AbfsClient(baseUrl, creds, abfsConfiguration,
          tokenProvider, encryptionContextProvider,
          populateAbfsClientContext());
    } else {
      this.client = new AbfsClient(baseUrl, creds, abfsConfiguration,
          sasTokenProvider, encryptionContextProvider,
          populateAbfsClientContext());
    }

    LOG.trace("AbfsClient init complete");
  }

  /**
   * Populate a new AbfsClientContext instance with the desired properties.
   *
   * @return an instance of AbfsClientContext.
   */
  private AbfsClientContext populateAbfsClientContext() {
    return new AbfsClientContextBuilder()
        .withExponentialRetryPolicy(
            new ExponentialRetryPolicy(abfsConfiguration))
        .withStaticRetryPolicy(
            new StaticRetryPolicy(abfsConfiguration))
        .withAbfsCounters(abfsCounters)
        .withAbfsPerfTracker(abfsPerfTracker)
        .build();
  }

  public String getRelativePath(final Path path) {
    Preconditions.checkNotNull(path, "path");
    String relPath = path.toUri().getPath();
    if (relPath.isEmpty()) {
      // This means that path passed by user is absolute path of root without "/" at end.
      relPath = ROOT_PATH;
    }
    return relPath;
  }

  private long parseContentLength(final String contentLength) {
    if (contentLength == null) {
      return -1;
    }

    return Long.parseLong(contentLength);
  }

  private boolean parseIsDirectory(final String resourceType) {
    return resourceType != null
        && resourceType.equalsIgnoreCase(AbfsHttpConstants.DIRECTORY);
  }

  /**
   * Convert properties stored in a Map into a comma separated string. For map
   * <key1:value1; key2:value2: keyN:valueN>, method would convert to:
   * key1=value1,key2=value,...,keyN=valueN
   * */
   @VisibleForTesting
   String convertXmsPropertiesToCommaSeparatedString(final Map<String,
      String> properties) throws
          CharacterCodingException {
    StringBuilder commaSeparatedProperties = new StringBuilder();

    final CharsetEncoder encoder = Charset.forName(XMS_PROPERTIES_ENCODING).newEncoder();

    for (Map.Entry<String, String> propertyEntry : properties.entrySet()) {
      String key = propertyEntry.getKey();
      String value = propertyEntry.getValue();

      Boolean canEncodeValue = encoder.canEncode(value);
      if (!canEncodeValue) {
        throw new CharacterCodingException();
      }

      String encodedPropertyValue = Base64.encode(encoder.encode(CharBuffer.wrap(value)).array());
      commaSeparatedProperties.append(key)
              .append(AbfsHttpConstants.EQUAL)
              .append(encodedPropertyValue);

      commaSeparatedProperties.append(AbfsHttpConstants.COMMA);
    }

    if (commaSeparatedProperties.length() != 0) {
      commaSeparatedProperties.deleteCharAt(commaSeparatedProperties.length() - 1);
    }

    return commaSeparatedProperties.toString();
  }

  private Hashtable<String, String> parseCommaSeparatedXmsProperties(String xMsProperties) throws
          InvalidFileSystemPropertyException, InvalidAbfsRestOperationException {
    Hashtable<String, String> properties = new Hashtable<>();

    final CharsetDecoder decoder = Charset.forName(XMS_PROPERTIES_ENCODING).newDecoder();

    if (xMsProperties != null && !xMsProperties.isEmpty()) {
      String[] userProperties = xMsProperties.split(AbfsHttpConstants.COMMA);

      if (userProperties.length == 0) {
        return properties;
      }

      for (String property : userProperties) {
        if (property.isEmpty()) {
          throw new InvalidFileSystemPropertyException(xMsProperties);
        }

        String[] nameValue = property.split(AbfsHttpConstants.EQUAL, 2);
        if (nameValue.length != 2) {
          throw new InvalidFileSystemPropertyException(xMsProperties);
        }

        byte[] decodedValue = Base64.decode(nameValue[1]);

        final String value;
        try {
          value = decoder.decode(ByteBuffer.wrap(decodedValue)).toString();
        } catch (CharacterCodingException ex) {
          throw new InvalidAbfsRestOperationException(ex);
        }
        properties.put(nameValue[0], value);
      }
    }

    return properties;
  }

  private boolean isKeyForDirectorySet(String key, Set<String> dirSet) {
    for (String dir : dirSet) {
      if (dir.isEmpty() || key.startsWith(dir + AbfsHttpConstants.FORWARD_SLASH)) {
        return true;
      }

      try {
        URI uri = new URI(dir);
        if (null == uri.getAuthority()) {
          if (key.startsWith(dir + "/")){
            return true;
          }
        }
      } catch (URISyntaxException e) {
        LOG.info("URI syntax error creating URI for {}", dir);
      }
    }

    return false;
  }

  private AbfsPerfInfo startTracking(String callerName, String calleeName) {
    return new AbfsPerfInfo(abfsPerfTracker, callerName, calleeName);
  }

  /**
   * A File status with version info extracted from the etag value returned
   * in a LIST or HEAD request.
   * The etag is included in the java serialization.
   */
  static final class VersionedFileStatus extends FileStatus
      implements EtagSource {

    /**
     * The superclass is declared serializable; this subclass can also
     * be serialized.
     */
    private static final long serialVersionUID = -2009013240419749458L;

    /**
     * The etag of an object.
     * Not-final so that serialization via reflection will preserve the value.
     */
    private String version;

    private String encryptionContext;

    private VersionedFileStatus(
            final String owner, final String group, final FsPermission fsPermission, final boolean hasAcl,
            final long length, final boolean isdir, final int blockReplication,
            final long blocksize, final long modificationTime, final Path path,
            final String version, final String encryptionContext) {
      super(length, isdir, blockReplication, blocksize, modificationTime, 0,
              fsPermission,
              owner,
              group,
              null,
              path,
              hasAcl, false, false);

      this.version = version;
      this.encryptionContext = encryptionContext;
    }

    /** Compare if this object is equal to another object.
     * @param   obj the object to be compared.
     * @return  true if two file status has the same path name; false if not.
     */
    @Override
    public boolean equals(Object obj) {
      if (!(obj instanceof FileStatus)) {
        return false;
      }

      FileStatus other = (FileStatus) obj;

      if (!this.getPath().equals(other.getPath())) {// compare the path
        return false;
      }

      if (other instanceof VersionedFileStatus) {
        return this.version.equals(((VersionedFileStatus) other).version);
      }

      return true;
    }

    /**
     * Returns a hash code value for the object, which is defined as
     * the hash code of the path name.
     *
     * @return  a hash code value for the path name and version
     */
    @Override
    public int hashCode() {
      int hash = getPath().hashCode();
      hash = 89 * hash + (this.version != null ? this.version.hashCode() : 0);
      return hash;
    }

    /**
     * Returns the version of this FileStatus
     *
     * @return  a string value for the FileStatus version
     */
    public String getVersion() {
      return this.version;
    }

    @Override
    public String getEtag() {
      return getVersion();
    }

    public String getEncryptionContext() {
      return encryptionContext;
    }

    @Override
    public String toString() {
      final StringBuilder sb = new StringBuilder(
          "VersionedFileStatus{");
      sb.append(super.toString());
      sb.append("; version='").append(version).append('\'');
      sb.append('}');
      return sb.toString();
    }
  }

  /**
   * Permissions class contain provided permission and umask in octalNotation.
   * If the object is created for namespace-disabled account, the permission and
   * umask would be null.
   * */
  public static final class Permissions {
    private final String permission;
    private final String umask;

    Permissions(boolean isNamespaceEnabled, FsPermission permission,
        FsPermission umask) {
      if (isNamespaceEnabled) {
        this.permission = getOctalNotation(permission);
        this.umask = getOctalNotation(umask);
      } else {
        this.permission = null;
        this.umask = null;
      }
    }

    private String getOctalNotation(FsPermission fsPermission) {
      Preconditions.checkNotNull(fsPermission, "fsPermission");
      return String.format(AbfsHttpConstants.PERMISSION_FORMAT, fsPermission.toOctal());
    }

    public Boolean hasPermission() {
      return permission != null && !permission.isEmpty();
    }

    public Boolean hasUmask() {
      return umask != null && !umask.isEmpty();
    }

    public String getPermission() {
      return permission;
    }

    public String getUmask() {
      return umask;
    }

    @Override
    public String toString() {
      return String.format("{\"permission\":%s, \"umask\":%s}", permission,
          umask);
    }
  }

  /**
   * A builder class for AzureBlobFileSystemStore.
   */
  public static final class AzureBlobFileSystemStoreBuilder {

    private URI uri;
    private boolean isSecureScheme;
    private Configuration configuration;
    private AbfsCounters abfsCounters;
    private DataBlocks.BlockFactory blockFactory;
    private int blockOutputActiveBlocks;
    private BackReference fsBackRef;

    public AzureBlobFileSystemStoreBuilder withUri(URI value) {
      this.uri = value;
      return this;
    }

    public AzureBlobFileSystemStoreBuilder withSecureScheme(boolean value) {
      this.isSecureScheme = value;
      return this;
    }

    public AzureBlobFileSystemStoreBuilder withConfiguration(
        Configuration value) {
      this.configuration = value;
      return this;
    }

    public AzureBlobFileSystemStoreBuilder withAbfsCounters(
        AbfsCounters value) {
      this.abfsCounters = value;
      return this;
    }

    public AzureBlobFileSystemStoreBuilder withBlockFactory(
        DataBlocks.BlockFactory value) {
      this.blockFactory = value;
      return this;
    }

    public AzureBlobFileSystemStoreBuilder withBlockOutputActiveBlocks(
        int value) {
      this.blockOutputActiveBlocks = value;
      return this;
    }

    public AzureBlobFileSystemStoreBuilder withBackReference(
        BackReference fsBackRef) {
      this.fsBackRef = fsBackRef;
      return this;
    }

    public AzureBlobFileSystemStoreBuilder build() {
      return this;
    }
  }

  @VisibleForTesting
  public AbfsClient getClient() {
    return this.client;
  }

  @VisibleForTesting
  void setClient(AbfsClient client) {
    this.client = client;
  }

  @VisibleForTesting
  DataBlocks.BlockFactory getBlockFactory() {
    return blockFactory;
  }

  @VisibleForTesting
  void setNamespaceEnabled(Trilean isNamespaceEnabled){
    this.isNamespaceEnabled = isNamespaceEnabled;
  }

  private void updateInfiniteLeaseDirs() {
    this.azureInfiniteLeaseDirSet = new HashSet<>(Arrays.asList(
        abfsConfiguration.getAzureInfiniteLeaseDirs().split(AbfsHttpConstants.COMMA)));
    // remove the empty string, since isKeyForDirectory returns true for empty strings
    // and we don't want to default to enabling infinite lease dirs
    this.azureInfiniteLeaseDirSet.remove("");
  }

  private AbfsLease maybeCreateLease(String relativePath, TracingContext tracingContext)
      throws AzureBlobFileSystemException {
    boolean enableInfiniteLease = isInfiniteLeaseKey(relativePath);
    if (!enableInfiniteLease) {
      return null;
    }
    AbfsLease lease = new AbfsLease(client, relativePath, tracingContext);
    leaseRefs.put(lease, null);
    return lease;
  }

  @VisibleForTesting
  boolean areLeasesFreed() {
    for (AbfsLease lease : leaseRefs.keySet()) {
      if (lease != null && !lease.isFreed()) {
        return false;
      }
    }
    return true;
  }

  /**
   * Get the etag header from a response, stripping any quotations.
   * see: https://developer.mozilla.org/en-US/docs/Web/HTTP/Headers/ETag
   * @param result response to process.
   * @return the quote-unwrapped etag.
   */
  public static String extractEtagHeader(HttpOperation result) {
    String etag = result.getResponseHeader(HttpHeaderConfigurations.ETAG);
    if (etag != null) {
      // strip out any wrapper "" quotes which come back, for consistency with
      // list calls
      if (etag.startsWith("W/\"")) {
        // Weak etag
        etag = etag.substring(3);
      } else if (etag.startsWith("\"")) {
        // strong etag
        etag = etag.substring(1);
      }
      if (etag.endsWith("\"")) {
        // trailing quote
        etag = etag.substring(0, etag.length() - 1);
      }
    }
    return etag;
  }

  /**
   * Increment rename recovery based counters in IOStatistics.
   *
   * @param abfsClientRenameResult Result of an ABFS rename operation.
   */
  private void populateRenameRecoveryStatistics(
      AbfsClientRenameResult abfsClientRenameResult) {
    if (abfsClientRenameResult.isRenameRecovered()) {
      abfsCounters.incrementCounter(RENAME_RECOVERY, 1);
    }
    if (abfsClientRenameResult.isIncompleteMetadataState()) {
      abfsCounters.incrementCounter(METADATA_INCOMPLETE_RENAME_FAILURES, 1);
    }
  }
}<|MERGE_RESOLUTION|>--- conflicted
+++ resolved
@@ -55,16 +55,13 @@
 import java.util.concurrent.TimeUnit;
 
 import org.apache.hadoop.classification.VisibleForTesting;
-<<<<<<< HEAD
 import org.apache.hadoop.fs.azurebfs.services.HttpOperation;
-=======
 import org.apache.hadoop.fs.azurebfs.extensions.EncryptionContextProvider;
 import org.apache.hadoop.fs.azurebfs.security.ContextProviderEncryptionAdapter;
 import org.apache.hadoop.fs.azurebfs.security.ContextEncryptionAdapter;
 import org.apache.hadoop.fs.azurebfs.security.NoContextEncryptionAdapter;
 import org.apache.hadoop.fs.azurebfs.utils.EncryptionType;
 import org.apache.hadoop.fs.azurebfs.utils.NamespaceUtil;
->>>>>>> 5584efd8
 import org.apache.hadoop.fs.impl.BackReference;
 import org.apache.hadoop.fs.PathIOException;
 
@@ -850,14 +847,9 @@
               client.getEncryptionContextProvider(), getRelativePath(path),
               encryptionContext.getBytes(StandardCharsets.UTF_8));
         }
-<<<<<<< HEAD
+      } else {
         HttpOperation op = client.getPathStatus(relativePath, false,
-            tracingContext).getResult();
-=======
-      } else {
-        AbfsHttpOperation op = client.getPathStatus(relativePath, false,
             tracingContext, null).getResult();
->>>>>>> 5584efd8
         resourceType = op.getResponseHeader(
             HttpHeaderConfigurations.X_MS_RESOURCE_TYPE);
         contentLength = Long.parseLong(
