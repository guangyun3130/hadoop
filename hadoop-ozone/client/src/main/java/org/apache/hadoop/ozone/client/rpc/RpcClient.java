--- conflicted
+++ resolved
@@ -157,16 +157,11 @@
     this.userRights = aclConfig.getUserDefaultRights();
     this.groupRights = aclConfig.getGroupDefaultRights();
 
-<<<<<<< HEAD
-    this.ozoneManagerClient = new OzoneManagerProtocolClientSideTranslatorPB(
-        this.conf, clientId.toString(), omServiceId, ugi);
-=======
     this.ozoneManagerClient = TracingUtil.createProxy(
         new OzoneManagerProtocolClientSideTranslatorPB(
-            this.conf, clientId.toString(), ugi),
+            this.conf, clientId.toString(), omServiceId, ugi),
         OzoneManagerProtocol.class, conf
     );
->>>>>>> f4f9f0fe
     long scmVersion =
         RPC.getProtocolVersion(StorageContainerLocationProtocolPB.class);
     InetSocketAddress scmAddress = getScmAddressForClient();
